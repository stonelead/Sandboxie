--- conflicted
+++ resolved
@@ -9,11 +9,8 @@
 - added "HideDiskSerialNumber"(bool) return random value when applications tries to get disk serial number
 - added option to get free 10 days evaluation certificates from the support settings page.
   - The evaluation certificates are node lcoked to the HwID and for each HwID up to 3 certs can be requested.
-<<<<<<< HEAD
 - added "TerminateWhenExit"(bool,in Sandboxie-Plus.ini) to terminate all processes when Sandman exits for [#4171](https://github.com/sandboxie-plus/Sandboxie/issues/4171)
-=======
 - added a question box to ask for Sandbox Import Location for [#4169](https://github.com/sandboxie-plus/Sandboxie/issues/4169)
->>>>>>> e62a3cda
 
 
 ## [1.14.6 / 5.69.6] - 2024-07-30
