# Changelog
All notable changes to this project will be documented in this file.
This project adheres to [Semantic Versioning](http://semver.org/).




## [1.0.5 / 5.55.5] - 2021-12-??

### Added
<<<<<<< HEAD
- sandbox top level exception handler to create crash dumps
-- can be enabled per process or globally using "EnableMiniDump=process.exe,y" or "EnableMiniDump=y" respectivly
-- the dump flags can be set as hex with MiniDumpFlags=0xAABBCCDD
-- a presellected flag set for a verbose dump can be set with MiniDumpFlags=Extended
-- note: Created dump files are located at: C:\Sandbox\%SANDBOX%
=======
- added template support for Osiris and Slimjet browsers (by Dyras) [#1454](https://github.com/sandboxie-plus/Sandboxie/pull/1454)
>>>>>>> 2b786225

### Changed
- improved sbiedll initialization a bit

### Fixed
- fixed issue with forced process display [#1447](https://github.com/sandboxie-plus/Sandboxie/issues/1447)
- fixed crash issue with GetClassName [#1448](https://github.com/sandboxie-plus/Sandboxie/issues/1448)




## [1.0.4 / 5.55.4] - 2021-12-21

### Added
- Mechanism to hook Win32 system calls now also works for 32 bit applications running under WoW64
- Added customization to Win32k hooking mechanism, as by default only GdiDdDDI* hooks are installed
-- You can force the installation of other hooks by specifying them with "EnableWin32Hook=..." 
-- or disable the installation of the default hooks with "DisableWin32Hook=..."
-- Please note that some Win32k hooks may cause BSODs or undefined behaviour. (!)
-- The most obviously problematic Win32k hooks are blacklisted, this can be bypassed with "IgnoreWin32HookBlacklist=y"
- added debug option "AdjustBoxedSystem=n" to disable the adjustment of service ACLs running with a system token
- added "NoUACProxy=y" option together with the accompanying template, in order to disable UAC proxy
-- Note: Boxes configured in compartment mode activate this template by default
- added UI option to change default RpcMgmtSetComTimeout preset
- added Plus installer option to start the default browser under Sandboxie through a desktop shortcut
- added more entries to the Plus installer (current translations on [Languages.iss](https://github.com/sandboxie-plus/Sandboxie/blob/master/Installer/Languages.iss) file need to be updated)

### Changed
- "EnableWin32kHooks=y" is now enabled by default, as no issues were reported in 1.0.3
-- Note: currently only the GdiDdDDI* hooks are applied, required for Chromium HW acceleration
- Cleaned up low level hooking code a bit
- "RunRpcssAsSystem=y" is now auto applied for boxes in "App Compartment" mode when "RunServicesAsSystem=y" or "MsiInstallerExemptions=y" are present

### Fixed
- fixed RPC handling in case a requested open service is not running [#1443](https://github.com/sandboxie-plus/Sandboxie/issues/1443)
- fixed a hooking issue with NdrClientCall2 in 32 bit applications
- fixed issue with start directory to run sandboxed when using SandMan [#1436](https://github.com/sandboxie-plus/Sandboxie/issues/1436)
- fixed issue with recovering from network share locations [#1435](https://github.com/sandboxie-plus/Sandboxie/issues/1435)



## [1.0.3 / 5.55.3] - 2021-12-12

### Added
- added mechanism to hook Win32k system calls on Windows 10 and later, this should resolve the issue with Chromium HW acceleration
-- Note: this mechanism does not, yet, work for 32 bit applications running under WoW64
-- to enable it, add "EnableWin32kHooks=y" to the global ini section, this feature is highly experimental (!)
-- the hooks will be automatically applied to Chromium GPU processes
-- to force Win32k hooks for all processes in a selected box, add "AlwaysUseWin32kHooks=program.exe,y" [#1261](https://github.com/sandboxie-plus/Sandboxie/issues/1261) [#1395](https://github.com/sandboxie-plus/Sandboxie/issues/1395)

### Fixed
- fixed bug in GetVersionExW making "OverrideOsBuild=..." not working [#605](https://github.com/sandboxie-plus/Sandboxie/issues/605) [#1426](https://github.com/sandboxie-plus/Sandboxie/issues/1426)
- fixed issue with some UTF-8 characters when used in the ini file
- fixed isolation issue with Virtual Network Editor [#1102](https://github.com/sandboxie-plus/Sandboxie/issues/1102)



## [1.0.2 / 5.55.2] - 2021-12-08

### Fixed
- fixed recovery window not refreshing count on reload [#1402](https://github.com/sandboxie-plus/Sandboxie/issues/1402)
- fixed printing issue introduced in 1.0.0 [#1397](https://github.com/sandboxie-plus/Sandboxie/issues/1397)
- fixed issues with CreateProcess function [#1408](https://github.com/sandboxie-plus/Sandboxie/issues/1408)


## [1.0.1 / 5.55.1] - 2021-12-06

### Added
- added checkboxes to most major box options lists
- added SumatraPDF templates (by Dyras) [#1391](https://github.com/sandboxie-plus/Sandboxie/pull/1391)

### Changed
- rolled back change to "OpenClsid=..." handling
- made all major lists in the box options editable

### Fixed
- fixed issue with read only paths introduced in 1.0.0
- fixed BSOD issue introduced in the 1.0.0 build [#1389](https://github.com/sandboxie-plus/Sandboxie/issues/1389)
- fixed multiple BITS notifications while running sandboxed Chromium browsers (by isaak654) [ca320ec](https://github.com/sandboxie-plus/Sandboxie/commit/ca320ecc17180ff09a67bdefc524b30cf3540c08) [#1081](https://github.com/sandboxie-plus/Sandboxie/issues/1081)
- fixed executables selection for "Run Menu" entries (by isaak654) [#1379](https://github.com/sandboxie-plus/Sandboxie/issues/1379)
- fixed SetCursorPos and ClipCursor ignoring DPI awareness (by alvinhochun) [#1394](https://github.com/sandboxie-plus/Sandboxie/pull/1394)

### Removed
- removed Virtual Desktop Manager template (by isaak654) [d775807](https://github.com/sandboxie-plus/Sandboxie/commit/d7758071f6930539c4e1f236297b4cfa332346ad) [#1326](https://github.com/sandboxie-plus/Sandboxie/discussions/1326)



## [1.0.0 / 5.55.0] - 2021-11-17

### Added 
- added Privacy enhanced mode, sandboxes with "UsePrivacyMode=y" will not allow read access to locations containing user data
-- all locations except generic Windows system paths will need to be opened explicitly for read and/or write access
-- using "NormalFilePath=...", "NormalKeyPath=...", "NormalIpcPath=..." allows to open locations to be readable and sandboxed

- added new "App Compartment" mode of operation, it is enabled by adding "NoSecurityIsolation=y" to the box configuration
-- in this mode, security is traded in for compatibility, it should not be used for untrusted applications
-- Note: in this mode, file and registry filtering are still in place, hence processes run without administrative privileges
-- it is reasonably safe, all filtering can be disabled with "NoSecurityFiltering=y"

- added experimental use of ObRegisterCallbacks to filter object creation and duplication 
-- this filtering is independent from the regular SbieDrv's syscall-based filtering, hence it also applies to App Compartments
-- with it enabled, an application running in a compartment will not be able to manipulate processes running outside the sandbox
-- Note: this feature improves the security of unisolated App Compartment boxes
-- to enable this feature, set "EnableObjectFiltering=y" in the global section and reload the driver
-- when globally activated, the filtering can be disabled for individual boxes with "DisableObjectFilter=y"

- added "DontOpenForBoxed=n", this option disables the discrimination of boxed processes for open file and open key directives
-- this behaviour does not really improve security anyways, but may be annoying, also app compartments always disable this

- added setting to entirely open access to the COM infrastructure

### Changed
- reworked the resource access path matching mechanism to optionally apply more specific rules over less specific ones
-- for example "OpenFilePath=C:\User\Me\AppData\Firefox takes precedence over "WriteFilePath=C:\User\Me\"
-- to enable this new behaviour, add "UseRuleSpecificity=y" to your Sandboxie.ini, this behaviour is always enabled in Privacy enhanced mode
-- added "NormalFilePath=..." to restore default Sandboxie behaviour on a given path
-- added "OpenConfPath=...", which similarly to "OpenPipePath=..." is a "OpenKeyPath=..." variant which applies to executables located in the sandbox
- removed option to copy a box during creation, instead the box context menu offers a duplication option
- reworked the box creation dialog to offer new box types

### Fixed
- fixed SBIE1401 notification during Sandboxie Plus uninstall (by mpheath) [68fa37d](https://github.com/sandboxie-plus/Sandboxie/commit/68fa37d45be2be3565917d0de097709b7aa009e0)
- fixed memory leak in driver handling FLT_FILE_NAME_INFORMATION (by Therzok) [#1371](https://github.com/sandboxie-plus/Sandboxie/pull/1371)




## [0.9.8d / 5.53.3] - 2021-11-01

### Added
- added checkbox if the user wants SandMan.exe to be started after installation [#1318](https://github.com/sandboxie-plus/Sandboxie/issues/1318)
- added template for Windows 10 virtual desktop manager [#1326](https://github.com/sandboxie-plus/Sandboxie/discussions/1326)

### Changed
- "OpenClsid=..." is no longer restricted to CLSCTX_LOCAL_SERVER execution contexts only
-- this allows to run objects with the CLSCTX_INPROC_SERVER flag in the COM helper service
- in the trace view, now multiple types can be selected at once
- a few Plus UI entries were made translatable (by gexgd0419) [#1320](https://github.com/sandboxie-plus/Sandboxie/pull/1320)
- changed default "terminate all boxed processes" key to Shift+Pause (by isaak654) [#1337](https://github.com/sandboxie-plus/Sandboxie/issues/1337)

### Fixed
- fixed ini writing issue with SbieCtrl and the new ini handling mechanism [#1331](https://github.com/sandboxie-plus/Sandboxie/issues/1331)
- fixed issue with trace log filtering
- fixed space issue about German language on Plus installer (by mpheath) [#1333](https://github.com/sandboxie-plus/Sandboxie/issues/1333)
- restored Waterfox phishing template entries with a proper fix (by APMichael) [#1334](https://github.com/sandboxie-plus/Sandboxie/issues/1334)



## [0.9.8c / 5.53.2] - 2021-10-24

### Added
- added explicit lines on Plus installer to delete empty shell registry keys at uninstall time (by mpheath) [3f661a8](https://github.com/sandboxie-plus/Sandboxie/commit/3f661a8d49137b6d2c3e00757952c71b0df11e4d)

### Fixed
- fixed template sections not showing in editor [#1287](https://github.com/sandboxie-plus/Sandboxie/issues/1287)
- fixed autodelete box content broken in the previous build [#1296](https://github.com/sandboxie-plus/Sandboxie/issues/1296) [#1324](https://github.com/sandboxie-plus/Sandboxie/issues/1324)
- fixed crash in "Browse Content" window [#1313](https://github.com/sandboxie-plus/Sandboxie/issues/1313)
- fixed issue with icon resolution [#1310](https://github.com/sandboxie-plus/Sandboxie/issues/1310)
- fixed invalid "No Inet" status in the status column [#1312](https://github.com/sandboxie-plus/Sandboxie/issues/1312)
- fixed Windows Explorer search box not working (by isaak654) [#1002](https://github.com/sandboxie-plus/Sandboxie/issues/1002)
- fixed Waterfox phishing template (by Dyras) [#1309](https://github.com/sandboxie-plus/Sandboxie/pull/1309)
- fixed issue with Chinese translation files on Plus installer (by mpheath) [#1317](https://github.com/sandboxie-plus/Sandboxie/issues/1317)
- fixed autorun registry key path on Plus installer (by mpheath) [abd2d44](https://github.com/sandboxie-plus/Sandboxie/commit/abd2d44cd6f305da956ad70c7481cb1256efff24)
- fixed memory corruption in SbieSvc.exe




## [0.9.8b / 5.53.1] - 2021-10-19

### Added
- added ability to save trace log to file on Plus UI
- added French language on Plus UI (by clexanis) [#1155](https://github.com/sandboxie-plus/Sandboxie/issues/1155)

### Changed
- network traffic trace is now properly logged to the driver log instead of to the kernel debug log
- Plus installer will autostart SandMan.exe after install to fix a taskbar icon issue [#3040211](https://www.wilderssecurity.com/threads/sandboxie-plus-0-9-7-test-build.440906/page-4#post-3040211)
- Classic installer will show the license agreement when updating [#1187](https://github.com/sandboxie-plus/Sandboxie/issues/1187)

### Fixed
- fixed template sections not showing in editor [#1287](https://github.com/sandboxie-plus/Sandboxie/issues/1287)
- fixed issue with app ID resulting in some apps showing two button groups in the taskbar [#1101](https://github.com/sandboxie-plus/Sandboxie/issues/1101)
- fixed issue with maximum ini value length on Plus UI [#1293](https://github.com/sandboxie-plus/Sandboxie/issues/1293)
- fixed issue handling an empty Sandboxie.ini that got introduced recently [#1292](https://github.com/sandboxie-plus/Sandboxie/issues/1292)
- fixed issue with "SpecialImages" template (by Coverlin) [#1288](https://github.com/sandboxie-plus/Sandboxie/issues/1288) [#1289](https://github.com/sandboxie-plus/Sandboxie/issues/1289)
- fixed issue with box emptying [#1296](https://github.com/sandboxie-plus/Sandboxie/issues/1296)
- fixed issues wich some languages [#1304](https://github.com/sandboxie-plus/Sandboxie/issues/1304)
- fixed issue with mounted directories [#1302](https://github.com/sandboxie-plus/Sandboxie/issues/1302)
- added missing translation for qt libraries [#1305](https://github.com/sandboxie-plus/Sandboxie/issues/1305)
- fixed issue with Windows compatibility assistant [#1265](https://github.com/sandboxie-plus/Sandboxie/issues/1265)
- fixed issue with process image specific settigns [#1307](https://github.com/sandboxie-plus/Sandboxie/issues/1307)





## [0.9.8 / 5.53.0] - 2021-10-15

### Added 
- added debug switch to disable Sbie console redirection "NoSandboxieConsole=y" 
-- Note: this was previously part of "NoSandboxieDesktop=y"
- added Sbie+ version to the log [#1277](https://github.com/sandboxie-plus/Sandboxie/issues/1277)
- added uninstall clean-up of extra files for the Plus installer (by mpheath) [#1235](https://github.com/sandboxie-plus/Sandboxie/pull/1235)
- added set language for Sandman for the Plus installer (by mpheath) [#1241](https://github.com/sandboxie-plus/Sandboxie/issues/1241)
- added EventLog messages with SbieMsg.dll for the Plus installer (by mpheath)
- group expansion state is now saved
- added additional filters to the trace tab
- added a new section [DefaultTemplates] in Templates.ini which contains mandatory templates that are always applied [0c9ecb0](https://github.com/sandboxie-plus/Sandboxie/commit/0c9ecb084286821c0db7436c41ef99e3b9daca76#diff-965721e9c3f2350b16f4acb47d3fb75654976f0dbb4da3c507d0eaff16a4f5f2)

### Changed
- reworked and extended RPC logging
- reintroduced the "UseRpcMgmtSetComTimeout=some.dll,n" setting to be used when no "RpcPortBinding" entry is specified
--- this allows to enable/disable out of box RPC binding independently from the timeout setting
- the "BoxNameTitle" value can now be set explicitly on a per image name basis [#1190](https://github.com/sandboxie-plus/Sandboxie/issues/1190)

### Fixed
- fixed inability to delete read-only files from sandboxed explorer [#1237](https://github.com/sandboxie-plus/Sandboxie/issues/1237)
- fixed wrong recovery target in Plus UI [#1274](https://github.com/sandboxie-plus/Sandboxie/issues/1274)
- fixed SBIE2101 issue introduced with 0.9.7a [#1279](https://github.com/sandboxie-plus/Sandboxie/issues/1279)
- fixed sorting in the box picker window [#1269](https://github.com/sandboxie-plus/Sandboxie/issues/1269)
- fixed tray refresh issue [#1250](https://github.com/sandboxie-plus/Sandboxie/issues/1250)
- fixed tray activity display [#1221](https://github.com/sandboxie-plus/Sandboxie/issues/1221)
- fixed recovery window not displaying in taskbar [#1195](https://github.com/sandboxie-plus/Sandboxie/issues/1195)
- fixed dark theme preset not updating in real time [#1270](https://github.com/sandboxie-plus/Sandboxie/issues/1270)
- fixed Microsoft Edge complaining about "FakeAdminRights=y" [#1271](https://github.com/sandboxie-plus/Sandboxie/issues/1271)
- fixed issue with using local template in the global section [#1212](https://github.com/sandboxie-plus/Sandboxie/issues/1212)
- fixed issue with git.exe from MinGW freezing [#1238](https://github.com/sandboxie-plus/Sandboxie/issues/1238)
- fixed issue with search highlighting in dark mode

### Removed
- removed the ability to sort the trace log as it took too much CPU


## [0.9.7e / 5.52.5] - 2021-10-09

### Changed
- reworked the settings handling once again, now the driver maintains the order when enumerating, but for good performance there is a Hash Map held in parallel for quick exact lookups


## [0.9.7d / 5.52.4] - 2021-10-06

### Fixed
- fixed yet another ini issue with the SbieCtrl


## [0.9.7c / 5.52.3] - 2021-10-05

### Fixed
- fixed yet another handling bug with SbieApi_EnumBoxesEx


## [0.9.7b / 5.52.2] - 2021-10-04

### Fixed
- fixed issue about loading a non-Unicode Sandboxie.ini that was introduced in the previous build



## [0.9.7 / 5.52.1] - 2021-10-02

### Added
- added forced process indicator to process status column [#1174](https://github.com/sandboxie-plus/Sandboxie/issues/1174)
- added "SbieTrace=y" option to trace the interaction between Sandboxie processes and Sandboxie core components
- when initializing an empty sandbox, MSI debug keys are set to generate the debug output of MSI installer service
- added "DisableComProxy=y" allowing to disable COM proxying through the service
- added "ProcessLimit=..." which allows limiting the maximum number of processes in a sandbox [#1230](https://github.com/sandboxie-plus/Sandboxie/issues/1230)
- added missing IPC logging

### Changed
- reworked SbieSvc ini server to allow settings caching and greatly improve performance
-- Now comments in the Sandboxie.ini are being preserved as well as the order of all entries
- enabled configuration section list replacement with a hash map to improve configuration performance
- improved progress and status messages for the Plus installer (by mpheath) [#1168](https://github.com/sandboxie-plus/Sandboxie/pull/1168)
- reworked RpcSs start mechanics, sandboxed RpcSs and DcomLaunch can now be run as system, use "RunRpcssAsSystem=y"
-- Note: this is generally not recommended for security reasons but may be needed for compatibility in some scenarios
- reworked WTSQueryUserToken handling to work properly in all scenarios
- reworked configuration value list to use a hash table for better performance

### Fixed
- fixed Plus upgrade install in Windows 7 (by mpheath) [#1194](https://github.com/sandboxie-plus/Sandboxie/pull/1194)
- fixed custom autoexec commands being executed on each box start instead of only during the initialization
- fixed a design issue limiting the maximum amount of processes per sandbox to 511
- fixed handle leaks in the lingering process monitor mechanism
- fixed issue with opening device paths like "\\??\\FltMgr"
- fixed build issue with an explicit FileDigestAlgorithm option for driver sign (by isaak654) [#1210](https://github.com/sandboxie-plus/Sandboxie/pull/1210)
- fixed issue with resource access log sometimes getting corrupted
- fixed issue with Microsoft Office Click-to-Run [#428](https://github.com/sandboxie-plus/Sandboxie/issues/428) [#882](https://github.com/sandboxie-plus/Sandboxie/issues/882)

### Removed
- removed support for Microsoft EMET (Enhanced Mitigation Experience Toolkit), as it was EOL in 2018
- removed support for Messenger Plus! Live, as MSN Messenger is EOL since 2013
- disabled Turkish language on Plus UI for inactivity (by isaak654) [#1215](https://github.com/sandboxie-plus/Sandboxie/pull/1215)



## [0.9.6 / 5.51.6] - 2021-09-12

### Added
- added ability to rename groups [#1152](https://github.com/sandboxie-plus/Sandboxie/issues/1152)
- added ability to define a custom order for the sandboxes, they can be moved by using the move context menu, or holding Alt + Arrow Key
- added recovery to list to the recovery window: [#988](https://github.com/sandboxie-plus/Sandboxie/issues/988)
- added finder to the recovery window

### Changed
- updated the BlockPort rule inside Template_BlockPorts to the new NetworkAccess format (by isaak654) [#1162](https://github.com/sandboxie-plus/Sandboxie/pull/1162)
- default for immediate recovery behaviour is now to show the recovery window instead of using the notifications window [#988](https://github.com/sandboxie-plus/Sandboxie/issues/988)
- the new run dialog now requires a double-click [#1171](https://github.com/sandboxie-plus/Sandboxie/issues/1171)
- reworked the recovery window

### Fixed
- fixed issue with create group menu [#1151](https://github.com/sandboxie-plus/Sandboxie/issues/1151)
- fixed issue that caused a box to lose its group association when renaming
- fixed issue with Thunderbird 91+ [#1156](https://github.com/sandboxie-plus/Sandboxie/issues/1156)
- fixed an issue with file disposition handling [#1161](https://github.com/sandboxie-plus/Sandboxie/issues/1161)
- fixed issue with Windows 11 22449.1000 [#1164](https://github.com/sandboxie-plus/Sandboxie/issues/1164)
- fixed SRWare Iron template (by Dyras) [#1146](https://github.com/sandboxie-plus/Sandboxie/pull/1146)
- fixed label positioning in Classic UI (by isaak654) [#1088](https://github.com/sandboxie-plus/Sandboxie/issues/1088)
- fixed an old issue that occurred when only an asterisk was set as path [#971](https://github.com/sandboxie-plus/Sandboxie/issues/971)



## [0.9.5 / 5.51.5] - 2021-08-30

### Added
- added option to run a sandbox in [session 0](https://techcommunity.microsoft.com/t5/ask-the-performance-team/application-compatibility-session-0-isolation/ba-p/372361)
-- Note: the processes then have a system token, hence it's recommended to enable "DropAdminRights=y"
- if the UI is run with admin privileges, it can terminate sandboxed processes in other sessions now
- added "StartSystemBox=" option to auto-run a box on Sbie start/system boot in session 0
-- Note: box start is done by issuing Start.exe /box:[name] auto_run
- add Start.exe auto_run command to start all sandboxed auto-start locations
- add Start.exe /keep_alive command line switch which keeps a process running in the box until it gracefully terminates
- added "StartCommand=" which starts a complex command through Start.exe on box startup
- added menu option to start regedit and load the box's registry key
- added system tray option in the Plus UI to show Classic icon [#963](https://github.com/sandboxie-plus/Sandboxie/issues/963#issuecomment-903933535)

### Changed
- changed command prompt icon and string from "Terminal" to "Command Prompt" [#1135](https://github.com/sandboxie-plus/Sandboxie/issues/1135)
- reworked box menu layout a bit

### Fixed
- fixed driver compatibility with Windows Server 2022 (build 20348) [#1143](https://github.com/sandboxie-plus/Sandboxie/issues/1143)
- fixed issue with creating shortcuts [#1134](https://github.com/sandboxie-plus/Sandboxie/issues/1134)

### Installers re-released on 2021-08-31 with the following fix:
- fixed KmdUtil warning 1061 after Plus upgrade (by mpheath) [#968](https://github.com/sandboxie-plus/Sandboxie/issues/968) [#1139](https://github.com/sandboxie-plus/Sandboxie/issues/1139)



## [0.9.4 / 5.51.4] - 2021-08-22

### Added
- added clear commands to log submenus [#391](https://github.com/sandboxie-plus/Sandboxie/issues/391)
- added option to disable process termination prompt [#514](https://github.com/sandboxie-plus/Sandboxie/issues/514)
- added "Options/InstantRecovery" setting to sandboxie-plus.ini to use the recovery window instead of the notification pop-up [#988](https://github.com/sandboxie-plus/Sandboxie/issues/988)
- added ability to rename a non-empty sandbox [#1100](https://github.com/sandboxie-plus/Sandboxie/issues/1100)
- added ability to remove a non-empty sandbox 
- added file browser window to SandMan UI to cover the file-view functionality of SbieCtrl [#578](https://github.com/sandboxie-plus/Sandboxie/issues/578)

### Changed
- generic errors in Sbie UI now show the status code as hex and provide a string description when available

### Fixed
- fixed "del" shortcut to terminate a process not always working
- fixed group display issue [#1094](https://github.com/sandboxie-plus/Sandboxie/issues/1094)
- fixed issue when using "run sandboxed" on a file that is already located in a sandbox [#1099](https://github.com/sandboxie-plus/Sandboxie/issues/1099)



## [0.9.3 / 5.51.3] - 2021-08-08

> Read the developer's notes about the new [WFP functionality](https://github.com/sandboxie-plus/Sandboxie/releases/tag/0.9.3).

### Added
- ability to use the "run unsandboxed" option with Sandboxie links [#614](https://github.com/sandboxie-plus/Sandboxie/issues/614)

### Fixed
- fixed "run outside sandbox" issue on Classic build [#614](https://github.com/sandboxie-plus/Sandboxie/issues/614#issuecomment-894710466)
- fixed open template does not load the edit tab [#1054](https://github.com/sandboxie-plus/Sandboxie/issues/1054#issuecomment-893001316)
- fixed issue with "explore sandboxed" [#972](https://github.com/sandboxie-plus/Sandboxie/issues/972)
- fixed start directory for sandboxed processes [#1071](https://github.com/sandboxie-plus/Sandboxie/issues/1071)
- fixed issue with language auto-detection [#1018](https://github.com/sandboxie-plus/Sandboxie/issues/1018)
- fixed issue with multiple files with the same name, by always showing the extension [#1041](https://github.com/sandboxie-plus/Sandboxie/issues/1041)
- fixed multiple program grouping issues with the SandMan UI [#1054](https://github.com/sandboxie-plus/Sandboxie/issues/1054)
- fixed "no disk" error [#966](https://github.com/sandboxie-plus/Sandboxie/issues/966)
- fixed issue with 32bit build using qMake, the -O2 option resulted in a crash in the QSbieAPI.dll [#995](https://github.com/sandboxie-plus/Sandboxie/issues/995)
- fixed issue with UserSettings introduced in a recent build [#1054](https://github.com/sandboxie-plus/Sandboxie/issues/1054)



## [0.9.2 / 5.51.2] - 2021-08-07 (pre-release)

### Added
- added ability to reconfigure the driver, which allows enabling/disabling WFP and other features without a reload/reboot

### Changed
- reorganized and improved the settings window
- improved the tray icon a bit, the sand is now more yellow

### Fixed
- fixed issue with process start handling introduced in 5.51.0 [#1063](https://github.com/sandboxie-plus/Sandboxie/issues/1063)
- fixed issue with quick recovery introduced in 5.51.0
- fixed incompatibility with CET Hardware-enforced Stack Protection on Intel 11th gen and AMD Ryzen 5XXX CPUs [#1067](https://github.com/sandboxie-plus/Sandboxie/issues/1067) [#1012](https://github.com/sandboxie-plus/Sandboxie/issues/1012)

### Removed
- commented out all Windows XP-specific support code from the driver



## [0.9.1 / 5.51.1] - 2021-07-31 (pre-release)

### Added
- added tray icon indicating broken connection to the driver if it happens
- added option to customize the tray icon
- added "DllSkipHook=some.dll" option to disable installation of hooks into selected DLLs
- added localization support for Plus installer (by yfdyh000 and mpheath) [#923](https://github.com/sandboxie-plus/Sandboxie/pull/923)

### Changed
- reworked NtClose handling for better performance and extendibility
- improved tray box menu and list

### Fixed
- fixed issue with fake admin and some NSIS installers [#1052](https://github.com/sandboxie-plus/Sandboxie/issues/1052)
- fixed more issued with FileDispositionInformation behaviour, which resulted in bogus file deletion handling
- fixed issue with checking WFP status
- fixed issue WFP failing to initialize at boot
- fixed issue with tray sandbox options not being available just after boot
- fixed issue access changed flag not being properly set in box options [#1065](https://github.com/sandboxie-plus/Sandboxie/issues/1065)



## [0.9.0 / 5.51.0] - 2021-07-29 (pre-release)

### Added
- added support for Windows Filtering Platform (WFP) to be used instead of the device-based network blocking scheme
-- to enable this support, add 'NetworkEnableWFP=y' to the global section and reboot or reload the driver
-- to use WFP for a specific sandbox, add 'AllowNetworkAccess=n'
-- you can allow certain processes by using 'AllowNetworkAccess=program.exe,y'
-- you can also enable this policy globally by adding 'AllowNetworkAccess=n' to the global section
-- in this case you can exempt entire sandboxes by adding 'AllowNetworkAccess=y' to specific boxes
 -- you can block certain processes by using 'AllowNetworkAccess=program.exe,n'
 -- Note: WFP is less absolute than the old approach, using WFP will filter only TCP/UDP communication
--	restricted boxed processes will still be able to resolve domain names using the system service
--  however, they will not be able to send or receive data packets directly
-- the advantages of WFP is that filter rules can be implemented by restricting communication only to specified addresses or selected ports using "NetworkAccess=..."
- added fully functional rule-based packet filter in user mode for the case when "NetworkEnableWFP=y" is not set
-- the mechanism replaces the old "BlockPort=..." functionality
-- Note: this filter applies only to outgoing connections/traffic, for incoming traffic either the WFP mode or a third-party firewall is needed
-- like the old user mode based mechanism, malicious applications can bypass it by unhooking certain functions
-- hence it's recommended to use the kernel mode WFP-based mechanism when reliable isolation is required
- added new trace option "NetFwTrace=*" to trace the actions of the firewall components
-- please note that the driver only trace logs the kernel debug output, use DbgView.exe to log
- API_QUERY_PROCESS_INFO can now be used to get the impersonation token of a sandboxed thread
-- Note: this capability is used by TaskExplorer to allow inspecting sandbox-internal tokens
-- Note: a process must have administrative privileges to be able to use this API
- added a UI option to switch "MsiInstallerExemptions=y" on and off
-- just in case a future Windows build breaks something in the systemless mode
- added sample code for ObRegisterCallbacks to the driver
- added new debug options "DisableFileFilter=y" and "DisableKeyFilter=y" that allow to disable file and registry filtering
-- Note: these options are for testing only and disable core parts of the sandbox isolation
- added a few command line options to SandMan.exe

### Changed
- greatly improved the performance of the trace log, but it's no longer possible to log to both SandMan and SbieCtrl at the same time
- reworked process creation code to use PsSetCreateProcessNotifyRoutineEx and improved process termination

### Fixed
- added missing hook for ConnectEx function



## [0.8.9 / 5.50.9] - 2021-07-28 HotFix 2

### Fixed
Fixed issue with registering session leader



## [0.8.9 / 5.50.9] - 2021-07-28 HotFix 1

### Fixed
Fixed issue with Windows 7



## [0.8.9 / 5.50.9] - 2021-07-27

### Changed
- updated a few icons
- updated GitHub build action to use Qt 5.15.2
- improved the "full" tray icon to be more distinguishable from the "empty" one
- changed code integrity verification policies [#1003](https://github.com/sandboxie-plus/Sandboxie/issues/1003)
-- code signature is no longer required to change config, to protect presets use the existing "EditAdminOnly=y"

### Fixed
- fixed issue with systemless MSI mode introduced in the last build
- fixed MSI installer not being able to create the action server mechanism on Windows 11
- fixed MSI installer not working in systemless mode on Windows 11
- fixed Inno Setup script not being able to remove shell integration keys during Sandboxie Plus uninstall (by mpheath) [#1037](https://github.com/sandboxie-plus/Sandboxie/pull/1037)



## [0.8.8 / 5.50.8] - 2021-07-13

### Changed
- MSIServer no longer requires being run as system; this completes the move to not use system tokens in a sandbox by default
-- the security-enhanced option "MsiInstallerExemptions=n" is now the default behaviour

### Fixed
- fixed issue with the "Explore Sandboxed" command [#972](https://github.com/sandboxie-plus/Sandboxie/issues/972)
- rolled back the switch from using NtQueryKey to NtQueryObject as it seems to break some older Windows 10 versions like 1803 [#984](https://github.com/sandboxie-plus/Sandboxie/issues/984)
-- this change was introduced to fix [#951](https://github.com/sandboxie-plus/Sandboxie/issues/951)
-- to use NtQueryObject the option "UseObjectNameForKeys=y" can be added to Sandboxie.ini



## [0.8.7b / 5.50.7] - 2021-07-11

### Fixed
- fixed issue with boxes that had auto-delete activated introduced in the previous build [#986](https://github.com/sandboxie-plus/Sandboxie/issues/986)



## [0.8.7 / 5.50.7] - 2021-07-10

### Added
- added option to always auto-pick the DefaultBox [#959](https://github.com/sandboxie-plus/Sandboxie/issues/959)
-- when this option is enabled, the normal behaviour with a box selection dialog can be brought up by holding down CTRL
- added option to hide a sandbox from the "run in box" dialog
-- useful to avoid listing insecure compatibility test boxes for example
- added box options to system tray [#439](https://github.com/sandboxie-plus/Sandboxie/issues/439) [#272](https://github.com/sandboxie-plus/Sandboxie/issues/272)

### Changed
- changed default "terminate all boxed processes" key from Ctrl+Pause to Ctrl+Alt+Pause [#974](https://github.com/sandboxie-plus/Sandboxie/issues/974)
- Start.exe no longer links in unused MFC code, which reduced its file size from over 2.5 MB to below 250 KB
- updated the main SandMan and tray icon [#963](https://github.com/sandboxie-plus/Sandboxie/issues/963)
- improved the box tree-style view

### Fixed
- added additional delay and retries to KmdUtil.exe to mitigate issues when unloading the driver [#968](https://github.com/sandboxie-plus/Sandboxie/issues/968)
- fixed issue with SbieCtrl not being properly started after setup [#969](https://github.com/sandboxie-plus/Sandboxie/issues/969)
- fixed issue with "explore sandboxed" shell option [#972](https://github.com/sandboxie-plus/Sandboxie/issues/972)
- fixed issue when running SandMan elevated [#932](https://github.com/sandboxie-plus/Sandboxie/issues/932)
- fixed new box selection dialog showing disabled boxes
- fixed issue updating box active status

### Removed
- removed Online Armor support as this product is deprecated since 2016



## [0.8.6 / 5.50.6] - 2021-07-07

### Added
- added LibreWolf template (by Dyras) [#929](https://github.com/sandboxie-plus/Sandboxie/pull/929)

### Fixed
- fixed performance bug introduced in 0.8.5



## [0.8.5 / 5.50.5] - 2021-07-06

### Added
- added global hotkey to terminate all sandboxed processes (default: Ctrl+Pause)
- the Run Sandboxed dialog can now be handled by the SandMan UI
- added "AllowBoxedJobs=y" allowing boxed processes to use nested jobs on Windows 8 and later
-- Note: this allows Chrome and other programs to use the job system for additional isolation
- added Librewolf.exe to the list of Firefox derivatives [#927](https://github.com/sandboxie-plus/Sandboxie/issues/927)
- added run regedit sandboxed menu command
- added new support settings tab to SandMan UI for updates and news
- added code integrity verification to Sbie service and UI
- added template for Vivaldi Notes (by isaak654) [#948](https://github.com/sandboxie-plus/Sandboxie/issues/948)

### Changed
- replaced the Process List used by the driver with a much faster Hash Map implementation
-- Note: this change provides an almost static system call speed of 1.2µs regardless of the running process count
-- The old list, with 100 programs running required 4.5µs; with 200: 12µs; and with 300: 18µs per syscall
-- Note: some of the slowdown was also affecting non-sandboxed applications due to how the driver handles certain callbacks
- replaced the per-process Thread List used by the driver with a much faster Hash Map implementation
- replaced configuration section list with a hash map to improve configuration performance, and increased line limit to 100000
-- not yet enabled in production build
- the presence of the default box is only checked on connect
- the portable directory dialog now shows the directory [#924](https://github.com/sandboxie-plus/Sandboxie/issues/924)
- when terminated, boxed processes now first try doing that by terminating the job object
- the driver now can terminate problematic processes by default without the help of the service
- the box delete routine now retries up to 10 times, see [#954](https://github.com/sandboxie-plus/Sandboxie/issues/954)
- replaced the Process List used by the service with a much faster Hash Map implementation
- replaced the per-process Thread List used by the service with a much faster Hash Map implementation

### Fixed
- fixed faulty initialization in SetServiceStatus (by flamencist) [#921](https://github.com/sandboxie-plus/Sandboxie/issues/921)
- fixed buttons position in Classic UI settings (by isaak654) [#914](https://github.com/sandboxie-plus/Sandboxie/issues/914)
- fixed missing password length check in the SandMan UI [#925](https://github.com/sandboxie-plus/Sandboxie/issues/925)
- fixed issues opening job objects by name
- fixed missing permission check when reopening job object handles (thanks Diversenok)
- fixed issue with some Chromium 90+ hooks affecting the display of PDFs in derived browsers [#930](https://github.com/sandboxie-plus/Sandboxie/issues/930) [#817](https://github.com/sandboxie-plus/Sandboxie/issues/817)
- fixed issues with reconnecting broken LPC ports used for communication with SbieSvc
- fixed minor setting issue [#957](https://github.com/sandboxie-plus/Sandboxie/issues/957)
- fixed minor UI issue with resource access COM settings [#958](https://github.com/sandboxie-plus/Sandboxie/issues/958)
- fixed an issue with NtQueryKey using NtQueryObject instead [#951](https://github.com/sandboxie-plus/Sandboxie/issues/951)
- fixed crash in key.c when failing to resolve key paths
- added workaround for topmost modality issue [#873](https://github.com/sandboxie-plus/Sandboxie/issues/873)
-- the notification window is not only topmost for 5 seconds
- fixed an issue deleting directories introduced in 5.49.5
- fixed an issue when creating box copies

### Removed
- removed switch for "BlockPassword=n" as it does not seem to be working [#938](https://github.com/sandboxie-plus/Sandboxie/issues/938)
-- it's recommended to use "OpenSamEndpoint=y" to allow password changes in Windows 10



## [0.8.2 / 5.50.2] - 2021-06-15

### Changed
- split anti-phishing rules per browser (by isaak654) [#910](https://github.com/sandboxie-plus/Sandboxie/pull/910)

### Fixed
- properly fixed an issue with Driver Verifier and user handles [#906](https://github.com/sandboxie-plus/Sandboxie/issues/906)
- fixed an issue with CreateWindow function introduced with 0.8.0
- fixed issue with outdated BoxDisplayOrder entries being retained [#900](https://github.com/sandboxie-plus/Sandboxie/issues/900)



## [0.8.1 / 5.50.1] - 2021-06-14

### Fixed
- fixed an issue with Driver Verifier and user handles
- fixed driver memory leak of FLT_FILE_NAME_INFORMATION objects
- fixed broken clipboard introduced in 5.50.0 [#899](https://github.com/sandboxie-plus/Sandboxie/issues/899)
- fixed DcomLaunch issue on Windows 7 32 bit introduced in 5.50.0 [#898](https://github.com/sandboxie-plus/Sandboxie/issues/898)



## [0.8.0 / 5.50.0] - 2021-06-13

### Added
- Normally Sandboxie applies "Close...=!<program>,..." directives to non-excluded images if they are located in a sandbox
-- added 'AlwaysCloseForBoxed=n' to disable this behaviour as it may not be always desired, and it doesn't provide extra security
- added process image information to SandMan UI
- localized template categories in the Plus UI [#727](https://github.com/sandboxie-plus/Sandboxie/issues/727)
- added "DisableResourceMonitor=y" to disable resource access monitor for selected boxes [#886](https://github.com/sandboxie-plus/Sandboxie/issues/886)
- added option to show trace entries only for the selected sandbox [#886](https://github.com/sandboxie-plus/Sandboxie/issues/886)
- added "UseVolumeSerialNumbers=y" that allows drive letters to be suffixed with the volume SN in the \drive\ sandbox location
-- it helps to avoid files mixed together on multiple pendrives using the same letter
-- Note: this option is not compatible with the recovery function of the Classic UI, only SandMan UI is fully compatible
- added "ForceRestart=PicoTorrent.exe" to the PicoTorrent template in order to fix a compatibility issue [#720](https://github.com/sandboxie-plus/Sandboxie/issues/720)
- added localization support for RPC templates (by isaak654) [#736](https://github.com/sandboxie-plus/Sandboxie/issues/736)

### Changed
- portable clean-up message now has yes/no/cancel options [#874](https://github.com/sandboxie-plus/Sandboxie/issues/874)
- consolidated Proc_CreateProcessInternalW and Proc_CreateProcessInternalW_RS5 to remove duplicate code
- the ElevateCreateProcess fix, as sometimes applied by the Program Compatibility Assistant, will no longer be emulated by default [#858](https://github.com/sandboxie-plus/Sandboxie/issues/858)
-- use 'ApplyElevateCreateProcessFix=y' or 'ApplyElevateCreateProcessFix=program.exe,y' to enable it
- trace log gets disabled only when it has no entries and the logging is stopped

### Fixed
- fixed APC issue with the new global hook emulation mechanism and WoW64 processes [#780](https://github.com/sandboxie-plus/Sandboxie/issues/780) [#779](https://github.com/sandboxie-plus/Sandboxie/issues/779)
- fixed IPv6 issues with BlockPort options
- fixed an issue with CheatEngine when "OpenWinClass=*" was specified [#786](https://github.com/sandboxie-plus/Sandboxie/issues/786)
- fixed memory corruption in SbieDrv [#838](https://github.com/sandboxie-plus/Sandboxie/issues/838)
- fixed crash issue with process elevation on CreateProcess calls [#858](https://github.com/sandboxie-plus/Sandboxie/issues/858)
- fixed process elevation when running in the built-in administrator account [#3](https://github.com/sandboxie-plus/Sandboxie/issues/3)
- fixed template preview resetting unsaved entries in box options window [#621](https://github.com/sandboxie-plus/Sandboxie/issues/621)



## [0.7.5 / 5.49.8] - 2021-06-05

### Added
- clipboard access for a sandbox can now be disabled with "OpenClipboard=n" [#794](https://github.com/sandboxie-plus/Sandboxie/issues/794)

### Changed
- now the OpenBluetooth template is enabled by default for compatibility with Unity games [#799](https://github.com/sandboxie-plus/Sandboxie/issues/799)
- "PreferExternalManifest=program.exe,y" can now be set on a per-process basis

### Fixed
- fixed compiler issues with the most recent VS2019 update
- fixed issue with Vivaldi browser [#821](https://github.com/sandboxie-plus/Sandboxie/issues/821)
- fixed some issues with box options in the Plus UI [#879](https://github.com/sandboxie-plus/Sandboxie/issues/879)
- fixed some issues with hardware acceleration in Chromium based browsers [#795](https://github.com/sandboxie-plus/Sandboxie/issues/795)
- the "Stop All" command now issues "KmdUtil scandll" first to solve issues when the SbieDll.dll is in use
- workaround for Electron apps, by forcing an additional command line argument on the GPU renderer process [#547](https://github.com/sandboxie-plus/Sandboxie/issues/547) [#310](https://github.com/sandboxie-plus/Sandboxie/issues/310) [#215](https://github.com/sandboxie-plus/Sandboxie/issues/215)
- fixed issue with Software Compatibility tab that doesn't always show template names correctly [#774](https://github.com/sandboxie-plus/Sandboxie/issues/774)

 

## [0.7.4 / 5.49.7] - 2021-04-11

### Added
- added option to disable file migration prompt in the Plus UI with PromptForFileMigration=n [#643](https://github.com/sandboxie-plus/Sandboxie/issues/643)
- added UI options for various security isolation features
- added missing functionality to set template values in the Plus UI
- added templates for Popcorn-Time, Clementine Music Player, Strawberry Music Player, 32-bit MPC-HC (by Dyras) [#726](https://github.com/sandboxie-plus/Sandboxie/pull/726) [#737](https://github.com/sandboxie-plus/Sandboxie/pull/737)

### Changed
- align default settings of AutoRecover and Favourites to the Plus version (thanks isaak654) [#747](https://github.com/sandboxie-plus/Sandboxie/pull/747)
- list of email clients and browsers is now centralized in Dll_GetImageType
- localstore.rdf reference in Templates.ini was replaced with xulstore.json (by isaak654) [#751](https://github.com/sandboxie-plus/Sandboxie/pull/751)

### Fixed
- fixed minor issue with logging internet blocks
- fixed issue with file recovery when located on a network share [#711](https://github.com/sandboxie-plus/Sandboxie/issues/711)
- fixed UI issue with CallTrace [#769](https://github.com/sandboxie-plus/Sandboxie/issues/769)
- fixed sandbox shortcuts receiving double extension upon creation [#770](https://github.com/sandboxie-plus/Sandboxie/issues/770)
- fixed misplaced labels in the Classic UI (thanks isaak654) [#759](https://github.com/sandboxie-plus/Sandboxie/pull/759)
- fixed separator line in SbieCtrl (thanks isaak654) [#761](https://github.com/sandboxie-plus/Sandboxie/pull/761)
- fixed broken paths in The Bat! template (by isaak654) [#756](https://github.com/sandboxie-plus/Sandboxie/pull/756)
- fixed issue about media players that attempt to write unneeded media files inside the box (by Dyras) [#743](https://github.com/sandboxie-plus/Sandboxie/pull/743) [#536](https://github.com/sandboxie-plus/Sandboxie/issues/536)

 

## [0.7.3 / 5.49.5] - 2021-03-27

### Added
- added "UseSbieWndStation=y" to emulate CreateDesktop for selected processes, not only Firefox and Chrome [#635](https://github.com/sandboxie-plus/Sandboxie/issues/635)
- added option to drop the console host process integrity, now you can use "DropConHostIntegrity=y" [#678](https://github.com/sandboxie-plus/Sandboxie/issues/678)
- added option to easily add local templates
- added new torrent clients and media players templates (by Dyras) [#719](https://github.com/sandboxie-plus/Sandboxie/pull/719)

### Changed
- reworked window hooking mechanism to improve performance [#697](https://github.com/sandboxie-plus/Sandboxie/issues/697) [#519](https://github.com/sandboxie-plus/Sandboxie/issues/519) [#662](https://github.com/sandboxie-plus/Sandboxie/issues/662) [#69](https://github.com/sandboxie-plus/Sandboxie/issues/69) [#109](https://github.com/sandboxie-plus/Sandboxie/issues/109) [#193](https://github.com/sandboxie-plus/Sandboxie/issues/193)
-- resolves issues with file save dialogs taking 30+ seconds to open
-- this fix greatly improves the win32 GUI performance of sandboxed processes
- reworked RPC resolver to be ini-configurable
-- the following options are now deprecated:
--- "UseRpcMgmtSetComTimeout=some.dll,n", so use "RpcPortBinding=some.dll,*,TimeOut=y"
--- "OpenUPnP=y", "OpenBluetooth=y", "OpenSmartCard=n", so use the new RPC templates instead
-- See Templates.ini for usage examples

### Fixed
- fixed process-specific hooks being applied to all processes in a given sandbox
- fixed issue with messages and templates sometimes not being properly displayed in the SandMan UI
- fixed issue with compatibility settings not being applied properly
- fixed auto delete issue that got introduced with 0.7.1 [#637](https://github.com/sandboxie-plus/Sandboxie/issues/637)
- fixed issue with NtSetInformationFile, FileDispositionInformation resulting in Opera installer failing
- fixed issue with MacType introduced in the 0.7.2 build [#676](https://github.com/sandboxie-plus/Sandboxie/issues/676)
- fixed global sandboxed windows hooks not working when window rename option is disabled
- fixed issue with saving local templates
- fixed issue when using runas to start a process that was created outside of the Sandboxie supervision [#688](https://github.com/sandboxie-plus/Sandboxie/issues/688)
-- since the runas facility is not accessible by default, this did not constitute a security issue
-- to enable runas functionality, add "OpenIpcPath=\RPC Control\SECLOGON" to your Sandboxie.ini
-- please take note that doing so may open other yet unknown issues
- fixed a driver compatibility issue with Windows 10 32 bit Insider Preview Build 21337
- fixed issues with driver signature for Windows 7



## [0.7.2 / 5.49.0] - 2021-03-04

### Added
- added option to alter reported Windows version "OverrideOsBuild=7601" for Windows 7 SP1 [#605](https://github.com/sandboxie-plus/Sandboxie/issues/605)
- the trace log can now be structured like a tree with processes as root items and threads as branches

### Changed
- SandboxieCrypto now always migrates the CatRoot2 files in order to prevent locking of real files
- greatly improved trace log performance
- MSI Server can now run with the "FakeAdminRights=y" and "DropAdminRights=y" options [#600](https://github.com/sandboxie-plus/Sandboxie/issues/600)
-- special service allowance for the MSI Server can be disabled with "MsiInstallerExemptions=n"
- changed SCM access check behaviour; non elevated users can now start services with a user token
-- elevation is now only required to start services with a system token
- reworked the trace log mechanism to be more verbose
- reworked RPC mechanism to be more flexible

### Fixed
- fixed issues with some installers introduced in 5.48.0 [#595](https://github.com/sandboxie-plus/Sandboxie/issues/595)
- fixed "add user to sandbox" in the Plus UI [#597](https://github.com/sandboxie-plus/Sandboxie/issues/597)
- FIXED SECURITY ISSUE: the HostInjectDll mechanism allowed for local privilege escalation (thanks hg421)
- Classic UI no longer allows to create a sandbox with an invalid or reserved device name [#649](https://github.com/sandboxie-plus/Sandboxie/issues/649)



## [0.7.1 / 5.48.5] - 2021-02-21

### Added
- enhanced RpcMgmtSetComTimeout handling with "UseRpcMgmtSetComTimeout=some.dll,n"
-- this option allows to specify if RpcMgmtSetComTimeout should be used or not for each individual dll
-- this setting takes precedence over hard-coded and per-process presets
-- "UseRpcMgmtSetComTimeout=some.dll" and "UseRpcMgmtSetComTimeout=some.dll,y" are equivalent
- added "FakeAdminRights=y" option that makes processes think they have admin permissions in a given box
-- this option is recommended to be used in combination with "DropAdminRights=y" to improve security
-- with "FakeAdminRights=y" and "DropAdminRights=y" installers should still work
- added RPC support for SSDP API (the Simple Service Discovery Protocol), you can enable it with "OpenUPnP=y"


### Changed
- SbieCrypto no longer triggers message 1313
- changed enum process API; now more than 511 processes per box can be enumerated (no limit)
- reorganized box settings a bit
- made COM tracing more verbose
- "RpcMgmtSetComTimeout=y" is now again the default behaviour, it seems to cause less issues overall

### Fixed
- fixed issues with webcam access when the DevCMApi filtering is in place
- fixed issue with free download manager for 'AppXDeploymentClient.dll', so RpcMgmtSetComTimeout=y will be used by default for this one [#573](https://github.com/sandboxie-plus/Sandboxie/issues/573)
- fixed not all WinRM files were blocked by the driver, with "BlockWinRM=n" this file block can be disabled
- fixed Sandboxie Classic crash when saving any option in Sandbox Settings -> Appearance (by typpos) [#586](https://github.com/sandboxie-plus/Sandboxie/issues/586)



## [0.7.0 / 5.48.0] - 2021-02-14

### Added
- sandboxed indicator for tray icons, the tooltip now contains [#] if enabled
- the trace log buffer can now be adjusted with "TraceBufferPages=2560"
-- the value denotes the count of 4K large pages to be used; here for a total of 10 MB
- new functionality for the list finder

### Changed
- improved RPC debugging
- improved IPC handling around RpcMgmtSetComTimeout; "RpcMgmtSetComTimeout=n" is now the default behaviour
-- required exceptions have been hard-coded for specific calling DLLs
- the LogApi dll is now using Sbie's tracing facility to log events instead of its own pipe server

### Fixed
- FIXED SECURITY ISSUE: elevated sandboxed processes could access volumes/disks for reading (thanks hg421)
-- this protection option can be disabled by using "AllowRawDiskRead=y"
- fixed crash issue around SetCurrentProcessExplicitAppUserModelID observed with GoogleUpdate.exe
- fixed issue with Resource Monitor sort by timestamp
- fixed invalid Opera bookmarks path (by isaak654) [#542](https://github.com/sandboxie-plus/Sandboxie/pull/542)
- FIXED SECURITY ISSUE: a race condition in the driver allowed to obtain an elevated rights handle to a process (thanks typpos) [#549](https://github.com/sandboxie-plus/Sandboxie/pull/549)
- FIXED SECURITY ISSUE: "\RPC Control\samss lpc" is now filtered by the driver (thanks hg421) [#553](https://github.com/sandboxie-plus/Sandboxie/issues/553)
-- this allowed elevated processes to change passwords, delete users and alike; to disable filtering use "OpenSamEndpoint=y"
- FIXED SECURITY ISSUE: "\Device\DeviceApi\CMApi" is now filtered by the driver (thanks hg421) [#552](https://github.com/sandboxie-plus/Sandboxie/issues/552)
-- this allowed elevated processes to change hardware configuration; to disable filtering use "OpenDevCMApi=y"



## [0.6.7 / 5.47.1] - 2021-02-01

### Added
- added UI language auto-detection

### Fixed
- fixed Brave.exe now being properly recognized as Chrome-, not Firefox-based 
- fixed issue introduced in 0.6.5 with recent Edge builds
-- the 0.6.5 behaviour can be set on a per-process basis using "RpcMgmtSetComTimeout=POPPeeper.exe,n"
- fixed grouping issues [#445](https://github.com/sandboxie-plus/Sandboxie/issues/445)
- fixed main window restore state from tray [#288](https://github.com/sandboxie-plus/Sandboxie/issues/288)



## [0.6.5 / 5.47.0] - 2021-01-31

### Added
- added detection for Waterfox.exe, Palemoon.exe and Basilisk.exe Firefox forks as well as Brave.exe [#468](https://github.com/sandboxie-plus/Sandboxie/issues/468)
- added Bluetooth API support, IPC port can be opened with "OpenBluetooth=y" [#319](https://github.com/sandboxie-plus/Sandboxie/issues/319)
-- this should resolve issues with many Unity games hanging on startup for a long time
- added enhanced RPC/IPC interface tracing
- when DefaultBox is not found by the SandMan UI, it will be recreated
- "Disable Forced Programs" time is now saved and reloaded

### Changed
- reduced SandMan CPU usage
- Sandboxie.ini and Templates.ini can now be UTF-8 encoded [#461](https://github.com/sandboxie-plus/Sandboxie/issues/461) [#197](https://github.com/sandboxie-plus/Sandboxie/issues/197)
-- this feature is experimental, files without a UTF-8 Signature should be recognized also
-- "ByteOrderMark=yes" is obsolete, Sandboxie.ini is now always saved with a BOM/Signature
- legacy language files can now be UTF-8 encoded
- reworked file migration behaviour, removed hardcoded lists in favour of templates [#441](https://github.com/sandboxie-plus/Sandboxie/issues/441)
-- you can now use "CopyAlways=", "DontCopy=" and "CopyEmpty=" that support the same syntax as "OpenFilePath="
-- "CopyBlockDenyWrite=program.exe,y" makes a write open call to a file that won't be copied fail instead of turning it read-only
- removed hardcoded SkipHook list in favour of templates

### Fixed
- fixed old memory pool leak in the Sbie driver [#444](https://github.com/sandboxie-plus/Sandboxie/issues/444)
- fixed issue with item selection in the access restrictions UI
- fixed updater crash in SbieCtrl.exe [#450](https://github.com/sandboxie-plus/Sandboxie/issues/450)
- fixed issues with RPC calls introduced in Sbie 5.33.1
- fixed recently broken 'terminate all' command
- fixed a couple minor UI issues with SandMan UI
- fixed IPC issue with Windows 7 and 8 resulting in process termination
- fixed "recover to" functionality



## [0.6.0 / 5.46.5] - 2021-01-25

### Added
- added confirmation prompts to terminate all commands
- added window title to boxed process info [#360](https://github.com/sandboxie-plus/Sandboxie/issues/360)
- added WinSpy based sandboxed window finder [#351](https://github.com/sandboxie-plus/Sandboxie/issues/351)
- added option to view disabled boxes and double click on box to enable it

### Changed
- "Reset Columns" now resizes them to fit the content, and it can now be localized [#426](https://github.com/sandboxie-plus/Sandboxie/issues/426)
- modal windows are now centered to the parent [#417](https://github.com/sandboxie-plus/Sandboxie/issues/417)
- improved new box window [#417](https://github.com/sandboxie-plus/Sandboxie/issues/417)

### Fixed
- fixed issues with window modality [#409](https://github.com/sandboxie-plus/Sandboxie/issues/409)
- fixed issues when main window was set to be always on top [#417](https://github.com/sandboxie-plus/Sandboxie/issues/417)
- fixed a driver issue with Windows 10 insider build 21286
- fixed issues with snapshot dialog [#416](https://github.com/sandboxie-plus/Sandboxie/issues/416)
- fixed an issue when writing to a path that already exists in the snapshot but not outside [#415](https://github.com/sandboxie-plus/Sandboxie/issues/415)



## [0.5.5 / 5.46.4] - 2021-01-17

### Added
- added "SandboxService=..." to force selected services to be started in the sandbox
- added template clean-up functionality to Plus UI
- added internet prompt to now also allow internet access permanently
- added browse button for box root folder in the SandMan UI [#382](https://github.com/sandboxie-plus/Sandboxie/issues/382)
- added explorer info message [#352](https://github.com/sandboxie-plus/Sandboxie/issues/352)
- added option to keep the SandMan UI always on top
- allow drag and drop file onto SandMan.exe to run it sandboxed [#355](https://github.com/sandboxie-plus/Sandboxie/issues/355)
- added start SandMan UI when a sandboxed application starts [#367](https://github.com/sandboxie-plus/Sandboxie/issues/367)
- recovery window can now list all files
- added file counter to recovery window
- when "NoAddProcessToJob=y" is specified, Chrome and related browsers now can fully use the job system
-- Note: "NoAddProcessToJob=y" reduces the box isolation, but the affected functions are mostly covered by UIPI anyway
- added optimized default column widths to Sbie view
- added template support for Yandex and Ungoogled Chromium browsers (by isaak654)

### Changed
- updated templates with multiple browsers fixes (thanks isaak654)
- when trying to take a snapshot of an empty sandbox a proper error message is displayed [#381](https://github.com/sandboxie-plus/Sandboxie/issues/381)
- new layout for the recovery window
- Sbie view sorting is now case insensitive

### Fixed
- fixed issue child window closing terminating application when main was hidden [#349](https://github.com/sandboxie-plus/Sandboxie/issues/349)
- fixed issues with non modal windows [#349](https://github.com/sandboxie-plus/Sandboxie/issues/349)
- fixed issues connecting to driver in portable mode
- fixed minor issues with snapshot window
- fixed missing error message when attempting to create an already existing sandbox [#359](https://github.com/sandboxie-plus/Sandboxie/issues/359)
- fixed issue allowing to save setting when a sandbox was already deleted [#359](https://github.com/sandboxie-plus/Sandboxie/issues/359)
- fixed issues with disabled items in dark mode [#359](https://github.com/sandboxie-plus/Sandboxie/issues/359)
- fixed some dialogs not closing when pressing Esc [#359](https://github.com/sandboxie-plus/Sandboxie/issues/359)
- fixed tab stops on many windows



## [0.5.4d / 5.46.3] - 2021-01-11

### Changed
- improved access tracing, removed redundant entries
- OpenIpcPath=\BaseNamedObjects\[CoreUI]-* is now hardcoded in the driver no need for the template entry 
- WindowsFontCache is now open by default
- refactored some IPC code in the driver

### Fixed
- FIXED SECURITY ISSUE: the registry isolation could be bypassed, present since Windows 10 Creators Update
- fixed creation time not always being properly updated in the SandMan UI



## [0.5.4c / 5.46.2] - 2021-01-10

### Added
- added "CallTrace=*" to log all system calls to the access log

### Changed
- improved IPC logging code
- improved MSG_2101 logging

### Fixed
- fixed more issues with IPC tracing
- fixed SBIE2101 issue with Chrome and derivatives



## [0.5.4b / 5.46.1] - 2021-01-08

### Added
- added "RunServiceAsSystem=..." allows specific named services to be run as system

### Changed
- refactored some code around SCM access

### Fixed
- fixed a crash issue in SbieSvc.exe introduced with the last build
- fixed issue with SandMan UI update check
- FIXED SECURITY ISSUE: a Sandboxed process could start sandboxed as system even with DropAdminRights in place

### Removed
- removed "ProtectRpcSs=y" due to incompatibility with new isolation defaults



## [0.5.4 / 5.46.0] - 2021-01-06

### Added
- FIXED SECURITY ISSUE: Sandboxie now strips particularly problematic privileges from sandboxed system tokens
-- with those a process could attempt to bypass the sandbox isolation (thanks Diversenok)
-- old legacy behaviour can be enabled with "StripSystemPrivileges=n" (absolutely NOT Recommended) 
- added new isolation options "ClosePrintSpooler=y" and "OpenSmartCard=n" 
-- those resources are open by default, but for a hardened box it is desired to close them
- FIXED SECURITY ISSUE: added print spooler filter to prevent printers from being set up outside the sandbox
-- the filter can be disabled with "OpenPrintSpooler=y"
- added overwrite prompt when recovering an already existing file
- added "StartProgram=", "StartService=" and "AutoExec=" options to the SandMan UI
- added more compatibility templates (thanks isaak654) [#294](https://github.com/sandboxie-plus/Sandboxie/pull/294)

### Changed
- Changed Emulated SCM behaviour, boxed services are no longer by default started as boxed system
-- use "RunServicesAsSystem=y" to enable the old legacy behaviour
-- Note: sandboxed services with a system token are still sandboxed and restricted 
-- However not granting them a system token in the first place removes possible exploit vectors
-- Note: this option is not compatible with "ProtectRpcSs=y" and takes precedence!
- reworked dynamic IPC port handling
- improved Resource Monitor status strings

### Fixed
- FIXED SECURITY ISSUE: processes could spawn processes outside the sandbox (thanks Diversenok)
- FIXED SECURITY ISSUE: bug in the dynamic IPC port handling allowed to bypass IPC isolation
- fixed issue with IPC tracing
- FIXED SECURITY ISSUE: CVE-2019-13502 "\RPC Control\LSARPC_ENDPOINT" is now filtered by the driver (thanks Diversenok)
-- this allowed some system options to be changed, to disable filtering use "OpenLsaEndpoint=y"
- fixed hooking issues SBIE2303 with Chrome, Edge and possibly others [#68](https://github.com/sandboxie-plus/Sandboxie/issues/68) [#166](https://github.com/sandboxie-plus/Sandboxie/issues/166)
- fixed failed check for running processes when performing snapshot operations
- fixed some box option checkboxes were not properly initialized
- fixed unavailable options are not properly disabled when SandMan is not connected to the driver
- fixed MSI installer issue, not being able to create "C:\Config.msi" folder on Windows 20H2 [#219](https://github.com/sandboxie-plus/Sandboxie/issues/219)
- added missing localization to generic list commands
- fixed issue with "iconcache_*" when running sandboxed explorer
- fixed more issues with groups



## [0.5.3b / 5.45.2] - 2021-01-02

### Added
- added settings for the portable boxed root folder option
- added process name to resource log
- added command line column to the process view in the SandMan UI

### Fixed
- fixed a few issues with group handling [#262](https://github.com/sandboxie-plus/Sandboxie/issues/262) 
- fixed issue with GetRawInputDeviceInfo when running a 32 bit program on a 64 bit system
- fixed issue when pressing apply in the "Resource Access" tab; the last edited value was not always applied
- fixed issue merging entries in Resource Access Monitor



## [0.5.3a / 5.45.2] - 2020-12-29

### Added
- added prompt to choose if links in the SandMan UI should be opened in a sandboxed or unsandboxed browser [#273](https://github.com/sandboxie-plus/Sandboxie/issues/273)
- added more recovery options
- added "ClosedClsid=" to block COM objects from being used when they cause compatibility issues
- added "ClsidTrace=*" option to trace COM usage
- added "ClosedRT=" option to block access to problematic Windows RT interfaces
- added option to make a link for any selected process to SandMan UI
- added option to reset all hidden messages
- added more process presets "force program" and "allow internet access"
- added "SpecialImage=chrome,some_electron_app.exe" option to Sandboxie.ini, valid image types "chrome", "firefox"
-- with this option you can enable special hardcoded workarounds to new obscure forks of those browsers
- added German translation (thanks bastik-1001) to the SandMan UI
- added Russian translation (thanks lufog) to the SandMan UI
- added Portuguese translation (thanks JNylson ) to the SandMan UI

### Changed
- changed docs and update URLs to the new sandboxie-plus.com domain
- greatly improved the setup script (thanks mpheath)
- "OpenClsid=" and "ClosedClsid=" now support specifying a program or group name
- by default, when started in portable mode, the sandbox folder will be located in the parent directory of the Sandboxie instance

### Fixed
- grouping menu not fully working in the new SandMan UI [#277](https://github.com/sandboxie-plus/Sandboxie/issues/277)
- fixed not being able to set quick recovery in SandMan UI
- fixed resource leak when loading process icons in SandMan UI
- fixed issue with OpenToken debug options
- fixed Chrome crashing on websites that cause the invocation of "FindAppUriHandlersAsync" [#198](https://github.com/sandboxie-plus/Sandboxie/issues/198)
- fixed issue connecting to the driver when starting in portable mode
- fixed missing template setup when creating new boxes

### removed
- removed obsolete "OpenDefaultClsid=n" use "ClosedClsid=" with the appropriate values instead
- removed suspend/resume menu entry, pooling that state wastes substantial CPU cycles; use task explorer for that functionality



## [0.5.2a / 5.45.1] - 2020-12-23

### Fixed
- fixed translation support in the SandMan UI
- fixed sandboxed explorer issue [#289](https://github.com/sandboxie-plus/Sandboxie/issues/289)
- fixed simplified Chinese localization



## [0.5.2 / 5.45.1] - 2020-12-23

### Added
- added advanced new box creation dialog to SandMan UI
- added show/hide tray context menu entry
- added refresh button to file recovery dialog
- added mechanism to load icons from {install-dir}/Icons/{icon}.png for UI customization
- added tray indicator to show disabled forced program status in the SandMan UI
- added program name suggestions to box options in SandMan UI
- added saving of column sizes in the options window

### Changed
- reorganized the advanced box options a bit
- changed icons (thanks Valinwolf for picking the new ones) [#235](https://github.com/sandboxie-plus/Sandboxie/issues/235)
- updated Templates.ini (thanks isaak654) [#256](https://github.com/sandboxie-plus/Sandboxie/pull/256) [#258](https://github.com/sandboxie-plus/Sandboxie/pull/258)
- increased max value for disable forced process time in SandMan UI

### Fixed
- fixed BSOD introduced in 5.45.0 when using Windows 10 "core isolation" [#221](https://github.com/sandboxie-plus/Sandboxie/issues/221)
- fixed minor issue with lingering/leader processes
- fixed menu issue in SandMan UI
- fixed issue with stop behaviour page in SandMan UI
- fixed issue with Plus installer not displaying KmdUtil window
- fixed SandMan UI saving UI settings on Windows shutdown
- fixed issue with Plus installer autorun [#247](https://github.com/sandboxie-plus/Sandboxie/issues/247)
- fixed issue with legacy installer not removing all files
- fixed a driver compatibility issue with Windows 20H1 and later [#228](https://github.com/sandboxie-plus/Sandboxie/issues/228)
-- this solves "stop pending", LINE messenger hanging and other issues...
- fixed quick recovery issue in SbieCtrl.exe introduced in 5.45.0 [#224](https://github.com/sandboxie-plus/Sandboxie/issues/224)
- fixed issue advanced hide process settings not saving
- fixed some typos in the UI (thanks isaak654) [#252](https://github.com/sandboxie-plus/Sandboxie/pull/252) [#253](https://github.com/sandboxie-plus/Sandboxie/pull/253) [#254](https://github.com/sandboxie-plus/Sandboxie/pull/254)
- fixed issue with GetRawInputDeviceInfo failing when boxed processes are put in a job object [#176](https://github.com/sandboxie-plus/Sandboxie/issues/176) [#233](https://github.com/sandboxie-plus/Sandboxie/issues/233)
-- this fix resolves issues with CP2077 and other games not getting keyboard input (thanks Rostok)
- fixed failing ClipCursor won't longer span the message log
- fixed issue with adding recovery folders in SandMan UI
- fixed issue with Office 2019 template when using a non-default Sbie install location
- fixed issue setting last access attribute on sandboxed folders [#218](https://github.com/sandboxie-plus/Sandboxie/issues/218)
- fixed issue with process start signal



## [0.5.1 / 5.45.0] - 2020-12-12

### Added
- added simple view mode

### Changed
- updated SandMan UI to use Qt5.15.1

### Fixed
- fixed crash issue with progress dialog
- fixed progress dialog cancel button not working for update checker
- fixed issue around NtQueryDirectoryFile when deleting sandbox content
- fixed dark theme in the notification window
- fixed issue with disable force programs tray menu



## [0.5.0 / 5.45.0] - 2020-12-06

### Added
- added new notification window
- added user interactive control mechanism when using the new SandMan UI
-- when a file exceeds the copy limit instead of failing, the user is prompted if the file should be copied or not
-- when internet access is blocked it now can be exempted in real time by the user
- added missing file recovery and auto/quick recovery functionality [#188](https://github.com/sandboxie-plus/Sandboxie/issues/188) [#178](https://github.com/sandboxie-plus/Sandboxie/issues/178)
- added silent MSG_1399 boxed process start notification to keep track of short lived boxed processes
- added ability to prevent system wide process starts, Sandboxie can now instead of just alerting also block processed on the alert list
-- set "StartRunAlertDenied=y" to enable process blocking
- the process start alert/block mechanism can now also handle folders use "AlertFolder=..." 
- added ability to merge snapshots [#151](https://github.com/sandboxie-plus/Sandboxie/issues/151)
- added icons to the sandbox context menu in the new UI
- added more advanced options to the sandbox options window
- added file migration progress indicator
- added more run commands and custom run commands per sandbox
-- the box settings users can now specify programs to be available from the box run menu
-- also processes can be pinned to that list from the presets menu
- added more Windows 10 specific template presets
- added ability to create desktop shortcuts to sandboxed items
- added icons to box option tabs
- added box grouping
- added new debug option "DebugTrace=y" to log debug output to the trace log
- added check for updates to the new SandMan UI
- added check for updates to the legacy SbieCtrl UI

### Changed
- File migration limit can now be disabled by specifying "CopyLimitKb=-1" [#526](https://github.com/sandboxie-plus/Sandboxie/issues/526)
- improved and refactored message logging mechanism, reducing memory usage by factor of 2
- terminated boxed processes are now kept listed for a couple of seconds
- reworked sandbox deletion mechanism of the new UI
- restructured sandbox options window
- SbieDLL.dll can now be compiled with an up to date ntdll.lib (Thanks to TechLord from Team-IRA for help)
- improved automated driver self repair

### Fixed
- fixed issues migrating files > 4GB
- fixed an issue that would allow a malicious application to bypass the internet blockade
- fixed issue when logging messages from a non-sandboxed process, added process_id parameter to API_LOG_MESSAGE_ARGS
- fixed issues with localization
- fixed issue using file recovery in legacy UI SbieCtrl.exe when "SeparateUserFolders=n" is set
- when a program is blocked from starting due to restrictions no redundant messages are issues anymore
- fixed UI not properly displaying async errors
- fixed issues when a snapshot operation failed
- fixed some special cases of IpcPath and WinClass in the new UI
- fixed driver issues with WHQL passing compatibility testing
- fixed issues with Classic installer



## [0.4.5 / 5.44.1] - 2020-11-16

### Added
- added "Terminate all processes" and "disable forced programs" commands to tray menu in SandMan UI
- program start restrictions settings now can be switched between a white list and a black list
-- programs can be terminated and blacklisted from the context menu
- added additional process context menu options, lingering and leader process can be now set from menu
- added option to view template presets for any given box
- added text filter to template view
- added new compatibility templates:
-- Windows 10 core UI component: OpenIpcPath=\BaseNamedObjects\[CoreUI]-* solving issues with Chinese Input and Emojis [#120](https://github.com/sandboxie-plus/Sandboxie/issues/120) [#88](https://github.com/sandboxie-plus/Sandboxie/issues/88)
-- Firefox Quantum, access to Windows’ FontCachePort for compatibility with Windows 7
- added experimental debug option "OriginalToken=y" which lets sandboxed processes retain their original unrestricted token
-- This option is comparable with "OpenToken=y" and is intended only for testing and debugging, it BREAKS most SECURITY guarantees (!)
- added debug option "NoSandboxieDesktop=y" it disables the desktop proxy mechanism
-- Note: without an unrestricted token with this option applications won't be able to start
- added debug option "NoSysCallHooks=y" it disables the sys call processing by the driver
-- Note: without an unrestricted token with this option applications won't be able to start
- added ability to record verbose access traces to the Resource Monitor
-- use ini options "FileTrace=*", "PipeTrace=*", "KeyTrace=*", "IpcTrace=*", "GuiTrace=*" to record all events
-- replace "*" to log only: "A" - allowed, "D" - denied, or "I" - ignore events
- added ability to record debug output strings to the Resource Monitor
-- use ini option DebugTrace=y to enable

### Changed
- AppUserModelID sting no longer contains Sandboxie version string
- now by default Sbie's application manifest hack is disabled, as it causes problems with version checking on Windows 10
-- to enable old behaviour add "PreferExternalManifest=y" to the global or the box specific ini section
- the resource log mechanism can now handle multiple strings to reduce on string copy operations

### Fixed
- fixed issue with disabling some restriction settings failed
- fixed disabling of internet block from the presets menu sometimes failed
- the software compatibility list in the SandMan UI now shows the proper template names
- fixed use of freed memory in the driver
- replaced swprintf with snwprintf to prevent potential buffer overflow in SbieDll.dll
- fixed bad list performance with resource log and API log in SandMan UI



## [0.4.4 / 5.44.0] - 2020-11-03

### Added
- added SbieLdr (experimental)

### Changed
- moved code injection mechanism from SbieSvc to SbieDll
- moved function hooking mechanism from SbieDrv to SbieDll
- introduced a new driverless method to resolve wow64 ntdll base address

### removed
- removed support for Windows Vista x64



## [0.4.3 / 5.43.7] - 2020-11-03

### Added
- added disable forced programs menu command to the SandMan UI

### Fixed
- fixed file rename bug introduced with an earlier Driver Verifier fix [#174](https://github.com/sandboxie-plus/Sandboxie/issues/174) [#153](https://github.com/sandboxie-plus/Sandboxie/issues/153)
- fixed issue saving access lists
- fixed issue with program groups parsing in the SandMan UI 
- fixed issue with internet access restriction options [#177](https://github.com/sandboxie-plus/Sandboxie/issues/177) [#185](https://github.com/sandboxie-plus/Sandboxie/issues/185)
- fixed issue deleting sandbox when located on a drive directly [#139](https://github.com/sandboxie-plus/Sandboxie/issues/139)

 

## [0.4.2 / 5.43.6] - 2020-10-10

### Added
- added explore box content menu option

### Fixed
- fixed thread handle leak in SbieSvc and other components [#144](https://github.com/sandboxie-plus/Sandboxie/issues/144)
- msedge.exe is now categorized as a Chromium derivate
- fixed Chrome 86+ compatibility bug with Chrome's own sandbox [#149](https://github.com/sandboxie-plus/Sandboxie/issues/149)


 
## [0.4.1 / 5.43.5] - 2020-09-12

### Added
- added core version compatibility check to SandMan UI
- added shell integration options to SbiePlus

### Changed
- SbieCtrl does not longer auto show the tutorial on first start
- when hooking to the trampoline, the migrated section of the original function is no longer noped out
-- it caused issues with unity games, will be investigated and re-enabled later

### Fixed
- fixed colour issue with vertical tabs in dark mode
- fixed wrong path separators when adding new forced folders
- fixed directory listing bug introduced in 5.43
- fixed issues with settings window when not being connected to driver
- fixed issue when starting SandMan UI as admin
- fixed auto content delete not working with SandMan UI



## [0.4.0 / 5.43] - 2020-09-05

### Added
- added a proper custom installer to the Plus release
- added sandbox snapshot functionality to Sbie core
-- filesystem is saved incrementally, the snapshots built upon each other
-- each snapshot gets a full copy of the box registry for now
-- each snapshot can have multiple children snapshots
- added access status to Resource Monitor
- added setting to change border width [#113](https://github.com/sandboxie-plus/Sandboxie/issues/113)
- added snapshot manager UI to SandMan
- added template to enable authentication with an Yubikey or comparable 2FA device
- added UI for program alert
- added software compatibility options to the UI

### Changed
- SandMan UI now handles deletion of sandbox content on its own
- no longer adding redundant resource accesses as new events

### Fixed
- fixed issues when hooking functions from delay loaded libraries
- fixed issues when hooking an already hooked function 
- fixed issues with the new box settings editor

### Removed
- removes deprecated workaround in the hooking mechanism for an obsolete anti-malware product



## [0.3.5 / 5.42.1] - 2020-07-19

### Added
- added settings window
- added translation support
- added dark theme
- added auto start option
- added sandbox options
- added debug option "NoAddProcessToJob=y"

### Changed
- improved empty sandbox tray icon
- improved message parsing
- updated homepage links

### Fixed
- fixed ini issue with SandMan.exe when renaming sandboxes
- fixed ini auto reload bug introduced in the last build
- fixed issue when hooking delayed loaded libraries



## [0.3 / 5.42] - 2020-07-04

### Added
- API_QUERY_PROCESS_INFO can be now used to get the original process token of sandboxed processes
-- Note: this capability is used by TaskExplorer to allow inspecting sandbox internal tokens
- added option "KeepTokenIntegrity=y" to make the Sbie token keep its initial integrity level (debug option)
-- Note: Do NOT USE Debug Options if you don't know their security implications (!)
- added process id to log messages very useful for debugging
- added finder to resource log
- added option to hide host processes "HideHostProcess=[name]"
-- Note: Sbie hides by default processes from other boxes, this behaviour can now be controlled with "HideOtherBoxes=n"
- Sandboxed RpcSs and DcomLaunch can now be run as system with the option "ProtectRpcSs=y" however this breaks sandboxed explorer and other
- Built In Clsid whitelist can now be disabled with "OpenDefaultClsid=n"
- Processes can be now terminated with the del key, and require a confirmation
- added sandboxed window border display to SandMan.exe
- added notification for Sbie log messages
- added Sandbox Presets sub menu allowing to quickly change some settings
-- Enable/Disable API logging, logapi_dll's are now distributed with SbiePlus
-- And other: Drop admin rights; Block/Allow internet access; Block/Allow access to files on the network
- added more info to the sandbox status column
- added path column to SbieModel
- added info tooltips in SbieView

### Changed
- reworked ApiLog, added PID and PID filter
- auto config reload on in change is now delayed by 500ms to not reload multiple times on incremental changes
- Sandbox names now replace "_" with " " for display allowing to use names that are made of separated words

### Fixed
- added missing PreferExternalManifest initialization to portable mode
- FIXED SECURITY ISSUE: fixed permission issues with sandboxed system processes
-- Note: you can use "ExposeBoxedSystem=y" for the old behaviour (debug option)
- FIXED SECURITY ISSUE: fixed missing SCM access check for sandboxed services (thanks Diversenok)
-- Note: to disable the access check use "UnrestrictedSCM=y" (debug option)
- fixed missing initialization in service server that caused sandboxed programs to crash when querying service status
- fixed many bugs that caused the SbieDrv.sys to BSOD when running with Driver Verifier enabled [#57](https://github.com/sandboxie-plus/Sandboxie/issues/57)
-- 0xF6 in GetThreadTokenOwnerPid and File_Api_Rename
-- missing non optional parameter for FltGetFileNameInformation in File_PreOperation
-- 0xE3 in Key_StoreValue and Key_PreDataInject



## [0.2.2 / 5.41.2] - 2020-06-19

### Added
- added option SeparateUserFolders=n to no longer have the user profile files stored separately in the sandbox
- added SandboxieLogon=y it makes processes run under the SID of the "Sandboxie" user instead of the Anonymous user
-- Note: the global option AllowSandboxieLogon=y must be enabled, the "Sandboxie" user account must be manually created first and the driver reloaded, else process start will fail
- improved debugging around process creation errors in the driver

### Fixed
- fixed some log messages going lost after driver reload
- found a workable fix for the MSI installer issue, see Proc_CreateProcessInternalW_RS5



## [0.2.1 / 5.41.1] - 2020-06-18

### Added
- added different sandbox icons for different types
-- Red LogAPI/BSA enabled
-- more to come :D
- added progress window for async operations that take time
- added DPI awareness [#56](https://github.com/sandboxie-plus/Sandboxie/issues/56)
- the driver file is now obfuscated to avoid false positives
- additional debug options to Sandboxie.ini OpenToken=y that combines UnrestrictedToken=y and UnfilteredToken=y
-- Note: using these options weakens the sandboxing, they are intended for debugging and may be used for better application virtualization later

### Changed
- SbieDll.dll when processing InjectDll now looks in the SbieHome folder for the DLLs if the entered path starts with a backslash
-- i.e. "InjectDll=\LogAPI\i386\logapi32v.dll" or "InjectDll64=\LogAPI\amd64\logapi64v.dll"

### Fixed
- IniWatcher did not work in portable mode
- service path fix broke other services, now properly fixed, maybe
- found workaround for the MSI installer issue



## [0.2 / 5.41.0] - 2020-06-08

### Added
- IniWatcher, no more clicking reload, the ini is now reloaded automatically every time it changes
- added Maintenance menu to the Sandbox menu, allowing to install/uninstall and start/stop Sandboxie driver, service
- SandMan.exe now is packed with Sbie files and when no Sbie is installed acts as a portable installation
- added option to clean-up logs

### Changed
- Sbie driver now first checks the home path for the Sbie ini before checking SystemRoot

### Fixed
- FIXED SECURITY ISSUE: sandboxed processes could obtain a write handle on non sandboxed processes (thanks Diversenok)
-- this allowed to inject code in non sandboxed processes
- fixed issue boxed services not starting when the path contained a space
- NtQueryInformationProcess now returns the proper sandboxed path for sandboxed processes



## [0.1 / 5.40.2] - 2020-06-01

### Added
- created a new Qt based UI names SandMan (Sandboxie Manager)
- Resource Monitor now shows the PID
- added basic API call log using updated BSA LogApiDll


### Changed
- reworked Resource Monitor to work with multiple event consumers
- reworked log to work with multiple event consumers



## [5.40.1] - 2020-04-10

### Added
- "Other" type for the Resource Access Monitor
-- added call to StartService to the logged Resources

### Fixed
- fixed "Windows Installer Service could not be accessed" that got introduced with Windows 1903
<|MERGE_RESOLUTION|>--- conflicted
+++ resolved
@@ -8,22 +8,13 @@
 ## [1.0.5 / 5.55.5] - 2021-12-??
 
 ### Added
-<<<<<<< HEAD
-- sandbox top level exception handler to create crash dumps
--- can be enabled per process or globally using "EnableMiniDump=process.exe,y" or "EnableMiniDump=y" respectivly
--- the dump flags can be set as hex with MiniDumpFlags=0xAABBCCDD
--- a presellected flag set for a verbose dump can be set with MiniDumpFlags=Extended
--- note: Created dump files are located at: C:\Sandbox\%SANDBOX%
-=======
 - added template support for Osiris and Slimjet browsers (by Dyras) [#1454](https://github.com/sandboxie-plus/Sandboxie/pull/1454)
->>>>>>> 2b786225
 
 ### Changed
 - improved sbiedll initialization a bit
 
 ### Fixed
 - fixed issue with forced process display [#1447](https://github.com/sandboxie-plus/Sandboxie/issues/1447)
-- fixed crash issue with GetClassName [#1448](https://github.com/sandboxie-plus/Sandboxie/issues/1448)
 
 
 
