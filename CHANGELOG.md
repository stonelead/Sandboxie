# Changelog
All notable changes to this project will be documented in this file.
This project adheres to [Semantic Versioning](http://semver.org/).





## [1.5.3 / 5.60.3] - 2022-11-??

<<<<<<< HEAD
### Added
- boxes set to auto delete are nor marked with a small red recycle symbol
=======
### Changed
- boxes set to auto-delete are now marked with a small red recycle symbol
>>>>>>> f404ed55

### Fixed
- fixed issue with box options [#2400](https://github.com/sandboxie-plus/Sandboxie/issues/2400)
- fixed issue with Smart App Control [#2341](https://github.com/sandboxie-plus/Sandboxie/issues/2341)
- fixed issue with snapshots when using privacy boxes [#2427](https://github.com/sandboxie-plus/Sandboxie/issues/2427)
- fixed issue with m_pColorslider change not applied [#2433](https://github.com/sandboxie-plus/Sandboxie/pull/2433) (thanks okrc)
- fixed issue with switching snapshots when the file panel is open
- fixed issue with file panel when an empty box is selected [#2419](https://github.com/sandboxie-plus/Sandboxie/issues/2419)
- fixed issue with menu icon not being disabled [#2406](https://github.com/sandboxie-plus/Sandboxie/issues/2406)
- fixed compatibility issue with Microsoft Edge [#2312](https://github.com/sandboxie-plus/Sandboxie/issues/2312)
- fixed UsePrivacyMode=y compatibility with Windows 7 [#2423](https://github.com/sandboxie-plus/Sandboxie/issues/2423)
- fixed minor issue during Sandboxie Plus uninstall [#2421](https://github.com/sandboxie-plus/Sandboxie/issues/2421)
- fixed BSOD issue when driver initialization fails (introduced in 1.5.1) [#2431](https://github.com/sandboxie-plus/Sandboxie/issues/2431)
- fixed fake paths being listed even if true paths do not exist [#2403](https://github.com/sandboxie-plus/Sandboxie/issues/2403)
- fixed issue with firefox 106.x requesting write access to plugin executables [#2391](https://github.com/sandboxie-plus/Sandboxie/issues/2391) [#2411](https://github.com/sandboxie-plus/Sandboxie/issues/2411)





## [1.5.2 / 5.60.2] - 2022-10-28

### Changed
- utility groups are now cleaned up automatically
- improved removal of leftovers [#2409](https://github.com/sandboxie-plus/Sandboxie/pull/2409)

### Fixed
- fixed issues with SBIE2227 on virtual drives
- fixed issues on native 32-bit Windows introduced with 1.5.0 [#2401](https://github.com/sandboxie-plus/Sandboxie/issues/2401)



## [1.5.1 / 5.60.1] - 2022-10-26

### Added
- added SBIE2227 warning when a sandbox is located on a volume without 8.3 name support
- added template for Tencent QQ [#2367](https://github.com/sandboxie-plus/Sandboxie/issues/2367)

### Fixed
- fixed issues when renaming a sandbox with a custom path [#2368](https://github.com/sandboxie-plus/Sandboxie/issues/2368)
- properly fixed the Firefox 106 issue [46e9979](https://github.com/sandboxie-plus/Sandboxie/commit/46e99799e2b753b85224dc921ec141a05025acfd)
- fixed issue with alternative UI modes [#2380](https://github.com/sandboxie-plus/Sandboxie/issues/2380)
- fixed command line corruption with breakout processes [#2377](https://github.com/sandboxie-plus/Sandboxie/issues/2377)
- fixed issues with Privacy Enhanced box types [#2342](https://github.com/sandboxie-plus/Sandboxie/issues/2342)
- fixed issue with boxed object directory initialization [#2342](https://github.com/sandboxie-plus/Sandboxie/issues/2342)
- Sandboxie no longer leaves behind permanent directory objects
- FIXED SECURITY ISSUE ID-21 AlpcConnectPortEx was not filtered by the driver [#2396](https://github.com/sandboxie-plus/Sandboxie/issues/2396)
- fixed issues with program control options [#2395](https://github.com/sandboxie-plus/Sandboxie/issues/2395)



## [1.5.0 / 5.60.0] - 2022-10-19

### Added
- Added support for Windows on ARM64 [#1321](https://github.com/sandboxie-plus/Sandboxie/issues/1321) [#645](https://github.com/sandboxie-plus/Sandboxie/issues/645)
-- ported SbieDrv for ARM64 
-- ported low-level injection mechanism for ARM64/ARM64EC
-- ported syscall hooks for ARM64/ARM64EC
-- ported SbieDll.dll to ARM64/ARM64EC
-- Note: ARM32 on ARM64 is not implemented and will terminate with message SBIE2338
-- Note: when Sandboxie is running, it disables the use of CHPE binaries for x86 processes globally - as required for the forced process functionality. This can be disabled by adding the global option "DisableCHPE=n" to the Sandboxie.ini, which will terminate x86 processes started outside the sandbox with message SBIE2338, instead of being forced

### fixed
- fixed issue with Win32 hooks in x86 applications
- avoid window overlap when editing templates [#2339](https://github.com/sandboxie-plus/Sandboxie/pull/2339) (thanks okrc)
- fixed incorrect write of OpenWinClass UI setting [#2347](https://github.com/sandboxie-plus/Sandboxie/pull/2347) (thanks okrc)
- fixed issue with local template [#2338](https://github.com/sandboxie-plus/Sandboxie/pull/2338) (thanks okrc)
- fixed Edge WebView2 compatibility issue [#2350](https://github.com/sandboxie-plus/Sandboxie/issues/2350)
- added provisional workaround for Firefox 106 content process sandbox issue
- fixed bug with renaming sandboxes [#2358](https://github.com/sandboxie-plus/Sandboxie/pull/2358) (thanks okrc)

### Changed
- reworked API compatibility check
- breakout process is now available for all users




## [1.4.2 / 5.59.2] - 2022-10-10

### Added
- added tooltips to resource access modes [#2300](https://github.com/sandboxie-plus/Sandboxie/issues/2300)
- added UI option to control ApplyElevateCreateProcessFix [#2302](https://github.com/sandboxie-plus/Sandboxie/issues/2302)
- added message 2226 if a process needs 'ApplyElevateCreateProcessFix=y'

### Changed
- moved Restrictions tab from the new Security page back to the General page

### Fixed
- fixed wrong button captions in the breakout process page
- fixed issue with saving box recovery options
- fixed the display problem of SandMan [#2306](https://github.com/sandboxie-plus/Sandboxie/pull/2306) (thanks okrc)
- fixed theme not auto-changing [#2307](https://github.com/sandboxie-plus/Sandboxie/pull/2307)
- fixed issue with saving SandMan window state on Windows shutdown
- fixed miscellaneous minor issues [#2301](https://github.com/sandboxie-plus/Sandboxie/issues/2301)
- fixed issue with Microsoft Edge introduced in 106.x [#2325](https://github.com/sandboxie-plus/Sandboxie/issues/2325)
- fixed Vivaldi hooking issue, UseVivaldiWorkaround is no longer needed [#1783](https://github.com/sandboxie-plus/Sandboxie/issues/1783)
- fixed issues with miscellaneous tab on the advanced options page [#2315](https://github.com/sandboxie-plus/Sandboxie/issues/2315#issuecomment-1272544086)



## [1.4.1 / 5.59.1] - 2022-10-05

### Added
- added dark title bar support for Windows 11 [#2299](https://github.com/sandboxie-plus/Sandboxie/pull/2299)

### Changed
- in Sbie 5.28 and later WinInetCache is open, which breaks IE's source view, therefore it can now be disabled with 'CloseWinInetCache=y'

### Fixed
- fixed WarnProcess and WarnFolder not working with certain configurations



## [1.4.0 / 5.59.0] - 2022-09-30

### Added
- added integrated run from start menu [#1836](https://github.com/sandboxie-plus/Sandboxie/issues/1836)
- added start menu enumeration [#1570](https://github.com/sandboxie-plus/Sandboxie/issues/1570)
- added UI for breakout processes [#1904](https://github.com/sandboxie-plus/Sandboxie/issues/1904)
- added option to customize double-click action per sandbox
- added new miscellaneous tab in the advanced options tab allowing to configure specific processes and other advanced options
- added "SeparateUserFolders=y" and "SandboxieLogon=y" to the sandbox options dialog
- added icons to the section labels on the option pages


### Changed
- prepared for Qt 6.3.1
- restructured the general settings page
- restructured the sandbox options page, added a new tab and moved some of the advanced options there

### Fixed
- fixed menu bar issue in Plus UI [#2280](https://github.com/sandboxie-plus/Sandboxie/pull/2280) (thanks okrc)



## [1.3.5 / 5.58.5] - 2022-09-26

### Added 
- added localization to Windows 11 shell menu [#2229](https://github.com/sandboxie-plus/Sandboxie/issues/2229)

### Changed
- improved recovery window behaviour in Plus UI [#2266](https://github.com/sandboxie-plus/Sandboxie/issues/2266)

### Fixed
- fixed issues with stale data in Sandboxie-Plus.ini [#2248](https://github.com/sandboxie-plus/Sandboxie/pull/2248) (thanks okrc)
- fixed issue with dummy manifests [#2252](https://github.com/sandboxie-plus/Sandboxie/issues/2252)
- fixed issue with XYplorer [#2230](https://github.com/sandboxie-plus/Sandboxie/issues/2230)
- fixed crash in Plus UI [e9e21c2](https://github.com/sandboxie-plus/Sandboxie/commit/e9e21c215ed87cf1d5aa999407ab2f99d5da9e4a)
- fixed m_pCleanUpButton is displayed empty when NoIcons=1 [#2273](https://github.com/sandboxie-plus/Sandboxie/pull/2273) (thanks okrc)



## [1.3.4 / 5.58.4] - 2022-09-19

### Added
- Added NoRenameWinClass to the Plus UI 
- Added Windows.UI.* to the list of hardcoded well-known classes to resolve issues with WinUI apps [#2109](https://github.com/sandboxie-plus/Sandboxie/issues/2109)

### Changed
- NoRenameWinClass now supports wildcards

### Fixed
- fixed issue with default box not being detected on start [#2195](https://github.com/sandboxie-plus/Sandboxie/issues/2195)
- fixed move sandbox menu issue [#2225](https://github.com/sandboxie-plus/Sandboxie/issues/2225) (thanks okrc)
- fixed issues with stale data in Sandboxie-Plus.ini [#2234](https://github.com/sandboxie-plus/Sandboxie/pull/2234) (thanks okrc)
- fixed autostart issue [#2219](https://github.com/sandboxie-plus/Sandboxie/issues/2219)
- fixed firewall UI issue, all programs entries were missing *, prefix [#2247](https://github.com/sandboxie-plus/Sandboxie/issues/2247)
- fixed BlockPorts template with a missing *, prefix [4420ba4](https://github.com/sandboxie-plus/Sandboxie/commit/4420ba4448a797b7369917058c34e8a78c2ec9fc)
- fixed issues with various Electron apps [#2217](https://github.com/sandboxie-plus/Sandboxie/issues/2217) [#2235](https://github.com/sandboxie-plus/Sandboxie/issues/2235) [#2201](https://github.com/sandboxie-plus/Sandboxie/issues/2201) [#2166](https://github.com/sandboxie-plus/Sandboxie/issues/2166)
-- now the default behaviour is UseElectronWorkaround=n

### Removed
- removed obsolete VPNTunnel template



## [1.3.3 / 5.58.3] - 2022-09-12

### Added
- added domain\user notation when the LogFile registry setting is applied as workaround for [#2207](https://github.com/sandboxie-plus/Sandboxie/issues/2207)
-- usage: in "HKLM\SYSTEM\CurrentControlSet\Services\SbieSvc" add REG_SZ "LogFile" with "3;[path]\Sandboxie.log"
- added option to block host processes from accessing sandboxed ones [#2132](https://github.com/sandboxie-plus/Sandboxie/issues/2132)
-- usage: DenyHostAccess=Program.exe,y
-- note: by default, this protection only applies for write access, that is, unsandboxed processes will still be able to obtain read-only access
-- to prevent host processes from obtaining read access, ConfidentialBox=y must also be set, which require a supporter certificate
- added compatibility template for ReHIPS
- added creation of all default folders in privacy box type [#2218](https://github.com/sandboxie-plus/Sandboxie/issues/2218)

### Changed
- improved SandMan settings behaviour for non admin users [#2123](https://github.com/sandboxie-plus/Sandboxie/issues/2123)

### Fixed
- fixed issues with group moving via drag and drop
- approved more required syscalls [#2190](https://github.com/sandboxie-plus/Sandboxie/issues/2190)
- fixed issues when deleting box content and the file panel view is open
- fixed issue with config protection [#2206](https://github.com/sandboxie-plus/Sandboxie/issues/2206)
- fixed issue with default box [#2195](https://github.com/sandboxie-plus/Sandboxie/issues/2195)
- fixed issue with keyboard delete shortcut for process termination

### Removed
- removed obsolete Online Armor template



## [1.3.2 / 5.58.2] - 2022-08-30

### Added
- added icons to sub tabs in the box options dialog
- recovery and message pop-up menu options are not persisting across UI restarts any more
- added new box color, a white box indicates that its not really a sandbox and is displayed when the user specified OpenFilePath=* or alike

### Changed
- Sandboxie no longer issues message 1301 when forced processes are temporarily disabled
-- the message can be re-enabled with "NotifyForceProcessDisabled=y"
- reworked the "Open COM" checkbox mechanism in the plus UI
-- Now it uses a template and it can also keep COM closed while OpenIpcPath=* is set

### Fixed
- fixed compatibility issue with Proxifier [#2163](https://github.com/sandboxie-plus/Sandboxie/issues/2163)
- fixed encoding issue with Korean translation [#2173](https://github.com/sandboxie-plus/Sandboxie/pull/2173)
- fixed issues with update available message



## [1.3.1 / 5.58.1] - 2022-08-20

### Added
- added ability to switch the fusion theme independently from the dark theme
- added ability to download updates from the support page
- added missing system calls to the hardened box type [88bc06a](https://github.com/sandboxie-plus/Sandboxie/commit/88bc06a0c7368a81c80a77d7a89ddc73455abb25) [b775264](https://github.com/sandboxie-plus/Sandboxie/commit/b775264a4824e49b554f1b776c377170e5f90797) [04b2377](https://github.com/sandboxie-plus/Sandboxie/commit/04b23770f53597c12eda9122c774ed5165129147) (thanks Mr.X)
- added search box to the Plus UI Settings and box options dialog [#2134](https://github.com/sandboxie-plus/Sandboxie/issues/2134)
- added Korean translation to the Plus UI [#2133](https://github.com/sandboxie-plus/Sandboxie/pull/2133) (thanks VenusGirl)
- added grouping to SandMan tray menu [#2148](https://github.com/sandboxie-plus/Sandboxie/issues/2148)

### Changed
- improved info label
- the vintage mode look is even more vintage now
- reloading the configuration with the SandMan command "Options -> Reload ini file" now updates the list of approved syscalls
- made rule specificity more specific, now a rule with less wildcards overrules a rule with more wildcards
-- Note: trailing wildcards are evaluated separately

### Fixed
- fixed issue with displaying sandbox configuration [#2111](https://github.com/sandboxie-plus/Sandboxie/issues/2111)
- fixed flashing issue when switching views [#2050](https://github.com/sandboxie-plus/Sandboxie/issues/2050)
- fixed inconsistencies with various checkboxes in the Plus UI [ef4ac1b](https://github.com/sandboxie-plus/Sandboxie/commit/ef4ac1b6b34d505e46515e9aabb98411a9b1751e) [06c89e3](https://github.com/sandboxie-plus/Sandboxie/commit/06c89e3f45036f593fed7a0d0d59d54313e8ca77)
- fixed a certificate validation issue [238cb44](https://github.com/sandboxie-plus/Sandboxie/commit/238cb44969923479148e210814ab91d2428ec4b0)
- fixed issue with "UseRuleSpecificity" setting [#2124](https://github.com/sandboxie-plus/Sandboxie/issues/2124) [file.c#L965-L966](https://github.com/sandboxie-plus/Sandboxie/blob/ff759692a222cf7c492cb4d5cfd76c79fbde1c2b/Sandboxie/core/drv/file.c#L965-L966)



## [1.3.0 / 5.58.0] - 2022-08-09

### Added
- added hook configuration for ntoskrnl/ntdll
-- individual ntdll hooks can be disabled using "DisableWinNtHook=..."
- added new Super Extra Security Enhanced Box Mode; add "UseSecurityMode=y" to enable
-- when this setting is enabled, it combines "SysCallLockDown=y" which limits the use of NT system calls with "DropAdminRights=y" and "RestrictDevices=y"
-- only calls configured in the global section as "ApproveWinNtSysCall=..."/"ApproveWin32SysCall=..." will be executed with the original token
-- all non-approved NT syscalls will be executed with the sandboxed token, this may break compatibility in certain scenarios
-- additional syscalls may need to be allowed, this has to be done in the [GlobalSettings] and the driver must be restarted
-- Note: boxes created as Security Enhanced with prior builds will be displayed as normal in the UI from now on
-- the Security Enhanced icons are now repurposed for the new Super Extra Security Enhanced Box Mode
-- Note: the new enhanced security features require a supporter certificate
- added browse option to the "force process" tab

### Changed
- replaced the "DeviceSecurity" template with a dedicated setting "RestrictDevices=y"
-- Note: when needed, more "NormalFilePath=..." entries can be added to open specific devices
- rule specificity is now even more specific, an exact rule now overrules those ending with a wildcard



## [1.2.8b / 5.57.7] - 2022-08-08

### Fixed
- fixed issue with context menu setup on Windows 11
- fixed column issue in vintage mode [#2103](https://github.com/sandboxie-plus/Sandboxie/issues/2103)



## [1.2.8 / 5.57.7] - 2022-08-05

### Fixed
- fixed missing uninstall routine in SandMan



## [1.2.7 / 5.57.7] - 2022-07-31

### Added
- added option for alternating row colours in all lists [#2073](https://github.com/sandboxie-plus/Sandboxie/issues/2073)

### Changed
- SandboxieLogon is now disabled by default as it wasn't compatible with third-party malware tools [#2025](https://github.com/sandboxie-plus/Sandboxie/issues/2025)
- the access view list now adds the trailing "*" to file and key paths the same way the driver does [2039](https://github.com/sandboxie-plus/Sandboxie/issues/2039)
- setup of shell integration is now done by SandMan, not the installer
- uninstaller can now remove the sandbox folders [#1235](https://github.com/sandboxie-plus/Sandboxie/pull/1235)




## [1.2.6 / 5.57.6] - 2022-07-25

### Changed
- reworked saving of global options

### Fixed
- fixed issue with the Delete Content option [#2043](https://github.com/sandboxie-plus/Sandboxie/issues/2043)
- fixed issue with box preferences [#2046](https://github.com/sandboxie-plus/Sandboxie/issues/2046)
- fixed issue with the Delete V2 registry



## [1.2.5 / 5.57.5] - 2022-07-22

### Changed
- improved a few icons

### Fixed
- fixed a certificate validation issue



## [1.2.4 / 5.57.4] - 2022-07-21

### Added
- added a delete button to the recovery window [#2024](https://github.com/sandboxie-plus/Sandboxie/issues/2024)

### Changed
- improved the tree selection display

### Fixed
- fixed issues with the file panel
- fixed issue with some key bindings [#2030](https://github.com/sandboxie-plus/Sandboxie/issues/2030)
- fixed issue with RemoveSidName when terminating SbieSvc
- fixed issue with the new hooking mechanism
- fixed BSOD issue with Win32k hooks introduced in 1.2.0 [#2035](https://github.com/sandboxie-plus/Sandboxie/issues/2035)
- fixed issue with element11 and electron workaround [#2023](https://github.com/sandboxie-plus/Sandboxie/issues/2023)



## [1.2.3 / 5.57.3] - 2022-07-13

### Fixed
- fixed issues with the new menu code

### Changed
- reworked frame drawing



## [1.2.2 / 5.57.2] - 2022-07-13

### Fixed
- fixed issues with frame drawing
- fixed issues with the tray and box menu introduced in the last build
- removed focus rectangle from the tree list

### Changed
- refactored menu creation code



## [1.2.1 / 5.57.1] - 2022-07-11

### Added
- added Swedish translation to the Plus UI (thanks pb1)
- added Vintage View Mode to make SandMan UI look like SbieCtrl
- added alternative tray menu mechanics
- added ability to auto-generate sandbox icons based on the border colour

### Changed
- changed box group icon to a dedicated one
- "browse content" is now available as a side panel in the main window
- animated hourglass icon overlay

### Fixed
- fixed DPI issue on Windows 7
- fixed issue with Software Compatibility tab
- fixed issue with OpenKeyPath introduced in build 1.1.1 [#2006](https://github.com/sandboxie-plus/Sandboxie/issues/2006)



## [1.2.0 / 5.57.0] - 2022-06-28

### Added
- re-engineered "SandboxieLogon=y"; it's on by default, as every sandbox gets its own SID now
-- Note: this enforces strict isolation of sandboxes from each other.

### Changed
- reworked hook management, unloaded DLLs are properly unhooked now [#1243](https://github.com/sandboxie-plus/Sandboxie/issues/1243)
- the box order is now stored in Sandboxie-Plus.ini
- improved DPI scaling behaviour



## [1.1.3 / 5.56.3] - 2022-06-20

### Added
- added group-first sorting [#1922](https://github.com/sandboxie-plus/Sandboxie/issues/1922)

### Changed
- updated Classic UI Swedish translation (thanks pb1)
- restored Plus UI Turkish translation [#1419](https://github.com/sandboxie-plus/Sandboxie/issues/1419) (thanks fmbxnary)

### Fixed
- fixed issue with recovery window on delete [#1948](https://github.com/sandboxie-plus/Sandboxie/issues/1948)
- fixed double-click issue on path column [#1951](https://github.com/sandboxie-plus/Sandboxie/issues/1951)
- "AllowBoxedJobs=n" is back to the default behaviour as issues were reported [#1954](https://github.com/sandboxie-plus/Sandboxie/issues/1954)
- fixed issue with internet block [#1955](https://github.com/sandboxie-plus/Sandboxie/issues/1955)
- fixed grouping issue in the Plus UI [#1950](https://github.com/sandboxie-plus/Sandboxie/issues/1950)
- fixed issue with CredentialUIBroker.exe on Windows 11 with Win32k hooks [#1839](https://github.com/sandboxie-plus/Sandboxie/issues/1839)
- fixed issue with Delete V2 [#1939](https://github.com/sandboxie-plus/Sandboxie/issues/1939)



## [1.1.2 / 5.56.2] - 2022-06-14

### Added
- added missing file recovery log to SandMan [#425](https://github.com/sandboxie-plus/Sandboxie/issues/425)
- the immediate recovery window will now auto-close when all files have been recovered [#1498](https://github.com/sandboxie-plus/Sandboxie/issues/1498)
- the immediate recovery window of SandMan is always on top by default like in SbieCtrl; this can be disabled with "Options/RecoveryOnTop=n" [#1465](https://github.com/sandboxie-plus/Sandboxie/issues/1465)
- added option to toggle immediate recovery from the presets submenu [#1653](https://github.com/sandboxie-plus/Sandboxie/issues/1653)
- added option to disable file recovery and message pop-up globally
- added per box refresh option [#1945](https://github.com/sandboxie-plus/Sandboxie/issues/1945)

### Changed
- the desktop security workaround used for Chrome, Firefox and Acrobat can now be enabled for all processes using "UseSbieDeskHack=y"
- improved double-click behaviour [#1935](https://github.com/sandboxie-plus/Sandboxie/issues/1935)
- box size info is refreshed on file recovery

### Fixed
- fixed issue with unnecessary Sandboxie config reloads introduced in 1.1.1 [#1938](https://github.com/sandboxie-plus/Sandboxie/issues/1938)
- fixed issue with recovery window focus [#1374](https://github.com/sandboxie-plus/Sandboxie/issues/1374)
- fixed issues with desktop objects introduced in 1.1.1 [#1934](https://github.com/sandboxie-plus/Sandboxie/issues/1934)
- fixed issues with Edge startup boost using a GPO preset [#1913](https://github.com/sandboxie-plus/Sandboxie/issues/1913)



## [1.1.1 / 5.56.1] - 2022-06-07

### Added
- compatibility templates can now be viewed from the settings window [#1891](https://github.com/sandboxie-plus/Sandboxie/issues/1891)
- the refresh command is now bound to F5 [#1885](https://github.com/sandboxie-plus/Sandboxie/issues/1885)
- added more first start wizard options
- added option to permanently disable immediate recovery for any given box when it opens [#1478](https://github.com/sandboxie-plus/Sandboxie/issues/1478)
- double-click on the path column now opens the box root in explorer [#1924](https://github.com/sandboxie-plus/Sandboxie/issues/1924)

### Changed
- changed Move Box behaviour [#1879](https://github.com/sandboxie-plus/Sandboxie/issues/1879)
- improved implementation of the PreferExternalManifest option
- Win32k hooks are now by default only used for Edge and Chromium apps as they cause issues with other software [#1902](https://github.com/sandboxie-plus/Sandboxie/issues/1902) [#1912](https://github.com/sandboxie-plus/Sandboxie/issues/1912) [#1897](https://github.com/sandboxie-plus/Sandboxie/issues/1897)
- "AllowBoxedJobs=y" is now the default behaviour

### Fixed
- fixed Edge issue with Windows 11 after KB5014019
- fixed issues with the new Delete V2 mechanism when using "SeparateUserFolders=y" [#1885](https://github.com/sandboxie-plus/Sandboxie/issues/1885)
- fixed credential issue [#1770](https://github.com/sandboxie-plus/Sandboxie/pull/1770)
- fixed force process priorities [#1883](https://github.com/sandboxie-plus/Sandboxie/issues/1883)
- fixed issues with the new Delete V2 mechanism
- fixed issue with the Windows 11 menu on older Windows builds [1877](https://github.com/sandboxie-plus/Sandboxie/issues/1877)
- refresh now works without WatchBoxSize option [#1885](https://github.com/sandboxie-plus/Sandboxie/issues/1885)
- fixed crash issue with WatchBoxSize=true [#1885](https://github.com/sandboxie-plus/Sandboxie/issues/1885)
- fixed issue with recovery folder paths [#1840](https://github.com/sandboxie-plus/Sandboxie/issues/1840)
- fixed issues with Sbie desktop and wndStation affecting Acrobat Reader [#1863](https://github.com/sandboxie-plus/Sandboxie/issues/1863)
- fixed issues with box grouping [#1921](https://github.com/sandboxie-plus/Sandboxie/issues/1921) [#1920](https://github.com/sandboxie-plus/Sandboxie/issues/1920)
- fixed issues when changing language [#1914](https://github.com/sandboxie-plus/Sandboxie/issues/1914)
- fixed issue with BreakoutFolder [#1908](https://github.com/sandboxie-plus/Sandboxie/issues/1908)
- fixed issue with SbieDll.dll for x86 exception handling
- fixed issues with application-specific hives (RegLoadAppKey) affecting Visual Studio [#1576](https://github.com/sandboxie-plus/Sandboxie/issues/1576) [#1452](https://github.com/sandboxie-plus/Sandboxie/issues/1452)



## [1.1.0 / 5.56.0] - 2022-05-24

### Added
- added support for NtRenameKey (this requires UseRegDeleteV2=y) [#205](https://github.com/sandboxie-plus/Sandboxie/issues/205)
- added box size info [#1780](https://github.com/sandboxie-plus/Sandboxie/issues/1780)

### Changed
- reworked the mechanism Sandboxie uses to mark host files as deleted
-- under the new behaviour a data file (FilePaths.dat) is created in the box root instead of dummy files
-- it can be enabled with UseFileDeleteV2=y and also for the registry with UseRegDeleteV2=y which creates a reg file (RegPaths.dat)
- reworked the TlsNameBuffer mechanism to be more versatile and less error-prone
- significantly reduced the CPU usage of SandMan.exe

### Fixed
- fixed folder rename issues (this requires UseFileDeleteV2=y) [#71](https://github.com/sandboxie-plus/Sandboxie/issues/71)
- fixed issue with process access [#1603](https://github.com/sandboxie-plus/Sandboxie/issues/1603)
- fixed translation issue [#1864](https://github.com/sandboxie-plus/Sandboxie/issues/1864)
- fixed UI issue with the box selection window [#1867](https://github.com/sandboxie-plus/Sandboxie/issues/1867)
- fixed UI issue when switching languages [#1871](https://github.com/sandboxie-plus/Sandboxie/issues/1871)



## [1.0.22 / 5.55.22] - 2022-05-15

### Added
- added auto-update download and silent install option to SandMan.exe [#917](https://github.com/sandboxie-plus/Sandboxie/issues/917)
- trace monitor mode can save to file now [#1851](https://github.com/sandboxie-plus/Sandboxie/issues/1851)
- trace log now shows IPC object type information
- added support for Windows 11 context menus

### Fixed
- fixed SandMan crash issue [#1846](https://github.com/sandboxie-plus/Sandboxie/issues/1846)
- fixed issue with Windows Server 2022 build 20348
- fixed translation switching issues [#1852](https://github.com/sandboxie-plus/Sandboxie/issues/1852)



## [1.0.21 / 5.55.21] - 2022-05-10

### Added
- added "FuncSkipHook=FunctionName" option to selectively disable certain function hooks

### Changed
- improved the support certificate entry box
- changing the language no longer requires a restart on Plus UI
- fixed issue with high CPU load when using SbieCtrl to change settings

### Fixed
- fixed issue with Firefox/Chromium browsers that have been compiled with the MinGW toolchain [#538](https://github.com/sandboxie-plus/Sandboxie/issues/538)
- fixed issues with folder recovery on Plus UI [#1840](https://github.com/sandboxie-plus/Sandboxie/issues/1840) [#1380](https://github.com/sandboxie-plus/Sandboxie/issues/1380)



## [1.0.20 / 5.55.20] - 2022-05-02

### Fixed
- fixed issue with Firefox video playback introduced in the previous build [#1831](https://github.com/sandboxie-plus/Sandboxie/issues/1831)
- fixed driver-related BSOD [#1811](https://github.com/sandboxie-plus/Sandboxie/issues/1811)
- fixed issue with editing start restriction entries
- fixed issue with the network options tab [#1825](https://github.com/sandboxie-plus/Sandboxie/issues/1825)
- fixed portable mode issue if SandMan is run as admin [#1764](https://github.com/sandboxie-plus/Sandboxie/issues/1764)



## [1.0.19 / 5.55.19] - 2022-04-21

### Added
- added drag and drop support for groups [#1775](https://github.com/sandboxie-plus/Sandboxie/issues/1775)
- added Del key support to the box view for all entry types [#1779](https://github.com/sandboxie-plus/Sandboxie/issues/1779)
- added warning when trying to run explorer.exe in a box with COM open [#1716](https://github.com/sandboxie-plus/Sandboxie/issues/1716)

### Fixed
- fixed crash issue in the SandMan UI [#1772](https://github.com/sandboxie-plus/Sandboxie/issues/1772)
- fixed issue with some installers when EnableObjectFiltering is enabled [#1795](https://github.com/sandboxie-plus/Sandboxie/issues/1795)
- fixed allowing NtCreateSymbolicLinkObject to be safely used in the sandbox
- added workaround for a Vivaldi hooking issue [#1783](https://github.com/sandboxie-plus/Sandboxie/issues/1783)
-- Note: this fix is provisional, it can be disabled with UseVivaldiWorkaround=n
- fixed registry issue with snapshots [#1782](https://github.com/sandboxie-plus/Sandboxie/issues/1782)
- fixed issue with box grouping [#1778](https://github.com/sandboxie-plus/Sandboxie/issues/1778) [#1777](https://github.com/sandboxie-plus/Sandboxie/issues/1777) [#1776](https://github.com/sandboxie-plus/Sandboxie/issues/1776) 
- fixed further issues with box grouping [#1698](https://github.com/sandboxie-plus/Sandboxie/issues/1698) [#1697](https://github.com/sandboxie-plus/Sandboxie/issues/1697)
- fixed issues with snapshot UI [#1696](https://github.com/sandboxie-plus/Sandboxie/issues/1696) [#1695](https://github.com/sandboxie-plus/Sandboxie/issues/1695)
- fixed issue with recovery dialog focus [#1374](https://github.com/sandboxie-plus/Sandboxie/issues/1374)



## [1.0.18 / 5.55.18] - 2022-04-13

### Added
- added minor browsers to the BlockSoftwareUpdaters template (by APMichael) [#1784](https://github.com/sandboxie-plus/Sandboxie/pull/1784)

### Changed
- failed memory read attempts to unboxed processes will no longer cause message 2111 by default
-- Note: the message can still be enabled in the settings with "NotifyProcessAccessDenied=y"
- reordered the BlockSoftwareUpdaters template (by APMichael) [#1785](https://github.com/sandboxie-plus/Sandboxie/pull/1785)

### Fixed
- fixed pipe impersonation in compartment mode
- fixed issue with box clean-up introduced in a recent build
- fixed missing trace log clean-up command [#1773](https://github.com/sandboxie-plus/Sandboxie/issues/1773)
- fixed inability to unpin programs that have been pinned to the run menu  [#1694](https://github.com/sandboxie-plus/Sandboxie/issues/1694)



## [1.0.17 / 5.55.17] - 2022-04-02

### Added
- added checkbox for easy read access to memory of unsandboxed processes (old Sbie behaviour, not recommended)

### Changed
- improved OpenProcess/OpenThread logging

### Fixed
- fixed crash issue with the new monitor mode
- fixed issue with resource access entry parsing



## [1.0.16 / 5.55.16] - 2022-04-01

### Added
- FIXED SECURITY ISSUE ID-20: memory of unsandboxed processes can no longer be read, exceptions are possible
-- you can use ReadIpcPath=$:program.exe to allow read access to unsandboxed processes or processes in other boxes
- added "Monitor Mode" to the resource access trace, similar to the old monitor view of SbieCtrl.exe

### Changed
- EnableObjectFiltering is now set enabled by default, and replaces Sbie's old process/thread handle filter
- the `$:` syntax now accepts a wildcard `$:*` no more specialized wildcards though

### Fixed
- fixed NtGetNextProcess being fully disabled instead of properly filtered
- fixed reworked image name resolution when creating new processes in a sandbox
- fixed regression with HideOtherBoxes=y [#1743](https://github.com/sandboxie-plus/Sandboxie/issues/1743) [#1666](https://github.com/sandboxie-plus/Sandboxie/issues/1666)



## [1.0.15 / 5.55.15] - 2022-03-24

### Fixed
- fixed memory corruption introduced in the last build causing Chrome to crash sometimes
- FIXED SECURITY ISSUE ID-18: NtCreateSymbolicLinkObject was not filtered (thanks Diversenok)



## [1.0.14 / 5.55.14] - 2022-03-23

### Added
- added notification to warn that the default update checker is lagging behind the newest release on GitHub, to ensure that only bug-free builds are offered as updates [#1682](https://github.com/sandboxie-plus/Sandboxie/issues/1682)
- added main browsers to BlockSoftwareUpdaters template (by Dyras) [#1630](https://github.com/sandboxie-plus/Sandboxie/pull/1630)
- added a warning when Sandboxie-Plus.ini is not writeable [#1681](https://github.com/sandboxie-plus/Sandboxie/issues/1681)
- added clean-up for critical sections (by chunyou128) [#1686](https://github.com/sandboxie-plus/Sandboxie/pull/1686)

### Changed
- improved command line handling for breakout processes [#1655](https://github.com/sandboxie-plus/Sandboxie/issues/1655)
- disabled SBIE2193 notification (by isaak654) [#1690](https://github.com/sandboxie-plus/Sandboxie/pull/1690)
- improved error message 6004 [#1719](https://github.com/sandboxie-plus/Sandboxie/issues/1719)

### Fixed
- fixed dark mode issue with the new tray list
- fixed not showing a warning when Sandboxie-Plus.ini is not writeable [#1681](https://github.com/sandboxie-plus/Sandboxie/issues/1681)
- fixed issue with software compatibility checkbox (thanks MitchCapper) [#1678](https://github.com/sandboxie-plus/Sandboxie/issues/1678)
- fixed issue with events on box closure not always being executed [#1658](https://github.com/sandboxie-plus/Sandboxie/issues/1658)
- fixed memory leaks in key_merge.c
- fixed issue enumerating registry keys in privacy mode
- fixed settings issue introduced in 1.0.13 [#1684](https://github.com/sandboxie-plus/Sandboxie/issues/1684)
- fixed crash issue when parsing firewall port options
- FIXED SECURITY ISSUE ID-19: in certain cases a sandboxed process could obtain a handle on an unsandboxed thread with write privileges [#1714](https://github.com/sandboxie-plus/Sandboxie/issues/1714)



## [1.0.13 / 5.55.13] - 2022-03-08

### Fixed
- FIXED SECURITY ISSUE ID-17: Hard link creation was not properly filtered (thanks Diversenok)
- fixed issue with checking the certificate entry.



## [1.0.12 / 5.55.12] - 2022-03-02

### Added
- added mini dump creation to SandMan.exe in case it crashes

### Changed 
- disabled Chrome and Firefox phishing entries in new sandboxes (by isaak654) [#1616](https://github.com/sandboxie-plus/Sandboxie/pull/1616)
- updated Mozilla paths for the BlockSoftwareUpdaters template (by isaak654) [#1623](https://github.com/sandboxie-plus/Sandboxie/pull/1623)
- renamed "Pause Forced Programs Rules" command to "Pause Forcing Programs" (Plus only)
- reworked tray icon generation now using overlays, added busy overlay

### Fixed
- fixed issue with accessing network drives in privacy mode [#1617](https://github.com/sandboxie-plus/Sandboxie/issues/1617)
- fixed issue with ping in compartment mode [#1608](https://github.com/sandboxie-plus/Sandboxie/issues/1608)
- fixed SandMan UI freezing when a lot of processes are created and closed in a box [#1607](https://github.com/sandboxie-plus/Sandboxie/issues/1607)
- fixed Editing existing 'Run Menu' Command Line entry not being recognized [#1648](https://github.com/sandboxie-plus/Sandboxie/issues/1648)
- fixed blue screen issue in driver (thanks Diversenok)
- fixed incompatibility with Windows 11 Insider Build 22563.1 [#1654](https://github.com/sandboxie-plus/Sandboxie/issues/1654)



## [1.0.11 / 5.55.11] - 2022-02-13

### Added
- added optional tray notification when box content gets auto-deleted
- added FreeDownloadManager template
- added warning when opening unsandboxed regedit [#1606](https://github.com/sandboxie-plus/Sandboxie/issues/1606)
- added languages files that were missing in official Qt 5.15.2 (by DevSplash) [#1605](https://github.com/sandboxie-plus/Sandboxie/pull/1605)

### Changed
- the asynchronous box operations introduced in the last build are now disabled by default
- moved sys tray options from general to shell integration tab
- removed "AlwaysUseWin32kHooks", now these Win32 hooks are always enabled
-- Note: you can use "UseWin32kHooks=program.exe,n" to disable them for selected programs
- updated Listary template to v6 (by isaak654) [#1610](https://github.com/sandboxie-plus/Sandboxie/pull/1610)

### Fixed
- fixed compatibility issue with SECUROM [#1597](https://github.com/sandboxie-plus/Sandboxie/issues/1597)
- fixed modality issue [#1615](https://github.com/sandboxie-plus/Sandboxie/issues/1615)
- fixed special form of OpenWinClass in Templates.ini [d6d9588](https://github.com/sandboxie-plus/Sandboxie/commit/d6d95889a91d31dd55dd2b2d136d8f80c9a8ea71)



## [1.0.10 / 5.55.10] - 2022-02-06

### Added
- added option to show only boxes in tray with running processes [#1186](https://github.com/sandboxie-plus/Sandboxie/issues/1186)
-- additional option shows only pinned boxes, in box options a box can be set to be always shown in tray list (Pinned)
- added Options menu command to reset the GUI [#1589](https://github.com/sandboxie-plus/Sandboxie/issues/1589)
- added "Run Un-Sandboxed" context menu option
- added new trigger "OnBoxDelete" that allows to specify a command that is run UNBOXED just before the box content gets deleted
-- Note: this can be used as a replacement to "DeleteCommand" [#591](https://github.com/sandboxie-plus/Sandboxie/issues/591)
- selected box operations (deletion) no longer show the progress dialog [#1061](https://github.com/sandboxie-plus/Sandboxie/issues/1061)
-- if a box with a running operation shows a blinking hour glass icon, the context menu can be used to cancel the operation

### Changed
- "HideHostProcess=program.exe" can now be used to hide Sandboxie services [#1336](https://github.com/sandboxie-plus/Sandboxie/issues/1336)
- updater blocking is now done using a template called BlockSoftwareUpdaters
- enhanced "StartProgram=..." makes "StartCommand=..." obsolete
-- for same functionality as "StartCommand=...", use "StartProgram=%SbieHome%\Start.exe ..."
- merged "Auto Start" General tab with the "Auto Exec" Advanced tab into a universal "Triggers" Advanced tab

### Fixed
- fixed a couple issues with the new breakout process feature and improved security (thanks Diversenok)
- fixed issues with re-opening windows already open [#1584](https://github.com/sandboxie-plus/Sandboxie/issues/1584)
- fixed issue with desktop access [#1588](https://github.com/sandboxie-plus/Sandboxie/issues/1588)
- fixed issue about command line invocation handling [#1133](https://github.com/sandboxie-plus/Sandboxie/issues/1133)
- fixed UI issue with main window state when switching always on top attribute [#1169](https://github.com/sandboxie-plus/Sandboxie/issues/1169)
- fixed issue with box context menu in tray list [1106](https://github.com/sandboxie-plus/Sandboxie/issues/1106)
- fixed issue with "AutoExec=..."
- fixed issues where cancelling box deletion operations didn't work [#1061](https://github.com/sandboxie-plus/Sandboxie/issues/1061)
- fixed issue with DPI scaling and colour picker dialog [#803](https://github.com/sandboxie-plus/Sandboxie/issues/803)

### Removed
- removed "UseRpcMgmtSetComTimeout=AppXDeploymentClient.dll,y" used for Free Download Manager as it broke other things
-- only if you use Free Download Manager together with the setting "RpcMgmtSetComTimeout=n" in a sandbox, you have to add the line manually to your Sandboxie.ini



## [1.0.9 / 5.55.9] - 2022-01-31

### Added
- SandMan now causes all boxed processes to update their path settings in real time when access options were modified
- added new maintenance menu option "Uninstall All" to quickly remove all components when running in portable mode
- added version number to the title bar of Sandboxie Classic
- added option to return not to a snapshot but to an empty box state while keeping all snapshots
- Sandboxie-Plus.ini can now be placed in C:\ProgramData\Sandboxie-Plus\ folder and takes precedence (for business use)
- added support for AF_UNIX on Windows to resolve issues with OpenJDK17 and later [#1009](https://github.com/sandboxie-plus/Sandboxie/issues/1009) [#1520](https://github.com/sandboxie-plus/Sandboxie/issues/1520) [#1521](https://github.com/sandboxie-plus/Sandboxie/issues/1521)

### Changed
- reworked breakout mechanism to be service based and not allowing the parent process to access the broken out child process
- enabled creation of directory junctions for sandboxed processes [#1375](https://github.com/sandboxie-plus/Sandboxie/issues/1375)
- restored back "AutoRecover=y" on box creation [#1554](https://github.com/sandboxie-plus/Sandboxie/discussions/1554)
- improved snapshot support [#1220](https://github.com/sandboxie-plus/Sandboxie/issues/1220)
- renamed "Disable Forced Programs" command to "Pause Forced Programs Rules" (Plus only)

### Fixed
- fixed BreakoutProcess not working with "EnableObjectFiltering=y"
- FIXED SECURITY ISSUE ID-16: when starting *COMSRV* unboxed, the returned process handle had full access
- fixed issue with progress dialog [#1562](https://github.com/sandboxie-plus/Sandboxie/issues/1562)
- fixed issue with handling directory junctions in Sandboxie [#1396](https://github.com/sandboxie-plus/Sandboxie/issues/1396)
- fixed a handle leak in File_NtCloseImpl
- fixed border issues on maximized windows introduced in the last build [#1561](https://github.com/sandboxie-plus/Sandboxie/issues/1561)
- fixed a couple of index overruns (thanks 7eRoM) [#1571](https://github.com/sandboxie-plus/Sandboxie/pull/1571)
- fixed issues with sysnative directory [#1403](https://github.com/sandboxie-plus/Sandboxie/issues/1403)
- fixed issue with starting SandMan when running sandboxed from context menu [#1579](https://github.com/sandboxie-plus/Sandboxie/issues/1579)
- fixed dark mode flash issue with main window creation [#1231](https://github.com/sandboxie-plus/Sandboxie/issues/1231#issuecomment-1024469681)
- fixed issues with snapshot error handling [#350](https://github.com/sandboxie-plus/Sandboxie/issues/350)
- fixed issues with the always on top option (Plus only)



## [1.0.8 / 5.55.8] - 2022-01-18

### Added
- added Portuguese of Portugal on Plus UI (by JNylson, isaak654, mpheath) [#1497](https://github.com/sandboxie-plus/Sandboxie/pull/1497)
- added "BreakoutProcess=program.exe", with this option selected applications can be started unboxed from within a box [#1500](https://github.com/sandboxie-plus/Sandboxie/issues/1500)
-- the program image must be located outside the sandbox for this to work
-- if another sandbox has "ForceProcess=program.exe" configured, it will capture the process
-- use case: set up a box with a Web browser forced, when another box opens a website, this will happen in the dedicated browser box
-- Note: "BreakoutFolder=some\path" is also available
- added silent uninstall switch `/remove /S` for Classic installer (by sredna) [#1532](https://github.com/sandboxie-plus/Sandboxie/pull/1532)

### Changed
- The filename "sandman_pt" was changed to "sandman_pt_BR" (Brazilian Portuguese) [#1497](https://github.com/sandboxie-plus/Sandboxie/pull/1497)
- The filename "sandman_ua" was changed to "sandman_uk" (Ukrainian) [#1527](https://github.com/sandboxie-plus/Sandboxie/issues/1527)
-- Note: translators are encouraged to follow the [Localization notes and tips](https://github.com/sandboxie-plus/Sandboxie/discussions/1123#discussioncomment-1203489) before creating a new pull request
- updated Firefox update blocker (discovered by isaak654) [#1545](https://github.com/sandboxie-plus/Sandboxie/issues/1545#issuecomment-1013807831)

### Fixed
- fixed issue with opening all file access OpenFilePath=* [#971](https://github.com/sandboxie-plus/Sandboxie/issues/971)
- fixed issue with opening network shares [#1529](https://github.com/sandboxie-plus/Sandboxie/issues/1529)
- fixed possible upgrade issue with Classic installer (by isaak654) [130c43a](https://github.com/sandboxie-plus/Sandboxie/commit/130c43a62c9778b734fa625bf4f46b12d0701719)
- fixed minor issues with Classic installer (by sredna) [#1533](https://github.com/sandboxie-plus/Sandboxie/pull/1533)
- fixed issue with Ldr_FixImagePath_2 [#1507](https://github.com/sandboxie-plus/Sandboxie/issues/1507)
- when using "Run Sandboxed" with SandMan UI and the UI is off, it will stay off.
- fixed issue with Util_GetProcessPidByName that should resolve the driver sometimes failing to start at boot [#1451](https://github.com/sandboxie-plus/Sandboxie/issues/1451)
- SandMan will now run in background like SbieCtrl when starting a boxed process [post506](https://forum.xanasoft.com/viewtopic.php?p=506#p506)
- fixed taskbar not showing with persistent box border in full screen [post474](https://forum.xanasoft.com/viewtopic.php?p=474#p474)
- fixed box border not spanning across multiple monitors [#1512](https://github.com/sandboxie-plus/Sandboxie/issues/1512)
- fixed issues with border when using DPI scaling [#1506](https://github.com/sandboxie-plus/Sandboxie/issues/1506)
- fixed DPI issues with Qt [#1368](https://github.com/sandboxie-plus/Sandboxie/issues/1368)
- fixed issue with bright flashing on window creation when in dark mode [#1231](https://github.com/sandboxie-plus/Sandboxie/issues/1231)
- fixed issues with the PortableRootDir setting [#1509](https://github.com/sandboxie-plus/Sandboxie/issues/1509)
- fixed issue with the settings window crashing when the driver was not connected
- fixed DPI issues with Finder Tool [#912](https://github.com/sandboxie-plus/Sandboxie/issues/912)
- fixed another issue with reused process IDs [#1547](https://github.com/sandboxie-plus/Sandboxie/issues/1547)
- fixed issue introduced in 1.0.6 related to SeAccessCheckByType [#1548](https://github.com/sandboxie-plus/Sandboxie/issues/1548)



## [1.0.7 / 5.55.7] - 2022-01-06

### Added
- added experimental option "CreateToken=y" to create a new token instead of repurposing an existing one
- added option "DisableRTBlacklist=y" allowing to disable the hardcoded runtime class blacklist
- added new template "DeviceSecurity" to lock down access to device drivers on the system
-- Note: this template requires RuleSpecificity being available to work properly
- added option to set a custom ini editor in the Plus UI [#1475](https://github.com/sandboxie-plus/Sandboxie/issues/1475)
- added option "LingerLeniency=n" to solve issue [#997](https://github.com/sandboxie-plus/Sandboxie/issues/997)

### Changed
- reworked syscall invocation code in the driver
-- Win32k hooking is now compatible with HVCI [#1483](https://github.com/sandboxie-plus/Sandboxie/issues/1483)

### Fixed
- fixed memory leak in driver (conf_user.c)
- fixed issue with file renaming in open paths introduced in 1.0.6
- fixed issue causing Chromium browsers not closing properly [#1496](https://github.com/sandboxie-plus/Sandboxie/issues/1496)
- fixed issue with start.exe [#1517](https://github.com/sandboxie-plus/Sandboxie/issues/1517) [#1516](https://github.com/sandboxie-plus/Sandboxie/issues/1516)
- fixed SandMan issue with reused process IDs
- fixed KmdUtil sometimes not properly terminating the driver [#1493](https://github.com/sandboxie-plus/Sandboxie/issues/1493)

### Removed
- removed OpenToken as it is only a shorthand for UnrestrictedToken=y and UnfilteredToken=y set together



## [1.0.6 / 5.55.6] - 2021-12-31

### Added
- replaced "Open with" with a Sandboxie dialog to work on Windows 10 [#1138](https://github.com/sandboxie-plus/Sandboxie/issues/1138)
- added ability to run Win32 store apps in App Compartment mode (on Windows 11 requires COM to be open)
-- Note: this does not mean UWP store apps, just regular Win32 apps packaged to be deployed via the store
- added new debug options "UnstrippedToken=y" and "KeepUserGroup=y"
- added double-click to recover files and folders in recovery window [#1466](https://github.com/sandboxie-plus/Sandboxie/issues/1466)
- added Ukrainian language on Plus UI (by SuperMaxusa) [#1488](https://github.com/sandboxie-plus/Sandboxie/pull/1488)

### Changed
- "UseSbieWndStation=y" is now the default behaviour [#1442](https://github.com/sandboxie-plus/Sandboxie/issues/1442)
- disabled Win32k hooking when HVCI is enabled due to an incompatibility (BSOD) [#1483](https://github.com/sandboxie-plus/Sandboxie/issues/1483)

### Fixed
- fixed box initialization issue in Privacy mode [#1469](https://github.com/sandboxie-plus/Sandboxie/issues/1469)
- fixed issue with shortcuts creation introduced in a recent build [#1471](https://github.com/sandboxie-plus/Sandboxie/issues/1471)
- fixed various issues in Privacy Enhanced boxes and rule specificity
- fixed issue with SeAccessCheckByType and alike
- fixed issues with Win32k hooking on 32-bit Windows [#1479](https://github.com/sandboxie-plus/Sandboxie/issues/1479)

### Removed
- removed obsolete SkyNet rootkit detection from 32-bit build



## [1.0.5 / 5.55.5] - 2021-12-25

### Added
- sandbox top level exception handler to create crash dumps
-- it can be enabled per process or globally using "EnableMiniDump=process.exe,y" or "EnableMiniDump=y" respectively
-- the dump flags can be set as hex with "MiniDumpFlags=0xAABBCCDD"
-- a preselected flag set for a verbose dump can be set with "MiniDumpFlags=Extended"
-- Note: dump files created with the EnableMiniDump option are located at: `C:\Sandbox\%USER%\%SANDBOX%`
- added template support for Osiris and Slimjet browsers (by Dyras) [#1454](https://github.com/sandboxie-plus/Sandboxie/pull/1454)

### Changed
- improved SbieDll initialization
- doubled size of Name_Buffer_Depth [#1342](https://github.com/sandboxie-plus/Sandboxie/issues/1342)
- improved text filter in the templates view [#1456](https://github.com/sandboxie-plus/Sandboxie/issues/1456)

### Fixed
- fixed issue with forced process display [#1447](https://github.com/sandboxie-plus/Sandboxie/issues/1447)
- fixed crash issue with GetClassName [#1448](https://github.com/sandboxie-plus/Sandboxie/issues/1448)
- fixed minor UI issue [#1382](https://github.com/sandboxie-plus/Sandboxie/issues/1382)
- fixed UI language preset issue [#1348](https://github.com/sandboxie-plus/Sandboxie/issues/1348)
- fixed grouping issues in SandMan UI [#1358](https://github.com/sandboxie-plus/Sandboxie/issues/1358)
- fixed issue with EnableWin32kHooks [#1458](https://github.com/sandboxie-plus/Sandboxie/issues/1458)

### Installers re-released with the following fix:
- fixed regression when launching Office apps [#1468](https://github.com/sandboxie-plus/Sandboxie/issues/1468)



## [1.0.4 / 5.55.4] - 2021-12-20

### Added
- mechanism to hook Win32 system calls now also works for 32-bit applications running under WoW64
- added customization to Win32k hooking mechanism, as by default only GdiDdDDI* hooks are installed
-- You can force the installation of other hooks by specifying them with "EnableWin32Hook=..." 
-- or disable the installation of the default hooks with "DisableWin32Hook=..."
-- Please note that some Win32k hooks may cause BSODs or undefined behaviour. (!)
-- The most obviously problematic Win32k hooks are blacklisted, this can be bypassed with "IgnoreWin32HookBlacklist=y"
- added debug option "AdjustBoxedSystem=n" to disable the adjustment of service ACLs running with a system token
- added "NoUACProxy=y" option together with the accompanying template, in order to disable UAC proxy
-- Note: boxes configured in compartment mode activate this template by default
- added UI option to change default RpcMgmtSetComTimeout preset
- added Plus installer option to start the default browser under Sandboxie through a desktop shortcut
- added more entries to the Plus installer (current translations on [Languages.iss](https://github.com/sandboxie-plus/Sandboxie/blob/master/Installer/Languages.iss) file need to be updated)

### Changed
- "EnableWin32kHooks=y" is now enabled by default, as no issues were reported in 1.0.3
-- Note: currently only the GdiDdDDI* hooks are applied, required for Chromium HW acceleration
- cleaned up low-level hooking code
- "RunRpcssAsSystem=y" is now auto applied for boxes in "App Compartment" mode when "RunServicesAsSystem=y" or "MsiInstallerExemptions=y" are present

### Fixed
- fixed RPC handling in case a requested open service is not running [#1443](https://github.com/sandboxie-plus/Sandboxie/issues/1443)
- fixed a hooking issue with NdrClientCall2 in 32-bit applications
- fixed issue with start directory to run sandboxed when using SandMan [#1436](https://github.com/sandboxie-plus/Sandboxie/issues/1436)
- fixed issue with recovering from network share locations [#1435](https://github.com/sandboxie-plus/Sandboxie/issues/1435)



## [1.0.3 / 5.55.3] - 2021-12-12

### Added
- added mechanism to hook Win32k system calls on Windows 10 and later, this should resolve the issue with Chromium HW acceleration
-- Note: this mechanism does not, yet, work for 32-bit applications running under WoW64
-- to enable it, add "EnableWin32kHooks=y" to the global ini section, this feature is highly experimental (!)
-- the hooks will be automatically applied to Chromium GPU processes
-- to force Win32k hooks for all processes in a selected box, add "AlwaysUseWin32kHooks=program.exe,y" [#1261](https://github.com/sandboxie-plus/Sandboxie/issues/1261) [#1395](https://github.com/sandboxie-plus/Sandboxie/issues/1395)

### Fixed
- fixed bug in GetVersionExW making "OverrideOsBuild=..." not working [#605](https://github.com/sandboxie-plus/Sandboxie/issues/605) [#1426](https://github.com/sandboxie-plus/Sandboxie/issues/1426)
- fixed issue with some UTF-8 characters when used in the ini file
- fixed isolation issue with Virtual Network Editor [#1102](https://github.com/sandboxie-plus/Sandboxie/issues/1102)



## [1.0.2 / 5.55.2] - 2021-12-08

### Fixed
- fixed recovery window not refreshing count on reload [#1402](https://github.com/sandboxie-plus/Sandboxie/issues/1402)
- fixed printing issue introduced in 1.0.0 [#1397](https://github.com/sandboxie-plus/Sandboxie/issues/1397)
- fixed issues with CreateProcess function [#1408](https://github.com/sandboxie-plus/Sandboxie/issues/1408)



## [1.0.1 / 5.55.1] - 2021-12-06

### Added
- added checkboxes to most major box options lists
- added SumatraPDF templates (by Dyras) [#1391](https://github.com/sandboxie-plus/Sandboxie/pull/1391)

### Changed
- rolled back change to "OpenClsid=..." handling
- made all major lists in the box options editable

### Fixed
- fixed issue with read only paths introduced in 1.0.0
- fixed BSOD issue introduced in the 1.0.0 build [#1389](https://github.com/sandboxie-plus/Sandboxie/issues/1389)
- fixed multiple BITS notifications while running sandboxed Chromium browsers (by isaak654) [ca320ec](https://github.com/sandboxie-plus/Sandboxie/commit/ca320ecc17180ff09a67bdefc524b30cf3540c08) [#1081](https://github.com/sandboxie-plus/Sandboxie/issues/1081)
- fixed executables selection for "Run Menu" entries (by isaak654) [#1379](https://github.com/sandboxie-plus/Sandboxie/issues/1379)
- fixed SetCursorPos and ClipCursor ignoring DPI awareness (by alvinhochun) [#1394](https://github.com/sandboxie-plus/Sandboxie/pull/1394)

### Removed
- removed Virtual Desktop Manager template (by isaak654) [d775807](https://github.com/sandboxie-plus/Sandboxie/commit/d7758071f6930539c4e1f236297b4cfa332346ad) [#1326](https://github.com/sandboxie-plus/Sandboxie/discussions/1326)



## [1.0.0 / 5.55.0] - 2021-11-17

### Added 
- added Privacy enhanced mode, sandboxes with "UsePrivacyMode=y" will not allow read access to locations containing user data
-- all locations except generic Windows system paths will need to be opened explicitly for read and/or write access
-- using "NormalFilePath=...", "NormalKeyPath=...", "NormalIpcPath=..." allows to open locations to be readable and sandboxed

- added new "App Compartment" mode of operation, it is enabled by adding "NoSecurityIsolation=y" to the box configuration
-- in this mode, security is traded in for compatibility, it should not be used for untrusted applications
-- Note: in this mode, file and registry filtering are still in place, hence processes run without administrative privileges
-- it is reasonably safe, all filtering can be disabled with "NoSecurityFiltering=y"

- added experimental use of ObRegisterCallbacks to filter object creation and duplication 
-- this filtering is independent from the regular SbieDrv's syscall-based filtering, hence it also applies to App Compartments
-- with it enabled, an application running in a compartment will not be able to manipulate processes running outside the sandbox
-- Note: this feature improves the security of non-isolated App Compartment boxes
-- to enable this feature, set "EnableObjectFiltering=y" in the global section and reload the driver
-- when globally activated, the filtering can be disabled for individual boxes with "DisableObjectFilter=y"

- added "DontOpenForBoxed=n", this option disables the discrimination of boxed processes for open file and open key directives
-- this behaviour does not really improve security anyway, but may be annoying, also app compartments always disable this

- added setting to entirely open access to the COM infrastructure

### Changed
- reworked the resource access path matching mechanism to optionally apply more specific rules over less specific ones
-- for example "OpenFilePath=C:\User\Me\AppData\Firefox takes precedence over "WriteFilePath=C:\User\Me\"
-- to enable this new behaviour, add "UseRuleSpecificity=y" to your Sandboxie.ini, this behaviour is always enabled in Privacy enhanced mode
-- added "NormalFilePath=..." to restore default Sandboxie behaviour on a given path
-- added "OpenConfPath=...", which similarly to "OpenPipePath=..." is a "OpenKeyPath=..." variant which applies to executables located in the sandbox
- removed option to copy a box during creation, instead the box context menu offers a duplication option
- reworked the box creation dialog to offer new box types

### Fixed
- fixed SBIE1401 notification during Sandboxie Plus uninstall (by mpheath) [68fa37d](https://github.com/sandboxie-plus/Sandboxie/commit/68fa37d45be2be3565917d0de097709b7aa009e0)
- fixed memory leak in driver handling FLT_FILE_NAME_INFORMATION (by Therzok) [#1371](https://github.com/sandboxie-plus/Sandboxie/pull/1371)



## [0.9.8d / 5.53.3] - 2021-11-01

### Added
- added checkbox if the user wants SandMan.exe to be started after installation [#1318](https://github.com/sandboxie-plus/Sandboxie/issues/1318)
- added template for Windows 10 virtual desktop manager [#1326](https://github.com/sandboxie-plus/Sandboxie/discussions/1326)

### Changed
- "OpenClsid=..." is no longer restricted to CLSCTX_LOCAL_SERVER execution contexts only
-- this allows to run objects with the CLSCTX_INPROC_SERVER flag in the COM helper service
- in the trace view, now multiple types can be selected at once
- a few Plus UI entries were made translatable (by gexgd0419) [#1320](https://github.com/sandboxie-plus/Sandboxie/pull/1320)
- changed default "terminate all boxed processes" key to Shift+Pause (by isaak654) [#1337](https://github.com/sandboxie-plus/Sandboxie/issues/1337)

### Fixed
- fixed ini writing issue with SbieCtrl and the new ini handling mechanism [#1331](https://github.com/sandboxie-plus/Sandboxie/issues/1331)
- fixed issue with trace log filtering
- fixed space issue about German language on Plus installer (by mpheath) [#1333](https://github.com/sandboxie-plus/Sandboxie/issues/1333)
- restored Waterfox phishing template entries with a proper fix (by APMichael) [#1334](https://github.com/sandboxie-plus/Sandboxie/issues/1334)



## [0.9.8c / 5.53.2] - 2021-10-24

### Added
- added explicit lines on Plus installer to delete empty shell registry keys at uninstall time (by mpheath) [3f661a8](https://github.com/sandboxie-plus/Sandboxie/commit/3f661a8d49137b6d2c3e00757952c71b0df11e4d)

### Fixed
- fixed template sections not showing in editor [#1287](https://github.com/sandboxie-plus/Sandboxie/issues/1287)
- fixed autodelete box content broken in the previous build [#1296](https://github.com/sandboxie-plus/Sandboxie/issues/1296) [#1324](https://github.com/sandboxie-plus/Sandboxie/issues/1324)
- fixed crash in "Browse Content" window [#1313](https://github.com/sandboxie-plus/Sandboxie/issues/1313)
- fixed issue with icon resolution [#1310](https://github.com/sandboxie-plus/Sandboxie/issues/1310)
- fixed invalid "No Inet" status in the status column [#1312](https://github.com/sandboxie-plus/Sandboxie/issues/1312)
- fixed Windows Explorer search box not working (by isaak654) [#1002](https://github.com/sandboxie-plus/Sandboxie/issues/1002)
- fixed Waterfox phishing template (by Dyras) [#1309](https://github.com/sandboxie-plus/Sandboxie/pull/1309)
- fixed issue with Chinese translation files on Plus installer (by mpheath) [#1317](https://github.com/sandboxie-plus/Sandboxie/issues/1317)
- fixed autorun registry key path on Plus installer (by mpheath) [abd2d44](https://github.com/sandboxie-plus/Sandboxie/commit/abd2d44cd6f305da956ad70c7481cb1256efff24)
- fixed memory corruption in SbieSvc.exe



## [0.9.8b / 5.53.1] - 2021-10-19

### Added
- added ability to save trace log to file on Plus UI
- added French language on Plus UI (by clexanis) [#1155](https://github.com/sandboxie-plus/Sandboxie/issues/1155)

### Changed
- network traffic trace is now properly logged to the driver log instead of to the kernel debug log
- Plus installer will autostart SandMan.exe after install to fix a taskbar icon issue [#3040211](https://www.wilderssecurity.com/threads/sandboxie-plus-0-9-7-test-build.440906/page-4#post-3040211)
- Classic installer will show the license agreement when updating [#1187](https://github.com/sandboxie-plus/Sandboxie/issues/1187)

### Fixed
- fixed template sections not showing in editor [#1287](https://github.com/sandboxie-plus/Sandboxie/issues/1287)
- fixed issue with app ID resulting in some apps showing two button groups in the taskbar [#1101](https://github.com/sandboxie-plus/Sandboxie/issues/1101)
- fixed issue with maximum ini value length on Plus UI [#1293](https://github.com/sandboxie-plus/Sandboxie/issues/1293)
- fixed issue handling an empty Sandboxie.ini that got introduced recently [#1292](https://github.com/sandboxie-plus/Sandboxie/issues/1292)
- fixed issue with "SpecialImages" template (by Coverlin) [#1288](https://github.com/sandboxie-plus/Sandboxie/issues/1288) [#1289](https://github.com/sandboxie-plus/Sandboxie/issues/1289)
- fixed issue with box emptying [#1296](https://github.com/sandboxie-plus/Sandboxie/issues/1296)
- fixed issues with some languages [#1304](https://github.com/sandboxie-plus/Sandboxie/issues/1304)
- fixed issue with mounted directories [#1302](https://github.com/sandboxie-plus/Sandboxie/issues/1302)
- added missing translation for Qt libraries [#1305](https://github.com/sandboxie-plus/Sandboxie/issues/1305)
- fixed issue with Windows compatibility assistant [#1265](https://github.com/sandboxie-plus/Sandboxie/issues/1265)
- fixed issue with specific process image settings [#1307](https://github.com/sandboxie-plus/Sandboxie/issues/1307)



## [0.9.8 / 5.53.0] - 2021-10-15

### Added 
- added debug switch to disable Sbie console redirection "NoSandboxieConsole=y" 
-- Note: this was previously part of "NoSandboxieDesktop=y"
- added Sbie+ version to the log [#1277](https://github.com/sandboxie-plus/Sandboxie/issues/1277)
- added uninstall clean-up of extra files for the Plus installer (by mpheath) [#1235](https://github.com/sandboxie-plus/Sandboxie/pull/1235)
- added set language for Sandman for the Plus installer (by mpheath) [#1241](https://github.com/sandboxie-plus/Sandboxie/issues/1241)
- added EventLog messages with SbieMsg.dll for the Plus installer (by mpheath)
- group expansion state is now saved
- added additional filters to the trace tab
- added a new section [DefaultTemplates] in Templates.ini which contains mandatory templates that are always applied [0c9ecb0](https://github.com/sandboxie-plus/Sandboxie/commit/0c9ecb084286821c0db7436c41ef99e3b9daca76#diff-965721e9c3f2350b16f4acb47d3fb75654976f0dbb4da3c507d0eaff16a4f5f2)

### Changed
- reworked and extended RPC logging
- reintroduced the "UseRpcMgmtSetComTimeout=some.dll,n" setting to be used when no "RpcPortBinding" entry is specified
--- this allows to enable/disable out of box RPC binding independently from the timeout setting
- the "BoxNameTitle" value can now be set explicitly on a per image name basis [#1190](https://github.com/sandboxie-plus/Sandboxie/issues/1190)

### Fixed
- fixed inability to delete read-only files from the sandboxed explorer [#1237](https://github.com/sandboxie-plus/Sandboxie/issues/1237)
- fixed wrong recovery target in Plus UI [#1274](https://github.com/sandboxie-plus/Sandboxie/issues/1274)
- fixed SBIE2101 issue introduced with 0.9.7a [#1279](https://github.com/sandboxie-plus/Sandboxie/issues/1279)
- fixed sorting in the box picker window [#1269](https://github.com/sandboxie-plus/Sandboxie/issues/1269)
- fixed tray refresh issue [#1250](https://github.com/sandboxie-plus/Sandboxie/issues/1250)
- fixed tray activity display [#1221](https://github.com/sandboxie-plus/Sandboxie/issues/1221)
- fixed recovery window not displaying in taskbar [#1195](https://github.com/sandboxie-plus/Sandboxie/issues/1195)
- fixed dark theme preset not updating in real time [#1270](https://github.com/sandboxie-plus/Sandboxie/issues/1270)
- fixed Microsoft Edge complaining about "FakeAdminRights=y" [#1271](https://github.com/sandboxie-plus/Sandboxie/issues/1271)
- fixed issue with using local template in the global section [#1212](https://github.com/sandboxie-plus/Sandboxie/issues/1212)
- fixed issue with git.exe from MinGW freezing [#1238](https://github.com/sandboxie-plus/Sandboxie/issues/1238)
- fixed issue with search highlighting in dark mode

### Removed
- removed the ability to sort the trace log as it took too much CPU


## [0.9.7e / 5.52.5] - 2021-10-09

### Changed
- reworked the settings handling once again, now the driver maintains the order when enumerating, but for good performance there is a Hash Map held in parallel for quick exact lookups


## [0.9.7d / 5.52.4] - 2021-10-06

### Fixed
- fixed yet another ini issue with the SbieCtrl


## [0.9.7c / 5.52.3] - 2021-10-05

### Fixed
- fixed yet another handling bug with SbieApi_EnumBoxesEx


## [0.9.7b / 5.52.2] - 2021-10-04

### Fixed
- fixed issue about loading a non-Unicode Sandboxie.ini that was introduced in the previous build



## [0.9.7 / 5.52.1] - 2021-10-02

### Added
- added forced process indicator to process status column [#1174](https://github.com/sandboxie-plus/Sandboxie/issues/1174)
- added "SbieTrace=y" option to trace the interaction between Sandboxie processes and Sandboxie core components
- when initializing an empty sandbox, MSI debug keys are set to generate the debug output of MSI installer service
- added "DisableComProxy=y" allowing to disable COM proxying through the service
- added "ProcessLimit=..." which allows limiting the maximum number of processes in a sandbox [#1230](https://github.com/sandboxie-plus/Sandboxie/issues/1230)
- added missing IPC logging

### Changed
- reworked SbieSvc ini server to allow settings caching and greatly improve performance
-- Now comments in the Sandboxie.ini are being preserved as well as the order of all entries
- enabled configuration section list replacement with a hash map to improve configuration performance
- improved progress and status messages for the Plus installer (by mpheath) [#1168](https://github.com/sandboxie-plus/Sandboxie/pull/1168)
- reworked RpcSs start mechanics, sandboxed RpcSs and DcomLaunch can now be run as system, use "RunRpcssAsSystem=y"
-- Note: this is generally not recommended for security reasons but may be needed for compatibility in some scenarios
- reworked WTSQueryUserToken handling to work properly in all scenarios
- reworked configuration value list to use a hash table for better performance

### Fixed
- fixed Plus upgrade install in Windows 7 (by mpheath) [#1194](https://github.com/sandboxie-plus/Sandboxie/pull/1194)
- fixed custom autoexec commands being executed on each box start instead of only during the initialization
- fixed a design issue limiting the maximum amount of processes per sandbox to 511
- fixed handle leaks in the lingering process monitor mechanism
- fixed issue with opening device paths like "\\??\\FltMgr"
- fixed build issue with an explicit FileDigestAlgorithm option for driver sign (by isaak654) [#1210](https://github.com/sandboxie-plus/Sandboxie/pull/1210)
- fixed issue with resource access log sometimes getting corrupted
- fixed issue with Microsoft Office Click-to-Run [#428](https://github.com/sandboxie-plus/Sandboxie/issues/428) [#882](https://github.com/sandboxie-plus/Sandboxie/issues/882)

### Removed
- removed support for Microsoft EMET (Enhanced Mitigation Experience Toolkit), as it was EOL in 2018
- removed support for Messenger Plus! Live, as MSN Messenger is EOL since 2013
- disabled Turkish language on Plus UI for inactivity (by isaak654) [#1215](https://github.com/sandboxie-plus/Sandboxie/pull/1215)



## [0.9.6 / 5.51.6] - 2021-09-12

### Added
- added ability to rename groups [#1152](https://github.com/sandboxie-plus/Sandboxie/issues/1152)
- added ability to define a custom order for the sandboxes, they can be moved by using the move context menu, or holding Alt + Arrow Key
- added recovery to list to the recovery window: [#988](https://github.com/sandboxie-plus/Sandboxie/issues/988)
- added finder to the recovery window

### Changed
- updated the BlockPort rule inside Template_BlockPorts to the new NetworkAccess format (by isaak654) [#1162](https://github.com/sandboxie-plus/Sandboxie/pull/1162)
- default for immediate recovery behaviour is now to show the recovery window instead of using the notifications window [#988](https://github.com/sandboxie-plus/Sandboxie/issues/988)
- the new run dialog now requires a double-click [#1171](https://github.com/sandboxie-plus/Sandboxie/issues/1171)
- reworked the recovery window

### Fixed
- fixed issue with create group menu [#1151](https://github.com/sandboxie-plus/Sandboxie/issues/1151)
- fixed issue that caused a box to lose its group association when renaming
- fixed issue with Thunderbird 91+ [#1156](https://github.com/sandboxie-plus/Sandboxie/issues/1156)
- fixed an issue with file disposition handling [#1161](https://github.com/sandboxie-plus/Sandboxie/issues/1161)
- fixed issue with Windows 11 22449.1000 [#1164](https://github.com/sandboxie-plus/Sandboxie/issues/1164)
- fixed SRWare Iron template (by Dyras) [#1146](https://github.com/sandboxie-plus/Sandboxie/pull/1146)
- fixed label positioning in Classic UI (by isaak654) [#1088](https://github.com/sandboxie-plus/Sandboxie/issues/1088)
- fixed an old issue that occurred when only an asterisk was set as path [#971](https://github.com/sandboxie-plus/Sandboxie/issues/971)



## [0.9.5 / 5.51.5] - 2021-08-30

### Added
- added option to run a sandbox in [session 0](https://techcommunity.microsoft.com/t5/ask-the-performance-team/application-compatibility-session-0-isolation/ba-p/372361)
-- Note: the processes then have a system token, hence it's recommended to enable "DropAdminRights=y"
- if the UI is run with admin privileges, it can terminate sandboxed processes in other sessions now
- added "StartSystemBox=" option to auto-run a box on Sbie start/system boot in session 0
-- Note: box start is done by issuing Start.exe /box:[name] auto_run
- add Start.exe auto_run command to start all sandboxed auto-start locations
- add Start.exe /keep_alive command line switch which keeps a process running in the box until it gracefully terminates
- added "StartCommand=" which starts a complex command through Start.exe on box startup
- added menu option to start regedit and load the box's registry key
- added system tray option in the Plus UI to show Classic icon [#963](https://github.com/sandboxie-plus/Sandboxie/issues/963#issuecomment-903933535)

### Changed
- changed command prompt icon and string from "Terminal" to "Command Prompt" [#1135](https://github.com/sandboxie-plus/Sandboxie/issues/1135)
- reworked box menu layout

### Fixed
- fixed driver compatibility with Windows Server 2022 (build 20348) [#1143](https://github.com/sandboxie-plus/Sandboxie/issues/1143)
- fixed issue with creating shortcuts [#1134](https://github.com/sandboxie-plus/Sandboxie/issues/1134)

### Installers re-released on 2021-08-31 with the following fix:
- fixed KmdUtil warning 1061 after Plus upgrade (by mpheath) [#968](https://github.com/sandboxie-plus/Sandboxie/issues/968) [#1139](https://github.com/sandboxie-plus/Sandboxie/issues/1139)



## [0.9.4 / 5.51.4] - 2021-08-22

### Added
- added clear commands to log submenus [#391](https://github.com/sandboxie-plus/Sandboxie/issues/391)
- added option to disable process termination prompt [#514](https://github.com/sandboxie-plus/Sandboxie/issues/514)
- added "Options/InstantRecovery" setting to sandboxie-plus.ini to use the recovery window instead of the notification pop-up [#988](https://github.com/sandboxie-plus/Sandboxie/issues/988)
- added ability to rename a non-empty sandbox [#1100](https://github.com/sandboxie-plus/Sandboxie/issues/1100)
- added ability to remove a non-empty sandbox 
- added file browser window to SandMan UI to cover the file-view functionality of SbieCtrl [#578](https://github.com/sandboxie-plus/Sandboxie/issues/578)

### Changed
- generic errors in Sbie UI now show the status code as hex and provide a string description when available

### Fixed
- fixed "del" shortcut to terminate a process not always working
- fixed group display issue [#1094](https://github.com/sandboxie-plus/Sandboxie/issues/1094)
- fixed issue when using "Run Sandboxed" on a file that is already located in a sandbox [#1099](https://github.com/sandboxie-plus/Sandboxie/issues/1099)



## [0.9.3 / 5.51.3] - 2021-08-08

> Read the developer's notes about the new [WFP functionality](https://github.com/sandboxie-plus/Sandboxie/releases/tag/0.9.3).

### Added
- ability to use the "run unsandboxed" option with Sandboxie links [#614](https://github.com/sandboxie-plus/Sandboxie/issues/614)

### Fixed
- fixed "run outside sandbox" issue on Classic build [#614](https://github.com/sandboxie-plus/Sandboxie/issues/614#issuecomment-894710466)
- fixed open template does not load the edit tab [#1054](https://github.com/sandboxie-plus/Sandboxie/issues/1054#issuecomment-893001316)
- fixed issue with "explore sandboxed" [#972](https://github.com/sandboxie-plus/Sandboxie/issues/972)
- fixed start directory for sandboxed processes [#1071](https://github.com/sandboxie-plus/Sandboxie/issues/1071)
- fixed issue with language auto-detection [#1018](https://github.com/sandboxie-plus/Sandboxie/issues/1018)
- fixed issue with multiple files with the same name, by always showing the extension [#1041](https://github.com/sandboxie-plus/Sandboxie/issues/1041)
- fixed multiple program grouping issues with the SandMan UI [#1054](https://github.com/sandboxie-plus/Sandboxie/issues/1054)
- fixed "no disk" error [#966](https://github.com/sandboxie-plus/Sandboxie/issues/966)
- fixed issue with 32-bit build using qMake, the -O2 option resulted in a crash in the QSbieAPI.dll [#995](https://github.com/sandboxie-plus/Sandboxie/issues/995)
- fixed issue with UserSettings introduced in a recent build [#1054](https://github.com/sandboxie-plus/Sandboxie/issues/1054)



## [0.9.2 / 5.51.2] - 2021-08-07 (pre-release)

### Added
- added ability to reconfigure the driver, which allows enabling/disabling WFP and other features without a reload/reboot

### Changed
- reorganised and improved the settings window
- improved the tray icon, the sand colour is more yellow now

### Fixed
- fixed issue with process start handling introduced in 5.51.0 [#1063](https://github.com/sandboxie-plus/Sandboxie/issues/1063)
- fixed issue with quick recovery introduced in 5.51.0
- fixed incompatibility with CET Hardware-enforced Stack Protection on Intel 11th gen and AMD Ryzen 5XXX CPUs [#1067](https://github.com/sandboxie-plus/Sandboxie/issues/1067) [#1012](https://github.com/sandboxie-plus/Sandboxie/issues/1012)

### Removed
- commented out all Windows XP-specific support code from the driver



## [0.9.1 / 5.51.1] - 2021-07-31 (pre-release)

### Added
- added tray icon indicating broken connection to the driver if it happens
- added option to customize the tray icon
- added "DllSkipHook=some.dll" option to disable installation of hooks into selected DLLs
- added localization support for Plus installer (by yfdyh000 and mpheath) [#923](https://github.com/sandboxie-plus/Sandboxie/pull/923)

### Changed
- reworked NtClose handling for better performance and extendibility
- improved tray box menu and list

### Fixed
- fixed issue with fake admin and some NSIS installers [#1052](https://github.com/sandboxie-plus/Sandboxie/issues/1052)
- fixed more issued with FileDispositionInformation behaviour, which resulted in bogus file deletion handling
- fixed issue with checking WFP status
- fixed issue WFP failing to initialize at boot
- fixed issue with tray sandbox options not being available just after boot
- fixed issue access changed flag not being properly set in box options [#1065](https://github.com/sandboxie-plus/Sandboxie/issues/1065)



## [0.9.0 / 5.51.0] - 2021-07-29 (pre-release)

### Added
- added support for Windows Filtering Platform (WFP) to be used instead of the device-based network blocking scheme
-- to enable this support, add 'NetworkEnableWFP=y' to the global section and reboot or reload the driver
-- to use WFP for a specific sandbox, add 'AllowNetworkAccess=n'
-- you can allow certain processes by using 'AllowNetworkAccess=program.exe,y'
-- you can also enable this policy globally by adding 'AllowNetworkAccess=n' to the global section
-- in this case you can exempt entire sandboxes by adding 'AllowNetworkAccess=y' to specific boxes
 -- you can block certain processes by using 'AllowNetworkAccess=program.exe,n'
 -- Note: WFP is less absolute than the old approach, using WFP will filter only TCP/UDP communication
--	restricted boxed processes will still be able to resolve domain names using the system service
--  however, they will not be able to send or receive data packets directly
-- the advantages of WFP is that filter rules can be implemented by restricting communication only to specified addresses or selected ports using "NetworkAccess=..."
- added fully functional rule-based packet filter in user mode for the case when "NetworkEnableWFP=y" is not set
-- the mechanism replaces the old "BlockPort=..." functionality
-- Note: this filter applies only to outgoing connections/traffic, for incoming traffic either the WFP mode or a third-party firewall is needed
-- like the old user mode based mechanism, malicious applications can bypass it by unhooking certain functions
-- hence it's recommended to use the kernel mode WFP-based mechanism when reliable isolation is required
- added new trace option "NetFwTrace=*" to trace the actions of the firewall components
-- please note that the driver only trace logs the kernel debug output, use DbgView.exe to log
- API_QUERY_PROCESS_INFO can now be used to get the impersonation token of a sandboxed thread
-- Note: this capability is used by TaskExplorer to allow inspecting sandbox-internal tokens
-- Note: a process must have administrative privileges to be able to use this API
- added a UI option to switch "MsiInstallerExemptions=y" on and off
-- just in case a future Windows build breaks something in the systemless mode
- added sample code for ObRegisterCallbacks to the driver
- added new debug options "DisableFileFilter=y" and "DisableKeyFilter=y" that allow to disable file and registry filtering
-- Note: these options are for testing only and disable core parts of the sandbox isolation
- added a few command line options to SandMan.exe

### Changed
- greatly improved the performance of the trace log, but it's no longer possible to log to both SandMan and SbieCtrl at the same time
- reworked process creation code to use PsSetCreateProcessNotifyRoutineEx and improved process termination

### Fixed
- added missing hook for ConnectEx function



## [0.8.9 / 5.50.9] - 2021-07-28 HotFix 2

### Fixed
Fixed issue with registering session leader



## [0.8.9 / 5.50.9] - 2021-07-28 HotFix 1

### Fixed
Fixed issue with Windows 7



## [0.8.9 / 5.50.9] - 2021-07-27

### Changed
- updated a few icons
- updated GitHub build action to use Qt 5.15.2
- improved the "full" tray icon to be more distinguishable from the "empty" one
- changed code integrity verification policies [#1003](https://github.com/sandboxie-plus/Sandboxie/issues/1003)
-- code signature is no longer required to change config, to protect presets use the existing "EditAdminOnly=y"

### Fixed
- fixed issue with systemless MSI mode introduced in the last build
- fixed MSI installer not being able to create the action server mechanism on Windows 11
- fixed MSI installer not working in systemless mode on Windows 11
- fixed Inno Setup script not being able to remove shell integration keys during Sandboxie Plus uninstall (by mpheath) [#1037](https://github.com/sandboxie-plus/Sandboxie/pull/1037)



## [0.8.8 / 5.50.8] - 2021-07-13

### Changed
- MSIServer no longer requires being run as system; this completes the move to not use system tokens in a sandbox by default
-- the security-enhanced option "MsiInstallerExemptions=n" is now the default behaviour

### Fixed
- fixed issue with the "explore sandboxed" command [#972](https://github.com/sandboxie-plus/Sandboxie/issues/972)
- rolled back the switch from using NtQueryKey to NtQueryObject as it seems to break some older Windows 10 versions like 1803 [#984](https://github.com/sandboxie-plus/Sandboxie/issues/984)
-- this change was introduced to fix [#951](https://github.com/sandboxie-plus/Sandboxie/issues/951)
-- to use NtQueryObject the option "UseObjectNameForKeys=y" can be added to Sandboxie.ini



## [0.8.7b / 5.50.7] - 2021-07-11

### Fixed
- fixed issue with boxes that had auto-delete activated introduced in the previous build [#986](https://github.com/sandboxie-plus/Sandboxie/issues/986)



## [0.8.7 / 5.50.7] - 2021-07-10

### Added
- added option to always auto-pick the DefaultBox [#959](https://github.com/sandboxie-plus/Sandboxie/issues/959)
-- when this option is enabled, the normal behaviour with a box selection dialog can be brought up by holding down CTRL
- added option to hide a sandbox from the "run in box" dialog
-- useful to avoid listing insecure compatibility test boxes for example
- added box options to system tray [#439](https://github.com/sandboxie-plus/Sandboxie/issues/439) [#272](https://github.com/sandboxie-plus/Sandboxie/issues/272)

### Changed
- changed default "terminate all boxed processes" key from Ctrl+Pause to Ctrl+Alt+Pause [#974](https://github.com/sandboxie-plus/Sandboxie/issues/974)
- Start.exe no longer links in unused MFC code, which reduced its file size from over 2.5 MB to below 250 KB
- updated the main SandMan and tray icon [#963](https://github.com/sandboxie-plus/Sandboxie/issues/963)
- improved the box tree-style view

### Fixed
- added additional delay and retries to KmdUtil.exe to mitigate issues when unloading the driver [#968](https://github.com/sandboxie-plus/Sandboxie/issues/968)
- fixed issue with SbieCtrl not being properly started after setup [#969](https://github.com/sandboxie-plus/Sandboxie/issues/969)
- fixed issue with "explore sandboxed" shell option [#972](https://github.com/sandboxie-plus/Sandboxie/issues/972)
- fixed issue when running SandMan elevated [#932](https://github.com/sandboxie-plus/Sandboxie/issues/932)
- fixed new box selection dialog showing disabled boxes
- fixed issue updating box active status

### Removed
- removed Online Armor support as this product is deprecated since 2016



## [0.8.6 / 5.50.6] - 2021-07-07

### Added
- added LibreWolf template (by Dyras) [#929](https://github.com/sandboxie-plus/Sandboxie/pull/929)

### Fixed
- fixed performance bug introduced in 0.8.5



## [0.8.5 / 5.50.5] - 2021-07-06

### Added
- added global hotkey to terminate all sandboxed processes (default: Ctrl+Pause)
- the "Run Sandboxed" dialog can now be handled by the SandMan UI
- added "AllowBoxedJobs=y" allowing boxed processes to use nested jobs on Windows 8 and later
-- Note: this allows Chrome and other programs to use the job system for additional isolation
- added Librewolf.exe to the list of Firefox derivatives [#927](https://github.com/sandboxie-plus/Sandboxie/issues/927)
- added run regedit sandboxed menu command
- added new support settings tab to SandMan UI for updates and news
- added code integrity verification to Sbie service and UI
- added template for Vivaldi Notes (by isaak654) [#948](https://github.com/sandboxie-plus/Sandboxie/issues/948)

### Changed
- replaced the Process List used by the driver with a much faster Hash Map implementation
-- Note: this change provides an almost static system call speed of 1.2µs regardless of the running process count
-- The old list, with 100 programs running required 4.5µs; with 200: 12µs; and with 300: 18µs per syscall
-- Note: some of the slowdown was also affecting non-sandboxed applications due to how the driver handles certain callbacks
- replaced the per-process Thread List used by the driver with a much faster Hash Map implementation
- replaced configuration section list with a hash map to improve configuration performance, and increased line limit to 100000
-- not yet enabled in production build
- the presence of the default box is only checked on connect
- the portable directory dialog now shows the directory [#924](https://github.com/sandboxie-plus/Sandboxie/issues/924)
- when terminated, boxed processes now try terminating the job object first
- the driver now can terminate problematic processes by default without the help of the service
- the box delete routine now retries up to 10 times, see [#954](https://github.com/sandboxie-plus/Sandboxie/issues/954)
- replaced the Process List used by the service with a much faster Hash Map implementation
- replaced the per-process Thread List used by the service with a much faster Hash Map implementation

### Fixed
- fixed faulty initialization in SetServiceStatus (by flamencist) [#921](https://github.com/sandboxie-plus/Sandboxie/issues/921)
- fixed buttons position in Classic UI settings (by isaak654) [#914](https://github.com/sandboxie-plus/Sandboxie/issues/914)
- fixed missing password length check in the SandMan UI [#925](https://github.com/sandboxie-plus/Sandboxie/issues/925)
- fixed issues opening job objects by name
- fixed missing permission check when reopening job object handles (thanks Diversenok)
- fixed issue with some Chromium 90+ hooks affecting the display of PDFs in derived browsers [#930](https://github.com/sandboxie-plus/Sandboxie/issues/930) [#817](https://github.com/sandboxie-plus/Sandboxie/issues/817)
- fixed issues with reconnecting broken LPC ports used for communication with SbieSvc
- fixed minor setting issue [#957](https://github.com/sandboxie-plus/Sandboxie/issues/957)
- fixed minor UI issue with resource access COM settings [#958](https://github.com/sandboxie-plus/Sandboxie/issues/958)
- fixed an issue with NtQueryKey using NtQueryObject instead [#951](https://github.com/sandboxie-plus/Sandboxie/issues/951)
- fixed crash in key.c when failing to resolve key paths
- added workaround for topmost modality issue [#873](https://github.com/sandboxie-plus/Sandboxie/issues/873)
-- the notification window is not only topmost for 5 seconds
- fixed an issue deleting directories introduced in 5.49.5
- fixed an issue when creating box copies

### Removed
- removed switch for "BlockPassword=n" as it does not seem to be working [#938](https://github.com/sandboxie-plus/Sandboxie/issues/938)
-- it's recommended to use "OpenSamEndpoint=y" to allow password changes in Windows 10



## [0.8.2 / 5.50.2] - 2021-06-15

### Changed
- split anti-phishing rules per browser (by isaak654) [#910](https://github.com/sandboxie-plus/Sandboxie/pull/910)

### Fixed
- properly fixed an issue with Driver Verifier and user handles [#906](https://github.com/sandboxie-plus/Sandboxie/issues/906)
- fixed an issue with CreateWindow function introduced with 0.8.0
- fixed issue with outdated BoxDisplayOrder entries being retained [#900](https://github.com/sandboxie-plus/Sandboxie/issues/900)



## [0.8.1 / 5.50.1] - 2021-06-14

### Fixed
- fixed an issue with Driver Verifier and user handles
- fixed driver memory leak of FLT_FILE_NAME_INFORMATION objects
- fixed broken clipboard introduced in 5.50.0 [#899](https://github.com/sandboxie-plus/Sandboxie/issues/899)
- fixed DcomLaunch issue on Windows 7 32-bit introduced in 5.50.0 [#898](https://github.com/sandboxie-plus/Sandboxie/issues/898)



## [0.8.0 / 5.50.0] - 2021-06-13

### Added
- Normally Sandboxie applies "Close...=!<program>,..." directives to non-excluded images if they are located in a sandbox
-- added 'AlwaysCloseForBoxed=n' to disable this behaviour as it may not be always desired, and it doesn't provide extra security
- added process image information to SandMan UI
- localized template categories in the Plus UI [#727](https://github.com/sandboxie-plus/Sandboxie/issues/727)
- added "DisableResourceMonitor=y" to disable resource access monitor for selected boxes [#886](https://github.com/sandboxie-plus/Sandboxie/issues/886)
- added option to show trace entries only for the selected sandbox [#886](https://github.com/sandboxie-plus/Sandboxie/issues/886)
- added "UseVolumeSerialNumbers=y" that allows drive letters to be suffixed with the volume SN in the \drive\ sandbox location
-- it helps to avoid files mixed together on multiple pendrives using the same letter
-- Note: this option is not compatible with the recovery function of the Classic UI, only SandMan UI is fully compatible
- added "ForceRestart=PicoTorrent.exe" to the PicoTorrent template in order to fix a compatibility issue [#720](https://github.com/sandboxie-plus/Sandboxie/issues/720)
- added localization support for RPC templates (by isaak654) [#736](https://github.com/sandboxie-plus/Sandboxie/issues/736)

### Changed
- portable clean-up message now has yes/no/cancel options [#874](https://github.com/sandboxie-plus/Sandboxie/issues/874)
- consolidated Proc_CreateProcessInternalW and Proc_CreateProcessInternalW_RS5 to remove duplicate code
- the ElevateCreateProcess fix, as sometimes applied by the Program Compatibility Assistant, will no longer be emulated by default [#858](https://github.com/sandboxie-plus/Sandboxie/issues/858)
-- use 'ApplyElevateCreateProcessFix=y' or 'ApplyElevateCreateProcessFix=program.exe,y' to enable it
- trace log gets disabled only when it has no entries and the logging is stopped

### Fixed
- fixed APC issue with the new global hook emulation mechanism and WoW64 processes [#780](https://github.com/sandboxie-plus/Sandboxie/issues/780) [#779](https://github.com/sandboxie-plus/Sandboxie/issues/779)
- fixed IPv6 issues with BlockPort options
- fixed an issue with CheatEngine when "OpenWinClass=*" was specified [#786](https://github.com/sandboxie-plus/Sandboxie/issues/786)
- fixed memory corruption in SbieDrv [#838](https://github.com/sandboxie-plus/Sandboxie/issues/838)
- fixed crash issue with process elevation on CreateProcess calls [#858](https://github.com/sandboxie-plus/Sandboxie/issues/858)
- fixed process elevation when running in the built-in administrator account [#3](https://github.com/sandboxie-plus/Sandboxie/issues/3)
- fixed template preview resetting unsaved entries in box options window [#621](https://github.com/sandboxie-plus/Sandboxie/issues/621)



## [0.7.5 / 5.49.8] - 2021-06-05

### Added
- clipboard access for a sandbox can now be disabled with "OpenClipboard=n" [#794](https://github.com/sandboxie-plus/Sandboxie/issues/794)

### Changed
- now the OpenBluetooth template is enabled by default for compatibility with Unity games [#799](https://github.com/sandboxie-plus/Sandboxie/issues/799)
- "PreferExternalManifest=program.exe,y" can now be set on a per-process basis

### Fixed
- fixed compiler issues with the most recent VS2019 update
- fixed issue with Vivaldi browser [#821](https://github.com/sandboxie-plus/Sandboxie/issues/821)
- fixed some issues with box options in the Plus UI [#879](https://github.com/sandboxie-plus/Sandboxie/issues/879)
- fixed some issues with hardware acceleration in Chromium based browsers [#795](https://github.com/sandboxie-plus/Sandboxie/issues/795)
- the "Stop All" command now issues "KmdUtil scandll" first to solve issues when the SbieDll.dll is in use
- workaround for Electron apps, by forcing an additional command line argument on the GPU renderer process [#547](https://github.com/sandboxie-plus/Sandboxie/issues/547) [#310](https://github.com/sandboxie-plus/Sandboxie/issues/310) [#215](https://github.com/sandboxie-plus/Sandboxie/issues/215)
- fixed issue with Software Compatibility tab that doesn't always show template names correctly [#774](https://github.com/sandboxie-plus/Sandboxie/issues/774)

 

## [0.7.4 / 5.49.7] - 2021-04-11

### Added
- added option to disable file migration prompt in the Plus UI with PromptForFileMigration=n [#643](https://github.com/sandboxie-plus/Sandboxie/issues/643)
- added UI options for various security isolation features
- added missing functionality to set template values in the Plus UI
- added templates for Popcorn-Time, Clementine Music Player, Strawberry Music Player, 32-bit MPC-HC (by Dyras) [#726](https://github.com/sandboxie-plus/Sandboxie/pull/726) [#737](https://github.com/sandboxie-plus/Sandboxie/pull/737)

### Changed
- align default settings of AutoRecover and Favourites to the Plus version (thanks isaak654) [#747](https://github.com/sandboxie-plus/Sandboxie/pull/747)
- list of email clients and browsers is now centralized in Dll_GetImageType
- localstore.rdf reference in Templates.ini was replaced with xulstore.json (by isaak654) [#751](https://github.com/sandboxie-plus/Sandboxie/pull/751)

### Fixed
- fixed minor issue with logging internet blocks
- fixed issue with file recovery when located on a network share [#711](https://github.com/sandboxie-plus/Sandboxie/issues/711)
- fixed UI issue with CallTrace [#769](https://github.com/sandboxie-plus/Sandboxie/issues/769)
- fixed sandbox shortcuts receiving double extension upon creation [#770](https://github.com/sandboxie-plus/Sandboxie/issues/770)
- fixed misplaced labels in the Classic UI (thanks isaak654) [#759](https://github.com/sandboxie-plus/Sandboxie/pull/759)
- fixed separator line in SbieCtrl (thanks isaak654) [#761](https://github.com/sandboxie-plus/Sandboxie/pull/761)
- fixed broken paths in The Bat! template (by isaak654) [#756](https://github.com/sandboxie-plus/Sandboxie/pull/756)
- fixed issue about media players that attempt to write unneeded media files inside the box (by Dyras) [#743](https://github.com/sandboxie-plus/Sandboxie/pull/743) [#536](https://github.com/sandboxie-plus/Sandboxie/issues/536)

 

## [0.7.3 / 5.49.5] - 2021-03-27

### Added
- added "UseSbieWndStation=y" to emulate CreateDesktop for selected processes, not only Firefox and Chrome [#635](https://github.com/sandboxie-plus/Sandboxie/issues/635)
- added option to drop the console host process integrity, now you can use "DropConHostIntegrity=y" [#678](https://github.com/sandboxie-plus/Sandboxie/issues/678)
- added option to easily add local templates
- added new torrent clients and media players templates (by Dyras) [#719](https://github.com/sandboxie-plus/Sandboxie/pull/719)

### Changed
- reworked window hooking mechanism to improve performance [#697](https://github.com/sandboxie-plus/Sandboxie/issues/697) [#519](https://github.com/sandboxie-plus/Sandboxie/issues/519) [#662](https://github.com/sandboxie-plus/Sandboxie/issues/662) [#69](https://github.com/sandboxie-plus/Sandboxie/issues/69) [#109](https://github.com/sandboxie-plus/Sandboxie/issues/109) [#193](https://github.com/sandboxie-plus/Sandboxie/issues/193)
-- resolves issues with file save dialogs taking 30+ seconds to open
-- this fix greatly improves the Win32 GUI performance of sandboxed processes
- reworked RPC resolver to be ini-configurable
-- the following options are now deprecated:
--- "UseRpcMgmtSetComTimeout=some.dll,n", so use "RpcPortBinding=some.dll,*,TimeOut=y"
--- "OpenUPnP=y", "OpenBluetooth=y", "OpenSmartCard=n", so use the new RPC templates instead
-- See Templates.ini for usage examples

### Fixed
- fixed process-specific hooks being applied to all processes in a given sandbox
- fixed issue with messages and templates sometimes not being properly displayed in the SandMan UI
- fixed issue with compatibility settings not being applied properly
- fixed auto delete issue that got introduced with 0.7.1 [#637](https://github.com/sandboxie-plus/Sandboxie/issues/637)
- fixed issue with NtSetInformationFile, FileDispositionInformation resulting in Opera installer failing
- fixed issue with MacType introduced in the 0.7.2 build [#676](https://github.com/sandboxie-plus/Sandboxie/issues/676)
- fixed global sandboxed windows hooks not working when window rename option is disabled
- fixed issue with saving local templates
- fixed issue when using runas to start a process that was created outside of the Sandboxie supervision [#688](https://github.com/sandboxie-plus/Sandboxie/issues/688)
-- since the runas facility is not accessible by default, this did not constitute a security issue
-- to enable runas functionality, add "OpenIpcPath=\RPC Control\SECLOGON" to your Sandboxie.ini
-- please take note that doing so may open other yet unknown issues
- fixed a driver compatibility issue with Windows 10 32-bit Insider Preview Build 21337
- fixed issues with driver signature for Windows 7



## [0.7.2 / 5.49.0] - 2021-03-04

### Added
- added option to alter reported Windows version "OverrideOsBuild=7601" for Windows 7 SP1 [#605](https://github.com/sandboxie-plus/Sandboxie/issues/605)
- the trace log can now be structured like a tree with processes as root items and threads as branches

### Changed
- SandboxieCrypto now always migrates the CatRoot2 files in order to prevent locking of real files
- greatly improved trace log performance
- MSI Server can now run with the "FakeAdminRights=y" and "DropAdminRights=y" options [#600](https://github.com/sandboxie-plus/Sandboxie/issues/600)
-- special service allowance for the MSI Server can be disabled with "MsiInstallerExemptions=n"
- changed SCM access check behaviour; non elevated users can now start services with a user token
-- elevation is now only required to start services with a system token
- reworked the trace log mechanism to be more verbose
- reworked RPC mechanism to be more flexible

### Fixed
- fixed issues with some installers introduced in 5.48.0 [#595](https://github.com/sandboxie-plus/Sandboxie/issues/595)
- fixed "add user to sandbox" in the Plus UI [#597](https://github.com/sandboxie-plus/Sandboxie/issues/597)
- FIXED SECURITY ISSUE ID-15: the HostInjectDll mechanism allowed for local privilege escalation (thanks hg421)
- Classic UI no longer allows to create a sandbox with an invalid or reserved device name [#649](https://github.com/sandboxie-plus/Sandboxie/issues/649)



## [0.7.1 / 5.48.5] - 2021-02-21

### Added
- enhanced RpcMgmtSetComTimeout handling with "UseRpcMgmtSetComTimeout=some.dll,n"
-- this option allows to specify if RpcMgmtSetComTimeout should be used or not for each individual dll
-- this setting takes precedence over hard-coded and per-process presets
-- "UseRpcMgmtSetComTimeout=some.dll" and "UseRpcMgmtSetComTimeout=some.dll,y" are equivalent
- added "FakeAdminRights=y" option that makes processes think they have admin permissions in a given box
-- this option is recommended to be used in combination with "DropAdminRights=y" to improve security
-- with "FakeAdminRights=y" and "DropAdminRights=y" installers should still work
- added RPC support for SSDP API (the Simple Service Discovery Protocol), you can enable it with "OpenUPnP=y"


### Changed
- SbieCrypto no longer triggers message 1313
- changed enum process API; now more than 511 processes per box can be enumerated (no limit)
- reorganised box settings
- made COM tracing more verbose
- "RpcMgmtSetComTimeout=y" is now again the default behaviour, it seems to cause less issues overall

### Fixed
- fixed issues with webcam access when the DevCMApi filtering is in place
- fixed issue with free download manager for 'AppXDeploymentClient.dll', so RpcMgmtSetComTimeout=y will be used by default for this one [#573](https://github.com/sandboxie-plus/Sandboxie/issues/573)
- fixed not all WinRM files were blocked by the driver, with "BlockWinRM=n" this file block can be disabled
- fixed Sandboxie Classic crash when saving any option in Sandbox Settings -> Appearance (by typpos) [#586](https://github.com/sandboxie-plus/Sandboxie/issues/586)



## [0.7.0 / 5.48.0] - 2021-02-14

### Added
- sandboxed indicator for tray icons, the tooltip now contains [#] if enabled
- the trace log buffer can now be adjusted with "TraceBufferPages=2560"
-- the value denotes the count of 4K large pages to be used; here for a total of 10 MB
- new functionality for the list finder

### Changed
- improved RPC debugging
- improved IPC handling around RpcMgmtSetComTimeout; "RpcMgmtSetComTimeout=n" is now the default behaviour
-- required exceptions have been hard-coded for specific calling DLLs
- the LogApi dll is now using Sbie's tracing facility to log events instead of its own pipe server

### Fixed
- FIXED SECURITY ISSUE ID-11: elevated sandboxed processes could access volumes/disks for reading (thanks hg421)
-- this protection option can be disabled by using "AllowRawDiskRead=y"
- fixed crash issue around SetCurrentProcessExplicitAppUserModelID observed with GoogleUpdate.exe
- fixed issue with Resource Monitor sort by timestamp
- fixed invalid Opera bookmarks path (by isaak654) [#542](https://github.com/sandboxie-plus/Sandboxie/pull/542)
- FIXED SECURITY ISSUE ID-12: a race condition in the driver allowed to obtain an elevated rights handle to a process (thanks typpos) [#549](https://github.com/sandboxie-plus/Sandboxie/pull/549)
- FIXED SECURITY ISSUE ID-13: "\RPC Control\samss lpc" is now filtered by the driver (thanks hg421) [#553](https://github.com/sandboxie-plus/Sandboxie/issues/553)
-- this allowed elevated processes to change passwords, delete users and alike; to disable filtering use "OpenSamEndpoint=y"
- FIXED SECURITY ISSUE ID-14: "\Device\DeviceApi\CMApi" is now filtered by the driver (thanks hg421) [#552](https://github.com/sandboxie-plus/Sandboxie/issues/552)
-- this allowed elevated processes to change hardware configuration; to disable filtering use "OpenDevCMApi=y"



## [0.6.7 / 5.47.1] - 2021-02-01

### Added
- added UI language auto-detection

### Fixed
- fixed Brave.exe now being properly recognized as Chrome-, not Firefox-based 
- fixed issue introduced in 0.6.5 with recent Edge builds
-- the 0.6.5 behaviour can be set on a per-process basis using "RpcMgmtSetComTimeout=POPPeeper.exe,n"
- fixed grouping issues [#445](https://github.com/sandboxie-plus/Sandboxie/issues/445)
- fixed main window restore state from tray [#288](https://github.com/sandboxie-plus/Sandboxie/issues/288)



## [0.6.5 / 5.47.0] - 2021-01-31

### Added
- added detection for Waterfox.exe, Palemoon.exe and Basilisk.exe Firefox forks as well as Brave.exe [#468](https://github.com/sandboxie-plus/Sandboxie/issues/468)
- added Bluetooth API support, IPC port can be opened with "OpenBluetooth=y" [#319](https://github.com/sandboxie-plus/Sandboxie/issues/319)
-- this should resolve issues with many Unity games hanging on startup for a long time
- added enhanced RPC/IPC interface tracing
- when DefaultBox is not found by the SandMan UI, it will be recreated
- "Disable Forced Programs" time is now saved and reloaded

### Changed
- reduced SandMan CPU usage
- Sandboxie.ini and Templates.ini can now be UTF-8 encoded [#461](https://github.com/sandboxie-plus/Sandboxie/issues/461) [#197](https://github.com/sandboxie-plus/Sandboxie/issues/197)
-- this feature is experimental, files without a UTF-8 Signature should be recognized also
-- "ByteOrderMark=yes" is obsolete, Sandboxie.ini is now always saved with a BOM/Signature
- legacy language files can now be UTF-8 encoded
- reworked file migration behaviour, removed hardcoded lists in favour of templates [#441](https://github.com/sandboxie-plus/Sandboxie/issues/441)
-- you can now use "CopyAlways=", "DontCopy=" and "CopyEmpty=" that support the same syntax as "OpenFilePath="
-- "CopyBlockDenyWrite=program.exe,y" makes a write open call to a file that won't be copied fail instead of turning it read-only
- removed hardcoded SkipHook list in favour of templates

### Fixed
- fixed old memory pool leak in the Sbie driver [#444](https://github.com/sandboxie-plus/Sandboxie/issues/444)
- fixed issue with item selection in the access restrictions UI
- fixed updater crash in SbieCtrl.exe [#450](https://github.com/sandboxie-plus/Sandboxie/issues/450)
- fixed issues with RPC calls introduced in Sbie 5.33.1
- fixed recently broken 'terminate all' command
- fixed a couple minor UI issues with SandMan UI
- fixed IPC issue with Windows 7 and 8 resulting in process termination
- fixed "recover to" functionality



## [0.6.0 / 5.46.5] - 2021-01-25

### Added
- added confirmation prompts to terminate all commands
- added window title to boxed process info [#360](https://github.com/sandboxie-plus/Sandboxie/issues/360)
- added WinSpy based sandboxed window finder [#351](https://github.com/sandboxie-plus/Sandboxie/issues/351)
- added option to view disabled boxes and double-click on box to enable it

### Changed
- "Reset Columns" now resizes them to fit the content, and it can now be localized [#426](https://github.com/sandboxie-plus/Sandboxie/issues/426)
- modal windows are now centered to the parent [#417](https://github.com/sandboxie-plus/Sandboxie/issues/417)
- improved new box window [#417](https://github.com/sandboxie-plus/Sandboxie/issues/417)

### Fixed
- fixed issues with window modality [#409](https://github.com/sandboxie-plus/Sandboxie/issues/409)
- fixed issues when main window was set to be always on top [#417](https://github.com/sandboxie-plus/Sandboxie/issues/417)
- fixed a driver issue with Windows 10 insider build 21286
- fixed issues with snapshot dialog [#416](https://github.com/sandboxie-plus/Sandboxie/issues/416)
- fixed an issue when writing to a path that already exists in the snapshot but not outside [#415](https://github.com/sandboxie-plus/Sandboxie/issues/415)



## [0.5.5 / 5.46.4] - 2021-01-17

### Added
- added "SandboxService=..." to force selected services to be started in the sandbox
- added template clean-up functionality to Plus UI
- added internet prompt to now also allow internet access permanently
- added browse button for box root folder in the SandMan UI [#382](https://github.com/sandboxie-plus/Sandboxie/issues/382)
- added explorer info message [#352](https://github.com/sandboxie-plus/Sandboxie/issues/352)
- added option to keep the SandMan UI always on top
- allow drag and drop file onto SandMan.exe to run it sandboxed [#355](https://github.com/sandboxie-plus/Sandboxie/issues/355)
- added start SandMan UI when a sandboxed application starts [#367](https://github.com/sandboxie-plus/Sandboxie/issues/367)
- recovery window can now list all files
- added file counter to recovery window
- when "NoAddProcessToJob=y" is specified, Chrome and related browsers now can fully use the job system
-- Note: "NoAddProcessToJob=y" reduces the box isolation, but the affected functions are mostly covered by UIPI anyway
- added optimized default column widths to Sbie view
- added template support for Yandex and Ungoogled Chromium browsers (by isaak654)

### Changed
- updated templates with multiple browsers fixes (thanks isaak654)
- when trying to take a snapshot of an empty sandbox a proper error message is displayed [#381](https://github.com/sandboxie-plus/Sandboxie/issues/381)
- new layout for the recovery window
- Sbie view sorting is now case insensitive

### Fixed
- fixed issue child window closing terminating application when main was hidden [#349](https://github.com/sandboxie-plus/Sandboxie/issues/349)
- fixed issues with non modal windows [#349](https://github.com/sandboxie-plus/Sandboxie/issues/349)
- fixed issues connecting to driver in portable mode
- fixed minor issues with snapshot window
- fixed missing error message when attempting to create an already existing sandbox [#359](https://github.com/sandboxie-plus/Sandboxie/issues/359)
- fixed issue allowing to save setting when a sandbox was already deleted [#359](https://github.com/sandboxie-plus/Sandboxie/issues/359)
- fixed issues with disabled items in dark mode [#359](https://github.com/sandboxie-plus/Sandboxie/issues/359)
- fixed some dialogs not closing when pressing Esc [#359](https://github.com/sandboxie-plus/Sandboxie/issues/359)
- fixed tab stops on many windows



## [0.5.4d / 5.46.3] - 2021-01-11

### Changed
- improved access tracing, removed redundant entries
- OpenIpcPath=\BaseNamedObjects\[CoreUI]-* is now hardcoded in the driver no need for the template entry 
- WindowsFontCache is now open by default
- refactored some IPC code in the driver

### Fixed
- FIXED SECURITY ISSUE ID-10: the registry isolation could be bypassed, present since Windows 10 Creators Update
- fixed creation time not always being properly updated in the SandMan UI



## [0.5.4c / 5.46.2] - 2021-01-10

### Added
- added "CallTrace=*" to log all system calls to the access log

### Changed
- improved IPC logging code
- improved MSG_2101 logging

### Fixed
- fixed more issues with IPC tracing
- fixed SBIE2101 issue with Chrome and derivatives



## [0.5.4b / 5.46.1] - 2021-01-08

### Added
- added "RunServiceAsSystem=..." allows specific named services to be run as system

### Changed
- refactored some code around SCM access

### Fixed
- fixed a crash issue in SbieSvc.exe introduced with the last build
- fixed issue with SandMan UI update check
- FIXED SECURITY ISSUE ID-9: a Sandboxed process could start sandboxed as system even with DropAdminRights in place

### Removed
- removed "ProtectRpcSs=y" due to incompatibility with new isolation defaults



## [0.5.4 / 5.46.0] - 2021-01-06

### Added
- FIXED SECURITY ISSUE ID-4: Sandboxie now strips particularly problematic privileges from sandboxed system tokens
-- with those a process could attempt to bypass the sandbox isolation (thanks Diversenok)
-- old legacy behaviour can be enabled with "StripSystemPrivileges=n" (absolutely NOT Recommended) 
- added new isolation options "ClosePrintSpooler=y" and "OpenSmartCard=n" 
-- those resources are open by default, but for a hardened box it is desired to close them
- FIXED SECURITY ISSUE ID-5: added print spooler filter to prevent printers from being set up outside the sandbox
-- the filter can be disabled with "OpenPrintSpooler=y"
- added overwrite prompt when recovering an already existing file
- added "StartProgram=", "StartService=" and "AutoExec=" options to the SandMan UI
- added more compatibility templates (thanks isaak654) [#294](https://github.com/sandboxie-plus/Sandboxie/pull/294)

### Changed
- Changed Emulated SCM behaviour, boxed services are no longer by default started as boxed system
-- use "RunServicesAsSystem=y" to enable the old legacy behaviour
-- Note: sandboxed services with a system token are still sandboxed and restricted 
-- However not granting them a system token in the first place removes possible exploit vectors
-- Note: this option is not compatible with "ProtectRpcSs=y" and takes precedence!
- reworked dynamic IPC port handling
- improved Resource Monitor status strings

### Fixed
- FIXED SECURITY ISSUE ID-6: processes could spawn processes outside the sandbox (thanks Diversenok)
- FIXED SECURITY ISSUE ID-7: bug in the dynamic IPC port handling allowed to bypass IPC isolation
- fixed issue with IPC tracing
- FIXED SECURITY ISSUE ID-8: CVE-2019-13502 "\RPC Control\LSARPC_ENDPOINT" is now filtered by the driver (thanks Diversenok)
-- this allowed some system options to be changed, to disable filtering use "OpenLsaEndpoint=y"
- fixed hooking issues SBIE2303 with Chrome, Edge and possibly others [#68](https://github.com/sandboxie-plus/Sandboxie/issues/68) [#166](https://github.com/sandboxie-plus/Sandboxie/issues/166)
- fixed failed check for running processes when performing snapshot operations
- fixed some box options checkboxes were not properly initialized
- fixed unavailable options are not properly disabled when SandMan is not connected to the driver
- fixed MSI installer issue, not being able to create "C:\Config.msi" folder on Windows 20H2 [#219](https://github.com/sandboxie-plus/Sandboxie/issues/219)
- added missing localization to generic list commands
- fixed issue with "iconcache_*" when running sandboxed explorer
- fixed more issues with groups



## [0.5.3b / 5.45.2] - 2021-01-02

### Added
- added settings for the portable boxed root folder option
- added process name to resource log
- added command line column to the process view in the SandMan UI

### Fixed
- fixed a few issues with group handling [#262](https://github.com/sandboxie-plus/Sandboxie/issues/262) 
- fixed issue with GetRawInputDeviceInfo when running a 32-bit program on a 64-bit system
- fixed issue when pressing apply in the "Resource Access" tab; the last edited value was not always applied
- fixed issue merging entries in Resource Access Monitor



## [0.5.3a / 5.45.2] - 2020-12-29

### Added
- added prompt to choose if links in the SandMan UI should be opened in a sandboxed or unsandboxed browser [#273](https://github.com/sandboxie-plus/Sandboxie/issues/273)
- added more recovery options
- added "ClosedClsid=" to block COM objects from being used when they cause compatibility issues
- added "ClsidTrace=*" option to trace COM usage
- added "ClosedRT=" option to block access to problematic Windows RT interfaces
- added option to make a link for any selected process to SandMan UI
- added option to reset all hidden messages
- added more process presets "force program" and "allow internet access"
- added "SpecialImage=chrome,some_electron_app.exe" option to Sandboxie.ini, valid image types "chrome", "firefox"
-- with this option you can enable special hardcoded workarounds to new obscure forks of those browsers
- added German translation (thanks bastik-1001) to the SandMan UI
- added Russian translation (thanks lufog) to the SandMan UI
- added Portuguese translation (thanks JNylson ) to the SandMan UI

### Changed
- changed docs and update URLs to the new sandboxie-plus.com domain
- greatly improved the setup script (thanks mpheath)
- "OpenClsid=" and "ClosedClsid=" now support specifying a program or group name
- by default, when started in portable mode, the sandbox folder will be located in the parent directory of the Sandboxie instance

### Fixed
- grouping menu not fully working in the new SandMan UI [#277](https://github.com/sandboxie-plus/Sandboxie/issues/277)
- fixed not being able to set quick recovery in SandMan UI
- fixed resource leak when loading process icons in SandMan UI
- fixed issue with OpenToken debug options
- fixed Chrome crashing on websites that cause the invocation of "FindAppUriHandlersAsync" [#198](https://github.com/sandboxie-plus/Sandboxie/issues/198)
- fixed issue connecting to the driver when starting in portable mode
- fixed missing template setup when creating new boxes

### removed
- removed obsolete "OpenDefaultClsid=n" use "ClosedClsid=" with the appropriate values instead
- removed suspend/resume menu entry, pooling that state wastes substantial CPU cycles; use task explorer for that functionality



## [0.5.2a / 5.45.1] - 2020-12-23

### Fixed
- fixed translation support in the SandMan UI
- fixed sandboxed explorer issue [#289](https://github.com/sandboxie-plus/Sandboxie/issues/289)
- fixed simplified Chinese localization



## [0.5.2 / 5.45.1] - 2020-12-23

### Added
- added advanced new box creation dialog to SandMan UI
- added show/hide tray context menu entry
- added refresh button to file recovery dialog
- added mechanism to load icons from {install-dir}/Icons/{icon}.png for UI customization
- added tray indicator to show disabled forced program status in the SandMan UI
- added program name suggestions to box options in SandMan UI
- added saving of column sizes in the options window

### Changed
- reorganised the advanced box options
- changed icons (thanks Valinwolf for picking the new ones) [#235](https://github.com/sandboxie-plus/Sandboxie/issues/235)
- updated Templates.ini (thanks isaak654) [#256](https://github.com/sandboxie-plus/Sandboxie/pull/256) [#258](https://github.com/sandboxie-plus/Sandboxie/pull/258)
- increased max value for disable forced process time in SandMan UI

### Fixed
- fixed BSOD introduced in 5.45.0 when using Windows 10 "core isolation" [#221](https://github.com/sandboxie-plus/Sandboxie/issues/221)
- fixed minor issue with lingering/leader processes
- fixed menu issue in SandMan UI
- fixed issue with stop behaviour page in SandMan UI
- fixed issue with Plus installer not displaying KmdUtil window
- fixed SandMan UI saving UI settings on Windows shutdown
- fixed issue with Plus installer autorun [#247](https://github.com/sandboxie-plus/Sandboxie/issues/247)
- fixed issue with legacy installer not removing all files
- fixed a driver compatibility issue with Windows 20H1 and later [#228](https://github.com/sandboxie-plus/Sandboxie/issues/228)
-- this solves "stop pending", LINE messenger hanging and other issues...
- fixed quick recovery issue in SbieCtrl.exe introduced in 5.45.0 [#224](https://github.com/sandboxie-plus/Sandboxie/issues/224)
- fixed issue advanced hide process settings not saving
- fixed some typos in the UI (thanks isaak654) [#252](https://github.com/sandboxie-plus/Sandboxie/pull/252) [#253](https://github.com/sandboxie-plus/Sandboxie/pull/253) [#254](https://github.com/sandboxie-plus/Sandboxie/pull/254)
- fixed issue with GetRawInputDeviceInfo failing when boxed processes are put in a job object [#176](https://github.com/sandboxie-plus/Sandboxie/issues/176) [#233](https://github.com/sandboxie-plus/Sandboxie/issues/233)
-- this fix resolves issues with CP2077 and other games not getting keyboard input (thanks Rostok)
- fixed failing ClipCursor won't longer span the message log
- fixed issue with adding recovery folders in SandMan UI
- fixed issue with Office 2019 template when using a non-default Sbie install location
- fixed issue setting last access attribute on sandboxed folders [#218](https://github.com/sandboxie-plus/Sandboxie/issues/218)
- fixed issue with process start signal



## [0.5.1 / 5.45.0] - 2020-12-12

### Added
- added simple view mode

### Changed
- updated SandMan UI to use Qt 5.15.1

### Fixed
- fixed crash issue with progress dialog
- fixed progress dialog cancel button not working for update checker
- fixed issue around NtQueryDirectoryFile when deleting sandbox content
- fixed dark theme in the notification window
- fixed issue with disable force programs tray menu



## [0.5.0 / 5.45.0] - 2020-12-06

### Added
- added new notification window
- added user interactive control mechanism when using the new SandMan UI
-- when a file exceeds the copy limit instead of failing, the user is prompted if the file should be copied or not
-- when internet access is blocked it now can be exempted in real time by the user
- added missing file recovery and auto/quick recovery functionality [#188](https://github.com/sandboxie-plus/Sandboxie/issues/188) [#178](https://github.com/sandboxie-plus/Sandboxie/issues/178)
- added silent MSG_1399 boxed process start notification to keep track of short lived boxed processes
- added ability to prevent system wide process starts, Sandboxie can now instead of just alerting also block processed on the alert list
-- set "StartRunAlertDenied=y" to enable process blocking
- the process start alert/block mechanism can now also handle folders use "AlertFolder=..." 
- added ability to merge snapshots [#151](https://github.com/sandboxie-plus/Sandboxie/issues/151)
- added icons to the sandbox context menu in the new UI
- added more advanced options to the sandbox options window
- added file migration progress indicator
- added more run commands and custom run commands per sandbox
-- the box settings users can now specify programs to be available from the box run menu
-- also processes can be pinned to that list from the presets menu
- added more Windows 10 specific template presets
- added ability to create desktop shortcuts to sandboxed items
- added icons to box option tabs
- added box grouping
- added new debug option "DebugTrace=y" to log debug output to the trace log
- added check for updates to the new SandMan UI
- added check for updates to the legacy SbieCtrl UI

### Changed
- File migration limit can now be disabled by specifying "CopyLimitKb=-1" [#526](https://github.com/sandboxie-plus/Sandboxie/issues/526)
- improved and refactored message logging mechanism, reducing memory usage by factor of 2
- terminated boxed processes are now kept listed for a couple of seconds
- reworked sandbox deletion mechanism of the new UI
- restructured sandbox options window
- SbieDLL.dll can now be compiled with an up to date ntdll.lib (Thanks to TechLord from Team-IRA for help)
- improved automated driver self repair

### Fixed
- fixed issues migrating files > 4GB
- fixed an issue that would allow a malicious application to bypass the internet blockade
- fixed issue when logging messages from a non-sandboxed process, added process_id parameter to API_LOG_MESSAGE_ARGS
- fixed issues with localization
- fixed issue using file recovery in legacy UI SbieCtrl.exe when "SeparateUserFolders=n" is set
- when a program is blocked from starting due to restrictions no redundant messages are issued any more
- fixed UI not properly displaying async errors
- fixed issues when a snapshot operation failed
- fixed some special cases of IpcPath and WinClass in the new UI
- fixed driver issues with WHQL passing compatibility testing
- fixed issues with Classic installer



## [0.4.5 / 5.44.1] - 2020-11-16

### Added
- added "Terminate all processes" and "disable forced programs" commands to tray menu in SandMan UI
- program start restrictions settings now can be switched between a white list and a black list
-- programs can be terminated and blacklisted from the context menu
- added additional process context menu options, lingering and leader process can be now set from menu
- added option to view template presets for any given box
- added text filter to templates view
- added new compatibility templates:
-- Windows 10 core UI component: OpenIpcPath=\BaseNamedObjects\[CoreUI]-* solving issues with Chinese Input and Emojis [#120](https://github.com/sandboxie-plus/Sandboxie/issues/120) [#88](https://github.com/sandboxie-plus/Sandboxie/issues/88)
-- Firefox Quantum, access to Windows's FontCachePort for compatibility with Windows 7
- added experimental debug option "OriginalToken=y" which lets sandboxed processes retain their original unrestricted token
-- This option is comparable with "OpenToken=y" and is intended only for testing and debugging, as it breaks most security measures (!)
- added debug option "NoSandboxieDesktop=y" it disables the desktop proxy mechanism
-- Note: without an unrestricted token with this option applications won't be able to start
- added debug option "NoSysCallHooks=y" it disables the sys call processing by the driver
-- Note: without an unrestricted token with this option applications won't be able to start
- added ability to record verbose access traces to the Resource Monitor
-- use ini options "FileTrace=*", "PipeTrace=*", "KeyTrace=*", "IpcTrace=*", "GuiTrace=*" to record all events
-- replace "*" to log only: "A" - allowed, "D" - denied, or "I" - ignore events
- added ability to record debug output strings to the Resource Monitor
-- use ini option DebugTrace=y to enable

### Changed
- AppUserModelID string no longer contains Sandboxie version string
- now by default Sbie's application manifest hack is disabled, as it causes problems with version checking on Windows 10
-- to enable old behaviour add "PreferExternalManifest=y" to the global or the box specific ini section
- the resource log mechanism can now handle multiple strings to reduce on string copy operations

### Fixed
- fixed issue with disabling some restriction settings failed
- fixed disabling of internet block from the presets menu sometimes failed
- the software compatibility list in the SandMan UI now shows the proper template names
- fixed use of freed memory in the driver
- replaced swprintf with snwprintf to prevent potential buffer overflow in SbieDll.dll
- fixed bad list performance with resource log and API log in SandMan UI



## [0.4.4 / 5.44.0] - 2020-11-03

### Added
- added SbieLdr (experimental)

### Changed
- moved code injection mechanism from SbieSvc to SbieDll
- moved function hooking mechanism from SbieDrv to SbieDll
- introduced a new driverless method to resolve wow64 ntdll base address

### removed
- removed support for Windows Vista x64



## [0.4.3 / 5.43.7] - 2020-11-03

### Added
- added disable forced programs menu command to the SandMan UI

### Fixed
- fixed file rename bug introduced with an earlier Driver Verifier fix [#174](https://github.com/sandboxie-plus/Sandboxie/issues/174) [#153](https://github.com/sandboxie-plus/Sandboxie/issues/153)
- fixed issue saving access lists
- fixed issue with program groups parsing in the SandMan UI 
- fixed issue with internet access restriction options [#177](https://github.com/sandboxie-plus/Sandboxie/issues/177) [#185](https://github.com/sandboxie-plus/Sandboxie/issues/185)
- fixed issue deleting sandbox when located on a drive directly [#139](https://github.com/sandboxie-plus/Sandboxie/issues/139)



## [0.4.2 / 5.43.6] - 2020-10-10

### Added
- added "explore box" content menu option

### Fixed
- fixed thread handle leak in SbieSvc and other components [#144](https://github.com/sandboxie-plus/Sandboxie/issues/144)
- msedge.exe is now categorized as a Chromium derivate
- fixed Chrome 86+ compatibility bug with Chrome's own sandbox [#149](https://github.com/sandboxie-plus/Sandboxie/issues/149)


 
## [0.4.1 / 5.43.5] - 2020-09-12

### Added
- added core version compatibility check to SandMan UI
- added shell integration options to SbiePlus

### Changed
- SbieCtrl no longer auto-shows the tutorial on first start
- when hooking to the trampoline, the migrated section of the original function is no longer noped out
-- it caused issues with Unity games

### Fixed
- fixed colour issue with vertical tabs in dark mode
- fixed wrong path separators when adding new forced folders
- fixed directory listing bug introduced in 5.43
- fixed issues with settings window when not being connected to driver
- fixed issue when starting SandMan UI as admin
- fixed auto-content-delete not working with SandMan UI



## [0.4.0 / 5.43] - 2020-09-05

### Added
- added a proper custom installer to the Plus release
- added sandbox snapshot functionality to Sbie core
-- filesystem is saved incrementally, the snapshots built upon each other
-- each snapshot gets a full copy of the box registry for now
-- each snapshot can have multiple children snapshots
- added access status to Resource Monitor
- added setting to change border width [#113](https://github.com/sandboxie-plus/Sandboxie/issues/113)
- added snapshot manager UI to SandMan
- added template to enable authentication with an Yubikey or comparable 2FA device
- added UI for program alert
- added software compatibility options to the UI

### Changed
- SandMan UI now handles deletion of sandbox content on its own
- no longer adding redundant resource accesses as new events

### Fixed
- fixed issues when hooking functions from delay loaded libraries
- fixed issues when hooking an already hooked function 
- fixed issues with the new box settings editor

### Removed
- removes deprecated workaround in the hooking mechanism for an obsolete anti-malware product



## [0.3.5 / 5.42.1] - 2020-07-19

### Added
- added settings window
- added translation support
- added dark theme
- added auto start option
- added sandbox options
- added debug option "NoAddProcessToJob=y"

### Changed
- improved empty sandbox tray icon
- improved message parsing
- updated homepage links

### Fixed
- fixed ini issue with SandMan.exe when renaming sandboxes
- fixed ini auto reload bug introduced in the last build
- fixed issue when hooking delayed loaded libraries



## [0.3 / 5.42] - 2020-07-04

### Added
- API_QUERY_PROCESS_INFO can be now used to get the original process token of sandboxed processes
-- Note: this capability is used by TaskExplorer to allow inspecting sandbox internal tokens
- added option "KeepTokenIntegrity=y" to make the Sbie token keep its initial integrity level (debug option)
-- Note: do not use Debug Options if you don't know their security implications (!)
- added process id to log messages very useful for debugging
- added finder to resource log
- added option "HideHostProcess=program.exe" to hide unsandboxed host processes
-- Note: Sbie hides by default processes from other boxes, this behaviour can now be controlled with "HideOtherBoxes=n"
- Sandboxed RpcSs and DcomLaunch can now be run as system with the option "ProtectRpcSs=y" however this breaks the sandboxed explorer and others
- Built-in Clsid whitelist can now be disabled with "OpenDefaultClsid=n"
- Processes can be now terminated with the del key, and require a confirmation
- added sandboxed window border display to SandMan.exe
- added notification for Sbie log messages
- added Sandbox Presets submenu allowing to quickly change some settings
-- Enable/Disable API logging, logapi_dll's are now distributed with SbiePlus
-- And other: Drop admin rights; Block/Allow internet access; Block/Allow access to files on the network
- added more info to the sandbox status column
- added path column to SbieModel
- added info tooltips in SbieView

### Changed
- reworked ApiLog, added PID and PID filter
- auto config reload on in change is now delayed by 500ms to not reload multiple times on incremental changes
- Sandbox names now replace "_" with " " for display allowing to use names that are made of separated words

### Fixed
- added missing PreferExternalManifest initialization to portable mode
- FIXED SECURITY ISSUE ID-2: fixed permission issues with sandboxed system processes
-- Note: you can use "ExposeBoxedSystem=y" for the old behaviour (debug option)
- FIXED SECURITY ISSUE ID-3: fixed missing SCM access check for sandboxed services (thanks Diversenok)
-- Note: to disable the access check use "UnrestrictedSCM=y" (debug option)
- fixed missing initialization in service server that caused sandboxed programs to crash when querying service status
- fixed many bugs that caused the SbieDrv.sys to BSOD when running with Driver Verifier enabled [#57](https://github.com/sandboxie-plus/Sandboxie/issues/57)
-- 0xF6 in GetThreadTokenOwnerPid and File_Api_Rename
-- missing non optional parameter for FltGetFileNameInformation in File_PreOperation
-- 0xE3 in Key_StoreValue and Key_PreDataInject



## [0.2.2 / 5.41.2] - 2020-06-19

### Added
- added option "SeparateUserFolders=n" to no longer have the user profile files stored separately in the sandbox
- added "SandboxieLogon=y" - it makes processes run under the SID of the "Sandboxie" user instead of the Anonymous user
-- Note: the global option "AllowSandboxieLogon=y" must be enabled, the "Sandboxie" user account must be manually created first and the driver reloaded, else process start will fail
- improved debugging around process creation errors in the driver

### Fixed
- fixed some log messages going lost after driver reload
- found a workable fix for the MSI installer issue, see Proc_CreateProcessInternalW_RS5



## [0.2.1 / 5.41.1] - 2020-06-18

### Added
- added different sandbox icons for different types
-- Red LogAPI/BSA enabled
-- more to come :D
- added progress window for async operations that take time
- added DPI awareness [#56](https://github.com/sandboxie-plus/Sandboxie/issues/56)
- the driver file is now obfuscated to avoid false positives
- additional debug options to Sandboxie.ini OpenToken=y that combines UnrestrictedToken=y and UnfilteredToken=y
-- Note: using these options weakens the sandboxing, they are intended for debugging and may be used for better application virtualization later

### Changed
- SbieDll.dll when processing InjectDll now looks in the SbieHome folder for the DLLs if the entered path starts with a backslash
-- i.e. "InjectDll=\LogAPI\i386\logapi32v.dll" or "InjectDll64=\LogAPI\amd64\logapi64v.dll"

### Fixed
- IniWatcher did not work in portable mode
- service path fix broke other services, now properly fixed, maybe
- found workaround for the MSI installer issue



## [0.2 / 5.41.0] - 2020-06-08

### Added
- IniWatcher, the .ini is now reloaded automatically every time it changes
- added Maintenance menu to the Sandbox menu, allowing to install/uninstall and start/stop Sandboxie driver, service
- SandMan.exe now is packed with Sbie files and when no Sbie is installed acts as a portable installation
- added option to clean-up logs

### Changed
- Sbie driver now first checks the home path for the configuration file Sandboxie.ini before checking SystemRoot

### Fixed
- FIXED SECURITY ISSUE ID-1: sandboxed processes could obtain a write handle on non sandboxed processes (thanks Diversenok)
-- this allowed to inject code in non sandboxed processes
- fixed issue boxed services not starting when the path contained a space
- NtQueryInformationProcess now returns the proper sandboxed path for sandboxed processes



## [0.1 / 5.40.2] - 2020-06-01

### Added
- created a new Qt based UI names SandMan (Sandboxie Manager)
- Resource Monitor now shows the PID
- added basic API call log using updated BSA LogApiDll


### Changed
- reworked Resource Monitor to work with multiple event consumers
- reworked log to work with multiple event consumers



## [5.40.1] - 2020-04-10

### Added
- "Other" type for the Resource Access Monitor
-- added call to StartService to the logged Resources

### Fixed
- fixed "Windows Installer Service could not be accessed" that got introduced with Windows 1903<|MERGE_RESOLUTION|>--- conflicted
+++ resolved
@@ -8,13 +8,8 @@
 
 ## [1.5.3 / 5.60.3] - 2022-11-??
 
-<<<<<<< HEAD
-### Added
-- boxes set to auto delete are nor marked with a small red recycle symbol
-=======
-### Changed
+### Added
 - boxes set to auto-delete are now marked with a small red recycle symbol
->>>>>>> f404ed55
 
 ### Fixed
 - fixed issue with box options [#2400](https://github.com/sandboxie-plus/Sandboxie/issues/2400)
