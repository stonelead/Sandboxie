<?xml version="1.0" encoding="utf-8"?>
<!DOCTYPE TS>
<TS version="2.1" language="zh_CN">
<context>
    <name>BoxImageWindow</name>
    <message>
        <location filename="Forms/BoxImageWindow.ui" line="26"/>
        <source>Form</source>
        <translation>表格</translation>
    </message>
    <message>
        <location filename="Forms/BoxImageWindow.ui" line="133"/>
        <source>kilobytes</source>
        <translation>Kb</translation>
    </message>
    <message>
        <location filename="Forms/BoxImageWindow.ui" line="153"/>
        <source>Protect Box Root from access by unsandboxed processes</source>
        <translation>阻止沙盒外的进程访问沙盒文件夹根目录</translation>
    </message>
    <message>
        <location filename="Forms/BoxImageWindow.ui" line="32"/>
        <location filename="Forms/BoxImageWindow.ui" line="39"/>
        <source>TextLabel</source>
        <translation>文本标签</translation>
    </message>
    <message>
        <location filename="Forms/BoxImageWindow.ui" line="100"/>
        <source>Show Password</source>
        <translation>显示密码</translation>
    </message>
    <message>
        <location filename="Forms/BoxImageWindow.ui" line="49"/>
        <source>Enter Password</source>
        <translation>输入密码</translation>
    </message>
    <message>
        <location filename="Forms/BoxImageWindow.ui" line="66"/>
        <source>New Password</source>
        <translation>新密码</translation>
    </message>
    <message>
        <location filename="Forms/BoxImageWindow.ui" line="83"/>
        <source>Repeat Password</source>
        <translation>重置密码</translation>
    </message>
    <message>
        <location filename="Forms/BoxImageWindow.ui" line="107"/>
        <source>Disk Image Size</source>
        <translation>磁盘映像大小</translation>
    </message>
    <message>
        <location filename="Forms/BoxImageWindow.ui" line="140"/>
        <source>Encryption Cipher</source>
        <translation>加密密钥</translation>
    </message>
    <message>
        <location filename="Forms/BoxImageWindow.ui" line="163"/>
        <source>Lock the box when all processes stop.</source>
        <translation>当所有进程停止时锁定沙盒。</translation>
    </message>
</context>
<context>
    <name>CAddonManager</name>
    <message>
        <location filename="AddonManager.cpp" line="160"/>
        <source>Do you want to download and install %1?</source>
        <translation>是否下载并安装 %1 ？</translation>
    </message>
    <message>
        <location filename="AddonManager.cpp" line="166"/>
        <source>Installing: %1</source>
        <translation>正在安装：%1</translation>
    </message>
    <message>
        <location filename="AddonManager.cpp" line="190"/>
        <source>Add-on not found, please try updating the add-on list in the global settings!</source>
        <translation>未找到加载项，请尝试在全局设置中更新加载项列表！</translation>
    </message>
    <message>
        <location filename="AddonManager.cpp" line="234"/>
        <source>Add-on Not Found</source>
        <translation>未找到加载项</translation>
    </message>
    <message>
        <location filename="AddonManager.cpp" line="235"/>
        <source>Add-on is not available for this platform</source>
        <oldsource>Addon is not available for this paltform</oldsource>
        <translation>加载项在当前平台不适用</translation>
    </message>
    <message>
        <location filename="AddonManager.cpp" line="236"/>
        <source>Missing installation instructions</source>
        <oldsource>Missing instalation instructions</oldsource>
        <translation>缺失安装指引</translation>
    </message>
    <message>
        <location filename="AddonManager.cpp" line="237"/>
        <source>Executing add-on setup failed</source>
        <translation>加载项安装失败</translation>
    </message>
    <message>
        <location filename="AddonManager.cpp" line="238"/>
        <source>Failed to delete a file during add-on removal</source>
        <translation>移除加载项时删除文件失败</translation>
    </message>
    <message>
        <location filename="AddonManager.cpp" line="252"/>
        <source>Updater failed to perform add-on operation</source>
        <oldsource>Updater failed to perform plugin operation</oldsource>
        <translation>加载项更新失败</translation>
    </message>
    <message>
        <location filename="AddonManager.cpp" line="254"/>
        <source>Updater failed to perform add-on operation, error: %1</source>
        <oldsource>Updater failed to perform plugin operation, error: %1</oldsource>
        <translation>加载项更新失败，错误： %1</translation>
    </message>
    <message>
        <source>Add-on already installed!</source>
        <translation type="vanished">已安装加载项！</translation>
    </message>
    <message>
        <source>Addon has no download url, add-on may not be available for your platform.</source>
        <translation type="vanished">加载项没有下载链接，该加载项可能不适用于您的平台。</translation>
    </message>
    <message>
        <source>Downloading Add-on %1</source>
        <translation type="vanished">正在下载加载项%1</translation>
    </message>
    <message>
        <source>Download signature is not valid!</source>
        <translation type="vanished">下载签名无效！</translation>
    </message>
    <message>
        <source>Installing Add-on %1</source>
        <translation type="vanished">正在安装加载项 %1</translation>
    </message>
    <message>
        <source>Running Installer for %1</source>
        <translation type="vanished">正在运行 %1 的安装程序</translation>
    </message>
    <message>
        <source>Failed to start installer (%1)!</source>
        <oldsource>Failes to start installer (%1)!</oldsource>
        <translation type="vanished">无法启动安装程序（%1）！</translation>
    </message>
    <message>
        <source>Copying Files for %1</source>
        <translation type="vanished">正在复制 %1 的文件</translation>
    </message>
    <message>
        <source>Failed to unpack add-on!</source>
        <oldsource>Failes to unpack addon!</oldsource>
        <translation type="vanished">无法解压缩加载项！</translation>
    </message>
    <message>
        <source>Add-on Installation Failed!</source>
        <oldsource>Addon Instalation Failed!</oldsource>
        <translation type="vanished">加载项安装失败！</translation>
    </message>
    <message>
        <location filename="AddonManager.cpp" line="174"/>
        <source>Do you want to remove %1?</source>
        <translation>是否要删除%1？</translation>
    </message>
    <message>
        <location filename="AddonManager.cpp" line="180"/>
        <source>Removing: %1</source>
        <translation>正在删除：%1</translation>
    </message>
    <message>
        <location filename="AddonManager.cpp" line="214"/>
        <source>Add-on not found!</source>
        <translation>未找到加载项！</translation>
    </message>
    <message>
        <source>Running Uninstaller for %1</source>
        <translation type="vanished">正在运行 %1 的卸载程序</translation>
    </message>
    <message>
        <source>Failed to start uninstaller!</source>
        <oldsource>Failes to start uninstaller!</oldsource>
        <translation type="vanished">无法启动卸载程序！</translation>
    </message>
    <message>
        <source>Add-on Removal Failed!</source>
        <translation type="vanished">加载项删除失败！</translation>
    </message>
</context>
<context>
    <name>CAdvancedPage</name>
    <message>
        <location filename="Wizards/NewBoxWizard.cpp" line="861"/>
        <source>Advanced Sandbox options</source>
        <translation>高级沙盒选项</translation>
    </message>
    <message>
        <location filename="Wizards/NewBoxWizard.cpp" line="862"/>
        <source>On this page advanced sandbox options can be configured.</source>
        <translation>本页面用于配置沙盒的高级选项</translation>
    </message>
    <message>
        <source>Network Access</source>
        <translation type="vanished">网络权限</translation>
    </message>
    <message>
        <source>Allow network/internet access</source>
        <translation type="vanished">允许网络访问</translation>
    </message>
    <message>
        <source>Block network/internet by denying access to Network devices</source>
        <translation type="vanished">通过阻止访问网络设备禁用网络权限</translation>
    </message>
    <message>
        <source>Block network/internet using Windows Filtering Platform</source>
        <translation type="vanished">通过 Windows 筛选平台 (WFP) 禁用网络权限</translation>
    </message>
    <message>
        <source>Allow access to network files and folders</source>
        <oldsource>Allow access to network files and fodlers</oldsource>
        <translation type="vanished">允许访问网络文件与文件夹</translation>
    </message>
    <message>
        <source>This option is not recommended for Hardened boxes</source>
        <oldsource>This option is not recomended for Hardened boxes</oldsource>
        <translation type="vanished">不推荐加固型沙盒启用该选项</translation>
    </message>
    <message>
        <source>Admin Options</source>
        <translation type="vanished">管理员选项</translation>
    </message>
    <message>
        <source>Drop rights from Administrators and Power Users groups</source>
        <translation type="vanished">撤销管理员和 Power Users 用户组的权限</translation>
    </message>
    <message>
        <source>Make applications think they are running elevated</source>
        <translation type="vanished">让应用认为自身在管理员权限下运行</translation>
    </message>
    <message>
        <source>Allow MSIServer to run with a sandboxed system token</source>
        <translation type="vanished">允许 MSIServer 在沙盒内使用系统令牌运行</translation>
    </message>
    <message>
        <source>Use a Sandboxie login instead of an anonymous token</source>
        <translation type="vanished">使用 Sandboxie 限权用户替代匿名令牌</translation>
    </message>
    <message>
        <location filename="Wizards/NewBoxWizard.cpp" line="867"/>
        <source>Advanced Options</source>
        <translation>高级选项</translation>
    </message>
    <message>
        <location filename="Wizards/NewBoxWizard.cpp" line="874"/>
        <source>Prevent sandboxed programs on the host from loading sandboxed DLLs</source>
        <oldsource>Prevent sandboxed programs installed on the host from loading DLLs from the sandbox</oldsource>
        <translation>阻止宿主上的沙盒化程序加载沙盒化动态链接库(.dll)文件</translation>
    </message>
    <message>
        <location filename="Wizards/NewBoxWizard.cpp" line="875"/>
        <source>This feature may reduce compatibility as it also prevents box located processes from writing to host located ones and even starting them.</source>
        <translation>该功能可能对兼容性造成影响，因为它阻止了沙盒内的进程向主机进程写入数据，以及启动它们。</translation>
    </message>
    <message>
<<<<<<< HEAD
        <location filename="Wizards/NewBoxWizard.cpp" line="849"/>
=======
        <source>Prevents the sandboxed window from being captured.</source>
        <translation type="vanished">阻止沙盒化窗口被捕获图像。</translation>
    </message>
    <message>
        <location filename="Wizards/NewBoxWizard.cpp" line="881"/>
>>>>>>> a88a83c8
        <source>Prevent sandboxed windows from being captured</source>
        <translation>阻止捕获沙盒中程序的窗口图像。</translation>
    </message>
    <message>
        <location filename="Wizards/NewBoxWizard.cpp" line="882"/>
        <source>This feature can cause a decline in the user experience because it also prevents normal screenshots.</source>
        <translation>这个功能可能造成用户体验下降，因为它也阻止正常的屏幕截图。</translation>
    </message>
    <message>
        <location filename="Wizards/NewBoxWizard.cpp" line="887"/>
        <source>Shared Template</source>
        <translation>共享模板</translation>
    </message>
    <message>
        <location filename="Wizards/NewBoxWizard.cpp" line="888"/>
        <source>Shared template mode</source>
        <translation>共享模板模式</translation>
    </message>
    <message>
        <location filename="Wizards/NewBoxWizard.cpp" line="889"/>
        <source>This setting adds a local template or its settings to the sandbox configuration so that the settings in that template are shared between sandboxes.
However, if &apos;use as a template&apos; option is selected as the sharing mode, some settings may not be reflected in the user interface.
To change the template&apos;s settings, simply locate the &apos;%1&apos; template in the App Templates list under Sandbox Options, then double-click on it to edit it.
To disable this template for a sandbox, simply uncheck it in the template list.</source>
        <translation>此设置将本地模板或其设置添加到沙盒配置中，以便该模板中的设置在沙盒之间共享。
但是，如果选择“用作模板”选项作为共享模式，则某些设置可能不会反映在用户界面中。
要更改模板的设置，只需在沙盒选项下的应用程序模板列表中找到“%1”模板，然后双击它进行编辑即可。
要为沙盒禁用此模板，只需在模板列表中取消选中它即可。</translation>
    </message>
    <message>
        <location filename="Wizards/NewBoxWizard.cpp" line="895"/>
        <source>This option does not add any settings to the box configuration and does not remove the default box settings based on the removal settings within the template.</source>
        <translation>此选项不会向沙盒配置添加任何新设置，也不会根据模板中的移除设置删除沙盒的默认设置。</translation>
    </message>
    <message>
        <location filename="Wizards/NewBoxWizard.cpp" line="896"/>
        <source>This option adds the shared template to the box configuration as a local template and may also remove the default box settings based on the removal settings within the template.</source>
        <translation>此选项将共享模板作为本地模板添加到沙盒配置中，还可以根据模板中的移除设置删除沙盒的默认设置。</translation>
    </message>
    <message>
        <location filename="Wizards/NewBoxWizard.cpp" line="897"/>
        <source>This option adds the settings from the shared template to the box configuration and may also remove the default box settings based on the removal settings within the template.</source>
        <translation>此选项将共享模板中的设置添加到沙盒配置中，还可以根据模板中的移除设置删除沙盒的默认配置。</translation>
    </message>
    <message>
        <location filename="Wizards/NewBoxWizard.cpp" line="898"/>
        <source>This option does not add any settings to the box configuration, but may remove the default box settings based on the removal settings within the template.</source>
        <translation>此选项不会向沙盒配置添加任何新设置，但可能会根据模板中的移除设置删除沙盒的默认配置。</translation>
    </message>
    <message>
        <location filename="Wizards/NewBoxWizard.cpp" line="906"/>
        <source>Remove defaults if set</source>
        <translation>如果设置了默认值，则删除</translation>
    </message>
    <message>
        <source>This setting adds a local template or its settings to the sandbox configuration so that the settings in that template are shared between sandboxes.
However, if &apos;use as a template&apos; option is selected as the sharing mode, some settings may not be reflected in the user interface.
To change the template&apos;s settings, simply locate the &apos;SharedTemplate&apos; template in the App Templates list under Sandbox Options, then double-click on it to edit it.
To disable this template for a sandbox, simply uncheck it in the template list.</source>
        <translation type="vanished">此设置将本地模板或其设置添加到沙盒配置中，以便在沙盒之间共享该模板中的设置。
但是，如果选择“用作模板”选项作为共享模式，则某些设置可能不会反映在用户界面中。
要更改模板的设置，只需在“沙盒选项”下的“应用程序模板”列表中找到“共享模板”，然后双击它进行编辑。要为沙盒禁用此模板，只需在模板列表中取消选中即可。</translation>
    </message>
    <message>
        <location filename="Wizards/NewBoxWizard.cpp" line="900"/>
        <source>Disabled</source>
        <translation>禁用</translation>
    </message>
    <message>
        <location filename="Wizards/NewBoxWizard.cpp" line="902"/>
        <source>Use as a template</source>
        <translation>作为模板使用</translation>
    </message>
    <message>
        <location filename="Wizards/NewBoxWizard.cpp" line="904"/>
        <source>Append to the configuration</source>
        <translation>追加到配置中</translation>
    </message>
    <message>
        <source>Use a shared local template</source>
        <translation type="vanished">使用共享的本地模板</translation>
    </message>
    <message>
        <source>This setting adds a local template to the sandbox configuration so that the settings in that template are shared between sandboxes. However, some settings added to the template may not be reflected in the user interface.
To change the template&apos;s settings, simply locate and edit the &apos;SharedTemplate&apos; template in the App Templates list under Sandbox Options.
To disable this template for a sandbox, simply uncheck it in the template list.</source>
        <translation type="vanished">此设置将本地模板添加到沙盒配置中，以便该模板中的设置在沙盒之间共享。 但是，添加到模板的某些设置可能不会反映在用户界面中。
要更改模板的设置，只需在沙盒选项下的应用程序模板列表中找到并编辑“SharedTemplate”模板即可。
要为沙盒禁用此模板，只需在模板列表中取消选中它即可。</translation>
    </message>
    <message>
        <source>Use a Sandboxie login instead of an anonymous token (experimental)</source>
        <translation type="vanished">使用 Sandboxie 限权用户，而不是匿名令牌 (实验性)</translation>
    </message>
    <message>
        <source>Using a custom Sandboxie Token allows to isolate individual sandboxes from each other better, and it shows in the user column of task managers the name of the box a process belongs to. Some 3rd party security solutions may however have problems with custom tokens.</source>
        <translation type="vanished">使用自定义沙盒令牌可以更好地将各个沙盒相互隔离，同时可以实现在任务管理器的用户栏中显示进程所属的沙盒。但是，某些第三方安全解决方案可能会与自定义令牌产生兼容性问题</translation>
    </message>
</context>
<context>
    <name>CBeginPage</name>
    <message>
        <location filename="Wizards/BoxAssistant.cpp" line="229"/>
        <source>Troubleshooting Wizard</source>
        <translation>故障排除向导</translation>
    </message>
    <message>
        <location filename="Wizards/BoxAssistant.cpp" line="237"/>
        <source>Welcome to the Troubleshooting Wizard for Sandboxie-Plus. This interactive assistant is designed to help you in resolving sandboxing issues.</source>
        <translation>欢迎使用 Sandboxie Plus 故障排除向导。这个交互式助手旨在帮助您解决沙盒问题。</translation>
    </message>
    <message>
        <location filename="Wizards/BoxAssistant.cpp" line="280"/>
        <source>With a valid &lt;a href=&quot;https://sandboxie-plus.com/go.php?to=sbie-cert&quot;&gt;supporter certificate&lt;/a&gt; the wizard would be even more powerful. It could access the &lt;a href=&quot;https://sandboxie-plus.com/go.php?to=sbie-issue-db&quot;&gt;online solution database&lt;/a&gt; to retrieve the latest troubleshooting instructions.</source>
        <oldsource>With a valid &lt;a href=&quot;https://sandboxie-plus.com/go.php?to=sbie-cert&quot;&gt;supporter certificate&lt;/a&gt; the wizard would be even more powerfull. It could access the &lt;a href=&quot;https://sandboxie-plus.com/go.php?to=sbie-issue-db&quot;&gt;online solution database&lt;/a&gt; to retriev the latest troubleshooting instructions.</oldsource>
        <translation>通过一张有效的 &lt;a href=&quot;https://sandboxie-plus.com/go.php?to=sbie-cert&quot;&gt;赞助者凭据&lt;/a&gt; 向导程序能变得更加强大。 其将能够访问 &lt;a href=&quot;https://sandboxie-plus.com/go.php?to=sbie-issue-db&quot;&gt;在线解决方案数据库&lt;/a&gt; 来获取最新的故障排除指导。</translation>
    </message>
    <message>
        <location filename="Wizards/BoxAssistant.cpp" line="318"/>
        <source>Another issue</source>
        <translation>另一个问题</translation>
    </message>
</context>
<context>
    <name>CBoxAssistant</name>
    <message>
        <location filename="Wizards/BoxAssistant.cpp" line="30"/>
        <source>Troubleshooting Wizard</source>
        <translation>故障排除向导</translation>
    </message>
    <message>
        <location filename="Wizards/BoxAssistant.cpp" line="36"/>
        <source>Toggle Debugger</source>
        <translation>切换调试器</translation>
    </message>
    <message>
        <location filename="Wizards/BoxAssistant.cpp" line="102"/>
        <source>To debug troubleshooting scripts you need the V4 Script Debugger add-on, do you want to download and install it?</source>
        <translation>若进行调试，则需要V4 Script Debugger插件的调试脚本，是否要下载并安装它？</translation>
    </message>
    <message>
        <location filename="Wizards/BoxAssistant.cpp" line="106"/>
        <source>Debugger Enabled</source>
        <translation>调试器已启用</translation>
    </message>
    <message>
        <source>Downloaded troubleshooting instructions are corrupted!</source>
        <oldsource>Downloaded troubleshooting instructions are currupted!</oldsource>
        <translation type="vanished">下载的故障排除说明已损坏！</translation>
    </message>
    <message>
        <source>Fatal error, failed to load troubleshooting instructions!</source>
        <translation type="vanished">致命错误，无法加载故障排除说明！</translation>
    </message>
    <message>
        <source>Error, troubleshooting instructions duplicated %1 (%2 &lt;-&gt; %3)!</source>
        <translation type="vanished">错误，故障排除说明重复%1 (%2 &lt;-&gt; %3)!</translation>
    </message>
    <message>
        <location filename="Wizards/BoxAssistant.cpp" line="161"/>
        <source>V4ScriptDebuggerBackend could not be instantiated, probably V4ScriptDebugger.dll and or its dependencies are missing, script debugger could not be opened.</source>
        <oldsource>V4ScriptDebuggerBackend could not be instantiated, probably V4ScriptDebugger.dll and or its dependencies are missing, script debuger could not be opened.</oldsource>
        <translation>无法实例化V4ScriptDebuggerBackend，可能是缺少V4ScriptDebugger.dll及其依赖项，脚本调试器无法打开。</translation>
    </message>
    <message>
        <location filename="Wizards/BoxAssistant.cpp" line="211"/>
        <source>A troubleshooting procedure is in progress, canceling the wizard will abort it, this may leave the sandbox in an inconsistent state.</source>
        <oldsource>A troubleshooting procedure is in progress, canceling the wizard will abort it, this may leave the sandbox in an incosistent state.</oldsource>
        <translation>正在进行故障排除程序，取消向导将中止它，这可能会使沙盒继续处于不符合您预期的状态。</translation>
    </message>
    <message>
        <location filename="Wizards/BoxAssistant.cpp" line="212"/>
        <source>Don&apos;t ask in future</source>
        <translation>此后不再询问</translation>
    </message>
</context>
<context>
    <name>CBoxEngine</name>
    <message>
        <location filename="Engine/BoxEngine.cpp" line="202"/>
        <source>Uncaught exception at line %1: %2</source>
        <translation>第 %1 行出现未捕获的异常: %2</translation>
    </message>
</context>
<context>
    <name>CBoxImageWindow</name>
    <message>
        <location filename="Windows/BoxImageWindow.cpp" line="23"/>
        <source>Sandboxie-Plus - Password Entry</source>
        <translation>Sandboxie-Plus - 密码输入</translation>
    </message>
    <message>
        <location filename="Windows/BoxImageWindow.cpp" line="37"/>
        <source>Creating new box image, please enter a secure password, and choose a disk image size.</source>
        <translation>正在创建新的沙盒磁盘映像。
	请输入强密码，并设置映像大小。</translation>
    </message>
    <message>
        <location filename="Windows/BoxImageWindow.cpp" line="41"/>
        <source>Enter Box Image password:</source>
        <translation>输入磁盘映像密码：</translation>
    </message>
    <message>
        <location filename="Windows/BoxImageWindow.cpp" line="45"/>
        <source>Enter Box Image passwords:</source>
        <translation>输入磁盘映像密码：</translation>
    </message>
    <message>
        <location filename="Windows/BoxImageWindow.cpp" line="49"/>
        <source>Enter Encryption passwords for archive export:</source>
        <translation>输入磁盘映像加密密码以导出映像备份：</translation>
    </message>
    <message>
        <location filename="Windows/BoxImageWindow.cpp" line="53"/>
        <source>Enter Encryption passwords for archive import:</source>
        <translation>输入磁盘映像加密密码以导入映像备份：</translation>
    </message>
    <message>
        <location filename="Windows/BoxImageWindow.cpp" line="126"/>
        <source>kilobytes (%1)</source>
        <translation>Kb (%1)</translation>
    </message>
    <message>
        <location filename="Windows/BoxImageWindow.cpp" line="137"/>
        <source>Passwords don&apos;t match!!!</source>
        <translation>输入的密码不正确！</translation>
    </message>
    <message>
        <location filename="Windows/BoxImageWindow.cpp" line="141"/>
        <source>WARNING: Short passwords are easy to crack using brute force techniques!

It is recommended to choose a password consisting of 20 or more characters. Are you sure you want to use a short password?</source>
        <translation>警告：短密码非常容易被暴力破解！
        
推荐使用长度至少为 20 字符以上的密码。或者，您确认使用短密码吗？</translation>
    </message>
    <message>
        <location filename="Windows/BoxImageWindow.cpp" line="147"/>
        <source>The password is constrained to a maximum length of 128 characters. 
This length permits approximately 384 bits of entropy with a passphrase composed of actual English words, 
increases to 512 bits with the application of Leet (L337) speak modifications, and exceeds 768 bits when composed of entirely random printable ASCII characters.</source>
        <translation>密码的最大长度限制为 128 个字符。
如果密码由实际的英文单词组成，这个长度允许大约 384 位的熵，
如果使用 Leet(L337) 密语，则增加到 512 位熵，如果完全由随机的可打印 ASCII 字符组成，则允许超过 768 位熵。</translation>
    </message>
    <message>
        <location filename="Windows/BoxImageWindow.cpp" line="164"/>
        <source>The Box Disk Image must be at least 256 MB in size, 2GB are recommended.</source>
        <translation>磁盘映像大小至少为 256MB，推荐设置为 2GB。</translation>
    </message>
</context>
<context>
    <name>CBoxPicker</name>
    <message>
        <location filename="Windows/SelectBoxWindow.cpp" line="23"/>
        <source>Sandbox</source>
        <translation>沙盒</translation>
    </message>
</context>
<context>
    <name>CBoxTypePage</name>
    <message>
        <location filename="Wizards/NewBoxWizard.cpp" line="313"/>
        <source>Create new Sandbox</source>
        <translation>创建新沙盒</translation>
    </message>
    <message>
        <location filename="Wizards/NewBoxWizard.cpp" line="325"/>
        <source>A sandbox isolates your host system from processes running within the box, it prevents them from making permanent changes to other programs and data in your computer. </source>
        <translation>沙盒将您的主机系统与沙盒内运行的进程隔离开来，防止它们对计算机中的其他程序和数据进行永久更改。</translation>
    </message>
    <message>
        <location filename="Wizards/NewBoxWizard.cpp" line="328"/>
        <source>A sandbox isolates your host system from processes running within the box, it prevents them from making permanent changes to other programs and data in your computer. The level of isolation impacts your security as well as the compatibility with applications, hence there will be a different level of isolation depending on the selected Box Type. Sandboxie can also protect your personal data from being accessed by processes running under its supervision.</source>
        <translation>沙盒将主机系统与在沙盒内运行的进程隔离开来，可以防止它们对计算机中的其它程序和数据进行永久性的更改。隔离级别会影响您的安全性以及与应用程序的兼容性，因此根据所选的沙盒类型会有不同的隔离级别。此外沙盒还可以保护你的个人数据不被受限制下运行的进程的访问</translation>
    </message>
    <message>
        <location filename="Wizards/NewBoxWizard.cpp" line="339"/>
        <source>Enter box name:</source>
        <translation>输入沙盒名称：</translation>
    </message>
    <message>
        <location filename="Wizards/NewBoxWizard.cpp" line="354"/>
        <source>Select box type:</source>
        <oldsource>Sellect box type:</oldsource>
        <translation>选择沙盒类型：</translation>
    </message>
    <message>
        <location filename="Wizards/NewBoxWizard.cpp" line="394"/>
        <source>&lt;a href=&quot;sbie://docs/security-mode&quot;&gt;Security Hardened&lt;/a&gt; Sandbox with &lt;a href=&quot;sbie://docs/privacy-mode&quot;&gt;Data Protection&lt;/a&gt;</source>
        <translation>具有&lt;a href=&quot;sbie://docs/privacy-mode&quot;&gt;数据保护&lt;/a&gt;且具有&lt;a href=&quot;sbie://docs/security-mode&quot;&gt;安全强化&lt;/a&gt;的沙盒</translation>
    </message>
    <message>
        <location filename="Wizards/NewBoxWizard.cpp" line="395"/>
        <source>This box type offers the highest level of protection by significantly reducing the attack surface exposed to sandboxed processes. 
It strictly limits access to user data, allowing processes within this box to only access C:\Windows and C:\Program Files directories. 
The entire user profile remains hidden, ensuring maximum security.</source>
        <translation>该沙盒类型通过显著减少主机暴露于沙盒进程的攻击面来提供最高级别的保护。
并且它严格限制进程对用户数据的访问，该沙盒中的进程仅被允许访问 %SystemRoot% （一般为C:\Windows） 和 %ProgramW6432%（一般为C:\Program Files）目录。
全部的用户数据及文件对沙盒进程保持隐藏状态，确保最大程度的安全性。</translation>
    </message>
    <message>
        <location filename="Wizards/NewBoxWizard.cpp" line="398"/>
        <source>&lt;a href=&quot;sbie://docs/security-mode&quot;&gt;Security Hardened&lt;/a&gt; Sandbox</source>
        <translation>具有&lt;a href=&quot;sbie://docs/security-mode&quot;&gt;安全强化&lt;/a&gt;的沙盒</translation>
    </message>
    <message>
        <location filename="Wizards/NewBoxWizard.cpp" line="399"/>
        <source>This box type offers the highest level of protection by significantly reducing the attack surface exposed to sandboxed processes.</source>
        <translation>该沙盒类型通过显著主机减少暴露于沙盒进程的攻击面来提供最高级别的保护。</translation>
    </message>
    <message>
        <location filename="Wizards/NewBoxWizard.cpp" line="400"/>
        <source>Sandbox with &lt;a href=&quot;sbie://docs/privacy-mode&quot;&gt;Data Protection&lt;/a&gt;</source>
        <translation>具有&lt;a href=&quot;sbie://docs/privacy-mode&quot;&gt;数据保护&lt;/a&gt;的沙盒</translation>
    </message>
    <message>
        <location filename="Wizards/NewBoxWizard.cpp" line="401"/>
        <source>In this box type, sandboxed processes are prevented from accessing any personal user files or data. The focus is on protecting user data, and as such, 
only C:\Windows and C:\Program Files directories are accessible to processes running within this sandbox. This ensures that personal files remain secure.</source>
        <translation>在该沙盒类型中，任何沙盒进程都将被阻止访问任何个人用户文件和数据。 保护的重点是保护用户数据，因此，该沙盒中运行的进程只能访问 %SystemRoot% （一般为C:\Windows）和 %ProgramW6432%（一般为C:\Program Files）以及Sandboxie安装目录。 这可确保个人文件的安全。</translation>
    </message>
    <message>
        <location filename="Wizards/NewBoxWizard.cpp" line="403"/>
        <source>Standard Sandbox</source>
        <translation>标准沙盒</translation>
    </message>
    <message>
        <location filename="Wizards/NewBoxWizard.cpp" line="404"/>
        <source>This box type offers the default behavior of Sandboxie classic. It provides users with a familiar and reliable sandboxing scheme. 
Applications can be run within this sandbox, ensuring they operate within a controlled and isolated space.</source>
        <translation>该沙盒类型提供 Sandboxie Classic 的默认行为。 它为用户提供了熟悉且可靠的沙盒方案。
应用程序可以在该沙盒内运行，并确保它们操作受控且隔离的运行空间。</translation>
    </message>
    <message>
        <location filename="Wizards/NewBoxWizard.cpp" line="406"/>
        <source>&lt;a href=&quot;sbie://docs/compartment-mode&quot;&gt;Application Compartment&lt;/a&gt; Box with &lt;a href=&quot;sbie://docs/privacy-mode&quot;&gt;Data Protection&lt;/a&gt;</source>
        <translation>具有&lt;a href=&quot;sbie://docs/privacy-mode&quot;&gt;数据保护&lt;/a&gt;的&lt;a href=&quot;sbie://docs/compartment-mode&quot;&gt;应用程序隔离&lt;/a&gt;沙盒</translation>
    </message>
    <message>
        <location filename="Wizards/NewBoxWizard.cpp" line="407"/>
        <location filename="Wizards/NewBoxWizard.cpp" line="410"/>
        <source>This box type prioritizes compatibility while still providing a good level of isolation. It is designed for running trusted applications within separate compartments. 
While the level of isolation is reduced compared to other box types, it offers improved compatibility with a wide range of applications, ensuring smooth operation within the sandboxed environment.</source>
        <translation>该沙盒类型优先考虑兼容性，同时仍然提供良好的隔离级别。 它被设计用于在单独隔离的沙盒中运行受信任的应用程序。
虽然与其他沙盒类型相比，其隔离级别有所降低，但它提供了与各种应用程序的更高兼容性，确保该沙盒环境中应用的平稳运行。</translation>
    </message>
    <message>
        <location filename="Wizards/NewBoxWizard.cpp" line="409"/>
        <source>&lt;a href=&quot;sbie://docs/compartment-mode&quot;&gt;Application Compartment&lt;/a&gt; Box</source>
        <translation>&lt;a href=&quot;sbie://docs/compartment-mode&quot;&gt;应用程序隔离&lt;/a&gt;沙盒</translation>
    </message>
    <message>
        <location filename="Wizards/NewBoxWizard.cpp" line="418"/>
        <source>&lt;a href=&quot;sbie://docs/boxencryption&quot;&gt;Encrypt&lt;/a&gt; Box content and set &lt;a href=&quot;sbie://docs/black-box&quot;&gt;Confidential&lt;/a&gt;</source>
        <translation>&lt;a href=&quot;sbie://docs/boxencryption&quot;&gt;加密&lt;/a&gt; 沙盒内容并设置 &lt;a href=&quot;sbie://docs/black-box&quot;&gt;凭据&lt;/a&gt;</translation>
    </message>
    <message>
        <source>&lt;a href=&quot;sbie://docs/boxencryption&quot;&gt;Encrypted&lt;/a&gt; &lt;a href=&quot;sbie://docs/black-box&quot;&gt;Confidential&lt;/a&gt; Box</source>
        <translation type="vanished">&lt;a href=&quot;sbie://docs/boxencryption&quot;&gt;加密&lt;/a&gt; &lt;a href=&quot;sbie://docs/black-box&quot;&gt;凭据&lt;/a&gt; 沙盒</translation>
    </message>
    <message>
        <location filename="Wizards/NewBoxWizard.cpp" line="419"/>
        <source>In this box type the sandbox uses an encrypted disk image as its root folder. This provides an additional layer of privacy and security. 
Access to the virtual disk when mounted is restricted to programs running within the sandbox. Sandboxie prevents other processes on the host system from accessing the sandboxed processes. 
This ensures the utmost level of privacy and data protection within the confidential sandbox environment.</source>
        <translation>该类型的沙盒使用加密的磁盘映像作为文件根目录，为安全性与隐私性提供了额外的保障。
当虚拟磁盘映像被挂载时，只有沙盒内的程序可以访问它，而其他进程将会被阻止访问。这确保了在该沙盒环境中最高级别的隐私和数据保护。</translation>
    </message>
    <message>
        <location filename="Wizards/NewBoxWizard.cpp" line="441"/>
        <source>Hardened Sandbox with Data Protection</source>
        <translation>带有数据保护的加固型沙盒</translation>
    </message>
    <message>
        <location filename="Wizards/NewBoxWizard.cpp" line="442"/>
        <source>Security Hardened Sandbox</source>
        <translation>安全防护加固型沙盒</translation>
    </message>
    <message>
        <location filename="Wizards/NewBoxWizard.cpp" line="443"/>
        <source>Sandbox with Data Protection</source>
        <translation>带有数据保护的沙盒</translation>
    </message>
    <message>
        <location filename="Wizards/NewBoxWizard.cpp" line="444"/>
        <source>Standard Isolation Sandbox (Default)</source>
        <translation>标准隔离沙盒(默认)</translation>
    </message>
    <message>
        <location filename="Wizards/NewBoxWizard.cpp" line="446"/>
        <source>Application Compartment with Data Protection</source>
        <translation>带有数据保护的应用隔间</translation>
    </message>
    <message>
        <location filename="Wizards/NewBoxWizard.cpp" line="447"/>
        <source>Application Compartment Box</source>
        <translation>应用程序隔离沙盒</translation>
    </message>
    <message>
        <location filename="Wizards/NewBoxWizard.cpp" line="448"/>
        <source>Confidential Encrypted Box</source>
        <translation>凭据加密沙盒</translation>
    </message>
    <message>
        <location filename="Wizards/NewBoxWizard.cpp" line="573"/>
        <source>To use encrypted boxes you need to install the ImDisk driver, do you want to download and install it?</source>
        <oldsource>To use ancrypted boxes you need to install the ImDisk driver, do you want to download and install it?</oldsource>
        <translation>使用加密沙盒需要安装 ImDisk 驱动，您要下载安装它吗？</translation>
    </message>
    <message>
        <source>Application Compartment (NO Isolation)</source>
        <translation type="vanished">应用隔间(无隔离防护)</translation>
    </message>
    <message>
        <location filename="Wizards/NewBoxWizard.cpp" line="466"/>
        <source>Remove after use</source>
        <translation>在使用结束后删除</translation>
    </message>
    <message>
        <location filename="Wizards/NewBoxWizard.cpp" line="467"/>
        <source>After the last process in the box terminates, all data in the box will be deleted and the box itself will be removed.</source>
        <translation>在沙盒中所有进程结束后，沙盒中所有数据及沙盒本身将会被删除</translation>
    </message>
    <message>
        <location filename="Wizards/NewBoxWizard.cpp" line="472"/>
        <source>Configure advanced options</source>
        <translation>高级选项</translation>
    </message>
</context>
<context>
    <name>CBrowserOptionsPage</name>
    <message>
        <location filename="Wizards/TemplateWizard.cpp" line="847"/>
        <source>Create Web Browser Template</source>
        <translation>创建网络浏览器模板</translation>
    </message>
    <message>
        <location filename="Wizards/TemplateWizard.cpp" line="848"/>
        <source>Configure web browser template options.</source>
        <translation>配置网络浏览器模板选项</translation>
    </message>
    <message>
        <location filename="Wizards/TemplateWizard.cpp" line="858"/>
        <source>Force the Web Browser to run in this sandbox</source>
        <translation>强制网络浏览器在此沙盒中运行</translation>
    </message>
    <message>
        <location filename="Wizards/TemplateWizard.cpp" line="862"/>
        <source>Allow direct access to the entire Web Browser profile folder</source>
        <translation>允许直接访问整个网络浏览器的配置目录</translation>
    </message>
    <message>
        <location filename="Wizards/TemplateWizard.cpp" line="866"/>
        <source>Allow direct access to Web Browser&apos;s phishing database</source>
        <translation>允许直接访问网络浏览器的反钓鱼数据库</translation>
    </message>
    <message>
        <location filename="Wizards/TemplateWizard.cpp" line="870"/>
        <source>Allow direct access to Web Browser&apos;s session management</source>
        <translation>允许直接访问网络浏览器的会话管理</translation>
    </message>
    <message>
        <location filename="Wizards/TemplateWizard.cpp" line="874"/>
        <source>Allow direct access to Web Browser&apos;s sync data</source>
        <translation>允许直接访问网络浏览器的同步数据</translation>
    </message>
    <message>
        <location filename="Wizards/TemplateWizard.cpp" line="878"/>
        <source>Allow direct access to Web Browser&apos;s preferences</source>
        <translation>允许直接访问网络浏览器的偏好设定</translation>
    </message>
    <message>
        <location filename="Wizards/TemplateWizard.cpp" line="882"/>
        <source>Allow direct access to Web Browser&apos;s passwords</source>
        <translation>允许直接访问网络浏览器存储的密码</translation>
    </message>
    <message>
        <location filename="Wizards/TemplateWizard.cpp" line="886"/>
        <source>Allow direct access to Web Browser&apos;s cookies</source>
        <translation>允许直接访问网络浏览器存储的 Cookies</translation>
    </message>
    <message>
        <location filename="Wizards/TemplateWizard.cpp" line="890"/>
        <source>Allow direct access to Web Browser&apos;s bookmarks</source>
        <translation>允许直接访问网络浏览器收藏的书签</translation>
    </message>
    <message>
        <location filename="Wizards/TemplateWizard.cpp" line="894"/>
        <source>Allow direct access to Web Browser&apos;s bookmark and history database</source>
        <translation>允许直接访问网络浏览器收藏的书签和历史浏览数据</translation>
    </message>
</context>
<context>
    <name>CBrowserPathsPage</name>
    <message>
        <location filename="Wizards/TemplateWizard.cpp" line="520"/>
        <source>Create Web Browser Template</source>
        <translation>创建网络浏览器模板</translation>
    </message>
    <message>
        <location filename="Wizards/TemplateWizard.cpp" line="521"/>
        <source>Configure your Web Browser&apos;s profile directories.</source>
        <oldsource>Configure your Web Browsers profile directories.</oldsource>
        <translation>配置网络浏览器的用户资料配置文件目录</translation>
    </message>
    <message>
        <location filename="Wizards/TemplateWizard.cpp" line="529"/>
        <source>User profile(s) directory:</source>
        <translation>用户资料目录：</translation>
    </message>
    <message>
        <location filename="Wizards/TemplateWizard.cpp" line="531"/>
        <source>Show also imperfect matches</source>
        <translation>显示不完全匹配</translation>
    </message>
    <message>
        <location filename="Wizards/TemplateWizard.cpp" line="537"/>
        <source>Browser Executable (*.exe)</source>
        <translation>浏览可执行文件 (*.exe)</translation>
    </message>
    <message>
        <location filename="Wizards/TemplateWizard.cpp" line="554"/>
        <source>Continue without browser profile</source>
        <translation>在没有浏览器配置文件的情况下继续后续步骤</translation>
    </message>
    <message>
        <location filename="Wizards/TemplateWizard.cpp" line="715"/>
        <source>Configure your Gecko based Browsers profile directories.</source>
        <translation>配置基于 Gecko 内核的浏览器配置文件目录</translation>
    </message>
    <message>
        <location filename="Wizards/TemplateWizard.cpp" line="719"/>
        <source>Configure your Chromium based Browsers profile directories.</source>
        <translation>配置基于 Chromium 内核的浏览器配置文件目录</translation>
    </message>
    <message>
        <location filename="Wizards/TemplateWizard.cpp" line="799"/>
        <source>No suitable folders have been found.
Note: you need to run the browser unsandboxed for them to get created.
Please browse to the correct user profile directory.</source>
        <oldsource>No suitable fodlers have been found.
Note: you need to run the browser unsandboxed for them to get created.
Please browse to the correct user profile directory.</oldsource>
        <translation>没有发现合适的目录
注意：您需要在不使用沙盒的情况下先运行一次浏览器，以便使它们被正确创建。
请浏览并选择正确的用户资料配置文件目录</translation>
    </message>
    <message>
        <location filename="Wizards/TemplateWizard.cpp" line="804"/>
        <source>Please choose the correct user profile directory, if it is not listed you may need to browse to it.</source>
        <translation>请选择正确的用户资料配置文件目录 (如未列出，你可能需要手动浏览并选择)</translation>
    </message>
    <message>
        <location filename="Wizards/TemplateWizard.cpp" line="810"/>
        <source>Please ensure the selected directory is correct, the wizard is not confident in all the presented options.</source>
        <translation>请确保所选的目录都是正确的，向导无法帮你核实所选选项是否配置正确</translation>
    </message>
    <message>
        <location filename="Wizards/TemplateWizard.cpp" line="813"/>
        <source>Please ensure the selected directory is correct.</source>
        <translation>请确保所选的目录正确无误</translation>
    </message>
    <message>
        <location filename="Wizards/TemplateWizard.cpp" line="818"/>
        <source>This path does not look like a valid profile directory.</source>
        <translation>此路径不是有效的配置文件目录</translation>
    </message>
</context>
<context>
    <name>CBrowserTypePage</name>
    <message>
        <location filename="Wizards/TemplateWizard.cpp" line="328"/>
        <source>Create Web Browser Template</source>
        <translation>创建网络浏览器模板</translation>
    </message>
    <message>
        <location filename="Wizards/TemplateWizard.cpp" line="329"/>
        <source>Select your Web Browsers main executable, this will allow Sandboxie to identify the browser.</source>
        <oldsource>Select your Web Browsers main executable, this will allow sandboxie to identify the browser.</oldsource>
        <translation>选择网络浏览器的主程序，以便使 Sandboxie 尝试识别浏览器类别</translation>
    </message>
    <message>
        <location filename="Wizards/TemplateWizard.cpp" line="339"/>
        <source>Enter browser name:</source>
        <translation>输入浏览器名称：</translation>
    </message>
    <message>
        <location filename="Wizards/TemplateWizard.cpp" line="350"/>
        <source>Main executable (eg. firefox.exe, chrome.exe, msedge.exe, etc...):</source>
        <oldsource>Mein executable (eg. firefox.exe, chrome.exe, msedge.exe, etc...):</oldsource>
        <translation>主程序 (例如 firefox.exe, chrome.exe, msedge.exe, 等...)：</translation>
    </message>
    <message>
        <location filename="Wizards/TemplateWizard.cpp" line="354"/>
        <source>Browser executable (*.exe)</source>
        <oldsource>Browser Executable (*.exe)</oldsource>
        <translation>浏览可执行程序 (*.exe)</translation>
    </message>
    <message>
        <location filename="Wizards/TemplateWizard.cpp" line="454"/>
        <source>The browser appears to be Gecko based, like Mozilla Firefox and its derivatives.</source>
        <translation>该浏览器似乎是基于 Gecko 内核的，例如 Mozilla Firefox 及其衍生发行版</translation>
    </message>
    <message>
        <location filename="Wizards/TemplateWizard.cpp" line="457"/>
        <source>The browser appears to be Chromium based, like Microsoft Edge or Google Chrome and its derivatives.</source>
        <translation>该浏览器似乎是基于 Chromium 内核的，例如 Microsoft Edge 或 Google Chrome 及其衍生发行版</translation>
    </message>
    <message>
        <location filename="Wizards/TemplateWizard.cpp" line="460"/>
        <source>Browser could not be recognized, template cannot be created.</source>
        <translation>无法识别浏览器类型，模板将无法被创建</translation>
    </message>
    <message>
        <location filename="Wizards/TemplateWizard.cpp" line="507"/>
        <source>This browser name is already in use, please choose an other one.</source>
        <oldsource>This browser name is already in use, please chooe an other one.</oldsource>
        <translation>该浏览器名称已被使用，请选择其他名称</translation>
    </message>
</context>
<context>
    <name>CCertificatePage</name>
    <message>
        <location filename="Wizards/SetupWizard.cpp" line="245"/>
        <source>Install your &lt;b&gt;Sandboxie-Plus&lt;/b&gt; support certificate</source>
        <translation>填写你的 &lt;b&gt;Sandboxie-Plus&lt;/b&gt; 赞助者凭据</translation>
    </message>
    <message>
        <location filename="Wizards/SetupWizard.cpp" line="246"/>
        <source>If you have a supporter certificate, please fill it into the field below.</source>
        <translation>如果你有赞助者凭据，请填入以下字段</translation>
    </message>
    <message>
        <location filename="Wizards/SetupWizard.cpp" line="268"/>
        <source>Retrieve certificate using Serial Number:</source>
        <translation>使用序列号检索凭据：</translation>
    </message>
    <message>
        <location filename="Wizards/SetupWizard.cpp" line="274"/>
        <source>Start evaluation without a certificate for a limited period of time.</source>
        <translation>在没有赞助者凭据的情况下开始进行有限时间的试用</translation>
    </message>
    <message>
        <location filename="Wizards/SetupWizard.cpp" line="302"/>
        <source>To use &lt;b&gt;Sandboxie-Plus&lt;/b&gt; in a business setting, an appropriate &lt;a href=&quot;https://sandboxie-plus.com/go.php?to=sbie-get-cert&quot;&gt;support certificate&lt;/a&gt; for business use is required. If you do not yet have the required certificate(s), you can get those from the &lt;a href=&quot;https://xanasoft.com/shop/&quot;&gt;xanasoft.com web shop&lt;/a&gt;.</source>
        <translation>要在商业环境中使用  &lt;b&gt;Sandboxie-Plus&lt;/b&gt; 高级设置，需要适用于商业用途的&lt;a href=&quot;https://sandboxie-plus.com/go.php?to=sbie-get-cert&quot;&gt;赞助者凭据&lt;/a&gt;。如果你还没有所需的凭据，可以通过&lt;a href=&quot;https://xanasoft.com/shop/&quot;&gt;xanasoft.com 网络商店&lt;/a&gt;获取凭据</translation>
    </message>
    <message>
        <location filename="Wizards/SetupWizard.cpp" line="316"/>
        <source>&lt;b&gt;Sandboxie-Plus&lt;/b&gt; provides additional features and box types exclusively to &lt;u&gt;project supporters&lt;/u&gt;. Boxes like the Privacy Enhanced boxes &lt;b&gt;&lt;font color=&apos;red&apos;&gt;protect user data from illicit access&lt;/font&gt;&lt;/b&gt; by the sandboxed programs. If you are not yet a supporter, then please consider &lt;a href=&quot;https://sandboxie-plus.com/go.php?to=sbie-get-cert&quot;&gt;supporting the project&lt;/a&gt; to ensure further development of Sandboxie and to receive a &lt;a href=&quot;https://sandboxie-plus.com/go.php?to=sbie-cert&quot;&gt;supporter certificate&lt;/a&gt;.</source>
        <translation>&lt;b&gt;Sandboxie-Plus&lt;/b&gt; 为&lt;u&gt;项目赞助者&lt;/u&gt;提供额外的沙盒类型和其它高级功能。例如“隐私增强”类型的沙盒可以对来自沙盒化程序非法访问用户数据的行为&lt;b&gt;&lt;font color=&apos;red&apos;&gt;提供额外的用户数据保护&lt;/font&gt;&lt;/b&gt;。如果你还不是赞助者，请考虑&lt;a href=&quot;https://sandboxie-plus.com/go.php?to=sbie-get-cert&quot;&gt;捐赠支持此项目&lt;/a&gt;来帮助 Sandboxie 的开发工作，并以此获取&lt;a href=&quot;https://sandboxie-plus.com/go.php?to=sbie-cert&quot;&gt;赞助者凭据&lt;/a&gt;。</translation>
    </message>
    <message>
        <location filename="Wizards/SetupWizard.cpp" line="353"/>
        <source>Failed to retrieve the certificate.</source>
        <oldsource>Failed to retrive the certificate.</oldsource>
        <translation>检索凭据失败。</translation>
    </message>
    <message>
        <location filename="Wizards/SetupWizard.cpp" line="354"/>
        <source>
Error: %1</source>
        <translation>
错误：%1</translation>
    </message>
    <message>
        <location filename="Wizards/SetupWizard.cpp" line="374"/>
        <source>Retrieving certificate...</source>
        <oldsource>Retreiving certificate...</oldsource>
        <translation>正在检索凭据...</translation>
    </message>
</context>
<context>
    <name>CCleanUpJob</name>
    <message>
        <location filename="BoxJob.h" line="36"/>
        <source>Deleting Content</source>
        <translation>正在删除内容</translation>
    </message>
</context>
<context>
    <name>CCompletePage</name>
    <message>
        <location filename="Wizards/BoxAssistant.cpp" line="1074"/>
        <source>Troubleshooting Completed</source>
        <translation>故障排除已完成</translation>
    </message>
    <message>
        <location filename="Wizards/BoxAssistant.cpp" line="1084"/>
        <source>Thank you for using the Troubleshooting Wizard for Sandboxie-Plus. We apologize for any inconvenience you experienced during the process. If you have any additional questions or need further assistance, please don&apos;t hesitate to reach out. We&apos;re here to help. Thank you for your understanding and cooperation. 

You can click Finish to close this wizard.</source>
        <translation>感谢您使用 Sandboxie Plus 的故障排除向导。对于在此过程中给您带来的不便，我们深表歉意。如果您有任何其他问题或需要进一步帮助，请随时联系。我们随时为你悉心服务。感谢您的理解与合作。

您可以单击“完成”关闭此向导。</translation>
    </message>
    <message>
        <source>Thank you for using the Troubleshooting Wizard for Sandboxie-Plus. We apologize for any inconvenience you experienced during the process.If you have any additional questions or need further assistance, please don&apos;t hesitate to reach out. We&apos;re here to help. Thank you for your understanding and cooperation. 

You can click Finish to close this wizard.</source>
        <translation type="vanished">感谢您使用 Sandboxie Plus 的故障排除向导。对于在此过程中给您带来的不便，我们深表歉意。如果您有任何其他问题或需要进一步帮助，请随时联系。我们随时为你悉心服务。感谢您的理解与合作。

您可以单击“完成”关闭此向导。</translation>
    </message>
</context>
<context>
    <name>CCompressDialog</name>
    <message>
        <location filename="Windows/CompressDialog.cpp" line="23"/>
        <source>Sandboxie-Plus - Sandbox Export</source>
        <translation>Sandboxie-Plus - 导出沙盒</translation>
    </message>
    <message>
        <location filename="Windows/CompressDialog.cpp" line="25"/>
        <source>Store</source>
        <translation>仅储存</translation>
    </message>
    <message>
        <location filename="Windows/CompressDialog.cpp" line="26"/>
        <source>Fastest</source>
        <translation>极速压缩</translation>
    </message>
    <message>
        <location filename="Windows/CompressDialog.cpp" line="27"/>
        <source>Fast</source>
        <translation>快速压缩</translation>
    </message>
    <message>
        <location filename="Windows/CompressDialog.cpp" line="28"/>
        <source>Normal</source>
        <translation>标准压缩</translation>
    </message>
    <message>
        <location filename="Windows/CompressDialog.cpp" line="29"/>
        <source>Maximum</source>
        <translation>紧凑压缩</translation>
    </message>
    <message>
        <location filename="Windows/CompressDialog.cpp" line="30"/>
        <source>Ultra</source>
        <translation>极限压缩</translation>
    </message>
</context>
<context>
    <name>CFileBrowserWindow</name>
    <message>
        <location filename="Views/FileView.cpp" line="400"/>
        <source>%1 - Files</source>
        <translation>%1 - 文件</translation>
    </message>
</context>
<context>
    <name>CFileView</name>
    <message>
        <location filename="Views/FileView.cpp" line="189"/>
        <source>Create Shortcut</source>
        <translation>创建快捷方式</translation>
    </message>
    <message>
        <location filename="Views/FileView.cpp" line="212"/>
        <source>Pin to Box Run Menu</source>
        <translation>固定到在沙盒中运行菜单</translation>
    </message>
    <message>
        <location filename="Views/FileView.cpp" line="219"/>
        <source>Recover to Any Folder</source>
        <translation>恢复到任意文件夹</translation>
    </message>
    <message>
        <location filename="Views/FileView.cpp" line="221"/>
        <source>Recover to Same Folder</source>
        <translation>恢复到对应的目录</translation>
    </message>
    <message>
        <location filename="Views/FileView.cpp" line="225"/>
        <source>Run Recovery Checks</source>
        <translation>运行恢复检查</translation>
    </message>
    <message>
        <location filename="Views/FileView.cpp" line="289"/>
        <source>Select Directory</source>
        <translation>选择目录</translation>
    </message>
    <message>
        <location filename="Views/FileView.cpp" line="355"/>
        <source>Create Shortcut to sandbox %1</source>
        <translation>为沙盒 %1 创建快捷方式</translation>
    </message>
</context>
<context>
    <name>CFilesPage</name>
    <message>
        <location filename="Wizards/NewBoxWizard.cpp" line="591"/>
        <source>Sandbox location and behavior</source>
        <oldsource>Sandbox location and behavioure</oldsource>
        <translation>沙盒位置与行为</translation>
    </message>
    <message>
        <location filename="Wizards/NewBoxWizard.cpp" line="592"/>
        <source>On this page the sandbox location and its behavior can be customized.
You can use %USER% to save each users sandbox to an own folder.</source>
        <oldsource>On this page the sandbox location and its behaviorue can be customized.
You can use %USER% to save each users sandbox to an own fodler.</oldsource>
        <translation>本页面用于配置沙盒位置与行为
可以使用 %USER% 来将用户拥有的沙盒存储到自身的用户目录下</translation>
    </message>
    <message>
        <location filename="Wizards/NewBoxWizard.cpp" line="597"/>
        <source>Sandboxed Files</source>
        <translation>沙盒化文件</translation>
    </message>
    <message>
        <location filename="Wizards/NewBoxWizard.cpp" line="620"/>
        <source>Select Directory</source>
        <translation>选择目录</translation>
    </message>
    <message>
        <location filename="Wizards/NewBoxWizard.cpp" line="628"/>
        <source>Virtualization scheme</source>
        <translation>虚拟化方案</translation>
    </message>
    <message>
        <location filename="Wizards/NewBoxWizard.cpp" line="632"/>
        <source>Version 1</source>
        <translation>版本 1</translation>
    </message>
    <message>
        <location filename="Wizards/NewBoxWizard.cpp" line="633"/>
        <source>Version 2</source>
        <translation>版本 2</translation>
    </message>
    <message>
        <location filename="Wizards/NewBoxWizard.cpp" line="639"/>
        <source>Separate user folders</source>
        <translation>区分用户文件夹</translation>
    </message>
    <message>
        <location filename="Wizards/NewBoxWizard.cpp" line="644"/>
        <source>Use volume serial numbers for drives</source>
        <translation>使用驱动器的卷序列号</translation>
    </message>
    <message>
        <location filename="Wizards/NewBoxWizard.cpp" line="649"/>
        <source>Auto delete content when last process terminates</source>
        <translation>当所有进程结束后删除所有内容</translation>
    </message>
    <message>
        <location filename="Wizards/NewBoxWizard.cpp" line="656"/>
        <source>Enable Immediate Recovery of files from recovery locations</source>
        <translation>启用立即恢复功能</translation>
    </message>
    <message>
        <location filename="Wizards/NewBoxWizard.cpp" line="691"/>
        <source>The selected box location is not a valid path.</source>
        <oldsource>The sellected box location is not a valid path.</oldsource>
        <translation>所选的沙盒存储路径无效</translation>
    </message>
    <message>
        <location filename="Wizards/NewBoxWizard.cpp" line="696"/>
        <source>The selected box location exists and is not empty, it is recommended to pick a new or empty folder. Are you sure you want to use an existing folder?</source>
        <oldsource>The sellected box location exists and is not empty, it is recomended to pick a new or empty folder. Are you sure you want to use an existing folder?</oldsource>
        <translation>所选的沙盒存储路径不是空的，推荐选择空文件夹或新建文件夹。确定要使用当前选择的文件夹吗？</translation>
    </message>
    <message>
        <location filename="Wizards/NewBoxWizard.cpp" line="701"/>
        <source>The selected box location is not placed on a currently available drive.</source>
        <oldsource>The selected box location not placed on a currently available drive.</oldsource>
        <translation>所选的沙盒存储路径所在的驱动器当前不可用</translation>
    </message>
</context>
<context>
    <name>CFinishPage</name>
    <message>
        <location filename="Wizards/SetupWizard.cpp" line="737"/>
        <source>Complete your configuration</source>
        <translation>完成你的配置</translation>
    </message>
    <message>
        <location filename="Wizards/SetupWizard.cpp" line="747"/>
        <source>Almost complete, click Finish to apply all selected options and conclude the wizard.</source>
        <translation>所有设置基本完成了，点击 &quot;完成&quot;，应用所有选定的选项，并结束此向导</translation>
    </message>
    <message>
        <source>Keep Sandboxie-Plus up to date.</source>
        <translation type="vanished">保持 Sandboxie-Plus 为最新版本</translation>
    </message>
</context>
<context>
    <name>CFinishTemplatePage</name>
    <message>
        <location filename="Wizards/TemplateWizard.cpp" line="939"/>
        <source>Create Web Browser Template</source>
        <translation>创建网络浏览器模板</translation>
    </message>
    <message>
        <location filename="Wizards/TemplateWizard.cpp" line="950"/>
        <source>Almost complete, click Finish to create a new  Web Browser Template and conclude the wizard.</source>
        <translation>差不多设置好了，点击“完成”按钮，创建一个新的网络浏览器模板，并结束向导</translation>
    </message>
    <message>
        <location filename="Wizards/TemplateWizard.cpp" line="968"/>
        <source>Browser name: %1
</source>
        <translation>浏览器名称：%1
</translation>
    </message>
    <message>
        <location filename="Wizards/TemplateWizard.cpp" line="972"/>
        <source>Browser Type: Gecko (Mozilla Firefox)
</source>
        <oldsource>Browser Type: Gecko (Mozilla firefox)
</oldsource>
        <translation>浏览器类型：Gecko (Mozilla Firefox)
</translation>
    </message>
    <message>
        <location filename="Wizards/TemplateWizard.cpp" line="973"/>
        <source>Browser Type: Chromium (Google Chrome)
</source>
        <translation>浏览器类型：Chromium (Google Chrome)
</translation>
    </message>
    <message>
        <location filename="Wizards/TemplateWizard.cpp" line="975"/>
        <source>
</source>
        <translation>
</translation>
    </message>
    <message>
        <location filename="Wizards/TemplateWizard.cpp" line="976"/>
        <source>Browser executable path: %1
</source>
        <translation>浏览器起始目录：%1
</translation>
    </message>
    <message>
        <location filename="Wizards/TemplateWizard.cpp" line="986"/>
        <source>Browser profile path: %1
</source>
        <translation>浏览器个人资料目录：%1
</translation>
    </message>
</context>
<context>
    <name>CGetFileJob</name>
    <message>
        <location filename="OnlineUpdater.cpp" line="201"/>
        <source>Failed to download file from: %1</source>
        <translation>未能从以下位置下载文件: %1</translation>
    </message>
</context>
<context>
    <name>CGroupPage</name>
    <message>
        <location filename="Wizards/BoxAssistant.cpp" line="331"/>
        <source>Select issue from group</source>
        <translation>从组中选择问题</translation>
    </message>
    <message>
        <location filename="Wizards/BoxAssistant.cpp" line="340"/>
        <source>Please specify the exact issue:</source>
        <translation>请说明具体问题：</translation>
    </message>
    <message>
        <location filename="Wizards/BoxAssistant.cpp" line="393"/>
        <source>Another issue</source>
        <translation>另一个问题</translation>
    </message>
</context>
<context>
    <name>CIntroPage</name>
    <message>
        <location filename="Wizards/SetupWizard.cpp" line="164"/>
        <source>Introduction</source>
        <translation>摘要</translation>
    </message>
    <message>
        <location filename="Wizards/SetupWizard.cpp" line="171"/>
        <source>Welcome to the Setup Wizard. This wizard will help you to configure your copy of &lt;b&gt;Sandboxie-Plus&lt;/b&gt;. You can start this wizard at any time from the Sandbox-&gt;Maintenance menu if you do not wish to complete it now.</source>
        <translation>欢迎来到设置向导，本向导将帮助配置你的 &lt;b&gt;Sandboxie-Plus&lt;/b&gt; 副本设置。如果你不希望现在就完成向导设置，你可以从 “沙盒 -&gt; 维护”菜单中随时重新启动此向导</translation>
    </message>
    <message>
        <location filename="Wizards/SetupWizard.cpp" line="180"/>
        <source>Select how you would like to use Sandboxie-Plus</source>
        <translation>选择 Sandboxie-Plus 的用途</translation>
    </message>
    <message>
        <location filename="Wizards/SetupWizard.cpp" line="183"/>
        <source>&amp;Personally, for private non-commercial use</source>
        <translation>个人(&amp;P)，用于私人或非商业用途</translation>
    </message>
    <message>
        <location filename="Wizards/SetupWizard.cpp" line="188"/>
        <source>&amp;Commercially, for business or enterprise use</source>
        <translation>商业(&amp;C)，用于企业或商业用途</translation>
    </message>
    <message>
        <location filename="Wizards/SetupWizard.cpp" line="193"/>
        <source>Note: this option is persistent</source>
        <translation>注意：此选项无法在后续使用中重新修改</translation>
    </message>
</context>
<context>
    <name>CIsolationPage</name>
    <message>
        <location filename="Wizards/NewBoxWizard.cpp" line="717"/>
        <source>Sandbox Isolation options</source>
        <translation>沙盒隔离选项</translation>
    </message>
    <message>
        <location filename="Wizards/NewBoxWizard.cpp" line="718"/>
        <source>On this page sandbox isolation options can be configured.</source>
        <translation>在这个页面上沙盒隔离选项可以被配置。</translation>
    </message>
    <message>
        <location filename="Wizards/NewBoxWizard.cpp" line="723"/>
        <source>Network Access</source>
        <translation>网络权限</translation>
    </message>
    <message>
        <location filename="Wizards/NewBoxWizard.cpp" line="731"/>
        <source>Allow network/internet access</source>
        <translation>允许网络访问</translation>
    </message>
    <message>
        <location filename="Wizards/NewBoxWizard.cpp" line="732"/>
        <source>Block network/internet by denying access to Network devices</source>
        <translation>通过阻止访问网络设备禁用网络权限</translation>
    </message>
    <message>
        <location filename="Wizards/NewBoxWizard.cpp" line="734"/>
        <source>Block network/internet using Windows Filtering Platform</source>
        <translation>通过 Windows 筛选平台 (WFP) 禁用网络权限</translation>
    </message>
    <message>
        <location filename="Wizards/NewBoxWizard.cpp" line="740"/>
        <source>Allow access to network files and folders</source>
        <translation>允许访问网络文件与文件夹</translation>
    </message>
    <message>
        <location filename="Wizards/NewBoxWizard.cpp" line="741"/>
        <location filename="Wizards/NewBoxWizard.cpp" line="768"/>
        <source>This option is not recommended for Hardened boxes</source>
        <translation>不推荐安全加固型沙盒启用该选项</translation>
    </message>
    <message>
        <location filename="Wizards/NewBoxWizard.cpp" line="746"/>
        <source>Prompt user whether to allow an exemption from the blockade</source>
        <translation type="unfinished"></translation>
    </message>
    <message>
        <location filename="Wizards/NewBoxWizard.cpp" line="752"/>
        <source>Admin Options</source>
        <translation>管理员选项</translation>
    </message>
    <message>
        <location filename="Wizards/NewBoxWizard.cpp" line="756"/>
        <source>Drop rights from Administrators and Power Users groups</source>
        <translation>撤销管理员和 Power Users （Windows Vista 以前 及之后的 专业版 Windows 系统） 用户组的权限</translation>
    </message>
    <message>
        <location filename="Wizards/NewBoxWizard.cpp" line="762"/>
        <source>Make applications think they are running elevated</source>
        <translation>让应用认为自身在管理员权限下运行</translation>
    </message>
    <message>
        <location filename="Wizards/NewBoxWizard.cpp" line="767"/>
        <source>Allow MSIServer to run with a sandboxed system token</source>
        <translation>允许 MSIServer 使用沙盒化的系统令牌运行</translation>
    </message>
    <message>
        <location filename="Wizards/NewBoxWizard.cpp" line="774"/>
        <source>Box Options</source>
        <translation>沙盒选项</translation>
    </message>
    <message>
        <location filename="Wizards/NewBoxWizard.cpp" line="778"/>
        <source>Use a Sandboxie login instead of an anonymous token</source>
        <translation>使用 Sandboxie 限权用户替代匿名令牌</translation>
    </message>
    <message>
        <location filename="Wizards/NewBoxWizard.cpp" line="779"/>
        <source>Using a custom Sandboxie Token allows to isolate individual sandboxes from each other better, and it shows in the user column of task managers the name of the box a process belongs to. Some 3rd party security solutions may however have problems with custom tokens.</source>
        <translation>使用一个自定义Sandboxie令牌来允许更好地互相隔离特定沙盒，并且它在任务管理器某一进程所属的用户列中显示沙盒名称。但一些第三方安全方案可能与自定义令牌产生问题。</translation>
    </message>
</context>
<context>
    <name>CListPage</name>
    <message>
        <location filename="Wizards/BoxAssistant.cpp" line="454"/>
        <source>Select issue from full list</source>
        <translation>从完整列表中选择问题</translation>
    </message>
    <message>
        <location filename="Wizards/BoxAssistant.cpp" line="468"/>
        <source>Search filter</source>
        <translation>搜索筛选器</translation>
    </message>
    <message>
        <location filename="Wizards/BoxAssistant.cpp" line="524"/>
        <source>None of the above</source>
        <translation>以上均无</translation>
    </message>
</context>
<context>
    <name>CMonitorModel</name>
    <message>
        <location filename="Models/MonitorModel.cpp" line="147"/>
        <source>Type</source>
        <translation>类型</translation>
    </message>
    <message>
        <location filename="Models/MonitorModel.cpp" line="148"/>
        <source>Status</source>
        <translation>状态</translation>
    </message>
    <message>
        <location filename="Models/MonitorModel.cpp" line="149"/>
        <source>Value</source>
        <translation>值</translation>
    </message>
    <message>
        <location filename="Models/MonitorModel.cpp" line="150"/>
        <source>Count</source>
        <translation>总计</translation>
    </message>
</context>
<context>
    <name>CMultiErrorDialog</name>
    <message>
        <source>Sandboxie-Plus - Error</source>
        <translation type="vanished">Sandboxie-Plus - 错误</translation>
    </message>
    <message>
        <source>Message</source>
        <translation type="vanished">消息</translation>
    </message>
</context>
<context>
    <name>CNewBoxWindow</name>
    <message>
        <source>Sandboxie-Plus - Create New Box</source>
        <translation type="vanished">Sandboxie-Plus - 新建沙盒</translation>
    </message>
    <message>
        <source>Hardened Sandbox with Data Protection</source>
        <translation type="vanished">带数据保护的加固型沙盒</translation>
    </message>
    <message>
        <source>Security Hardened Sandbox</source>
        <translation type="vanished">安全防护加固型沙盒</translation>
    </message>
    <message>
        <source>Sandbox with Data Protection</source>
        <translation type="vanished">带数据保护的沙盒</translation>
    </message>
    <message>
        <source>Standard Isolation Sandbox (Default)</source>
        <translation type="vanished">标准隔离沙盒(默认)</translation>
    </message>
    <message>
        <source>Application Compartment with Data Protection</source>
        <translation type="vanished">带数据保护的应用隔间</translation>
    </message>
    <message>
        <source>Application Compartment (NO Isolation)</source>
        <translation type="vanished">应用隔间(无隔离防护)</translation>
    </message>
</context>
<context>
    <name>CNewBoxWizard</name>
    <message>
        <location filename="Wizards/NewBoxWizard.cpp" line="33"/>
        <source>New Box Wizard</source>
        <translation>新建沙盒向导</translation>
    </message>
    <message>
        <location filename="Wizards/NewBoxWizard.cpp" line="76"/>
        <source>This sandbox content will be placed in an encrypted container file, please note that any corruption of the container&apos;s header will render all its content permanently inaccessible. Corruption can occur as a result of a BSOD, a storage hardware failure, or a malicious application overwriting random files. This feature is provided under a strict &lt;b&gt;No Backup No Mercy&lt;/b&gt; policy, YOU the user are responsible for the data you put into an encrypted box. &lt;br /&gt;&lt;br /&gt;IF YOU AGREE TO TAKE FULL RESPONSIBILITY FOR YOUR DATA PRESS [YES], OTHERWISE PRESS [NO].</source>
        <oldsource>This sandbox content will be placed in an encrypted container file, please note that any corruption of the container&apos;s header will render all its content permanently innaccessible. Corruption can occur as a result of a BSOD, a storage hadrware failure, or a maliciouse application overwriting random files. This feature is provided under a strickt &lt;b&gt;No Backup No Mercy&lt;/b&gt; policy, YOU the user are responsible for the data you put into an encrypted box. &lt;br /&gt;&lt;br /&gt;IF YOU AGREE TO TAKE FULL RESPONSIBILITY FOR YOUR DATA PRESS [YES], OTHERWISE PRESS [NO].</oldsource>
        <translation>该沙盒的文件将会存储在加密的容器文件中，注意：容器头的任何损坏都可能导致容器内文件不可读取（这等同于损坏硬盘的引导分区）。同时，可能导致不限于蓝屏、死机、存储设备故障、或沙盒中恶意程序随机覆写文件。该功能以严格遵守 &lt;br /&gt;无备份、不宽容&lt;br /&gt;的形式提供，您需要自行为该加密沙盒中的文件承担风险。 &lt;br /&gt;&lt;br /&gt;如果您同意为您的数据自行承担风险则选择 [确认], 否则 [取消].</translation>
    </message>
    <message>
        <location filename="Wizards/NewBoxWizard.cpp" line="107"/>
        <source>Add your settings after this line.</source>
        <translation>在此行之后添加您的设置。</translation>
    </message>
    <message>
        <location filename="Wizards/NewBoxWizard.cpp" line="108"/>
        <source>Shared Template</source>
        <translation>共享模板</translation>
    </message>
    <message>
        <location filename="Wizards/NewBoxWizard.cpp" line="282"/>
        <source>The new sandbox has been created using the new &lt;a href=&quot;https://sandboxie-plus.com/go.php?to=sbie-delete-v2&quot;&gt;Virtualization Scheme Version 2&lt;/a&gt;, if you experience any unexpected issues with this box, please switch to the Virtualization Scheme to Version 1 and report the issue, the option to change this preset can be found in the Box Options in the Box Structure group.</source>
        <oldsource>The new sandbox has been created using the new &lt;a href=&quot;https://sandboxie-plus.com/go.php?to=sbie-delete-v2&quot;&gt;Virtualization Scheme Version 2&lt;/a&gt;, if you expirience any unecpected issues with this box, please switch to the Virtualization Scheme to Version 1 and report the issue, the option to change this preset can be found in the Box Options in the Box Structure groupe.</oldsource>
        <translation>新沙盒将按照新的 &lt;a href=&quot;https://sandboxie-plus.com/go.php?to=sbie-delete-v2&quot;&gt;虚拟化方案 2&lt;/a&gt;创建，如果您在使用该沙盒的时候遇到任何问题，请尝试切换至旧版本的虚拟化方案并反馈相应的问题，该选项可以在沙盒结构菜单中找到。</translation>
    </message>
    <message>
        <location filename="Wizards/NewBoxWizard.cpp" line="82"/>
        <location filename="Wizards/NewBoxWizard.cpp" line="285"/>
        <source>Don&apos;t show this message again.</source>
        <translation>不再显示此消息</translation>
    </message>
</context>
<context>
    <name>COnDeleteJob</name>
    <message>
        <location filename="BoxJob.h" line="58"/>
        <source>OnDelete: %1</source>
        <translation>删除阶段: %1</translation>
    </message>
</context>
<context>
    <name>COnlineUpdater</name>
    <message>
        <location filename="OnlineUpdater.cpp" line="363"/>
        <source>Do you want to check if there is a new version of Sandboxie-Plus?</source>
        <translation>您是否想检查 Sandboxie-Plus 的更新版本？</translation>
    </message>
    <message>
        <location filename="OnlineUpdater.cpp" line="364"/>
        <source>Don&apos;t show this message again.</source>
        <translation>不再显示此消息</translation>
    </message>
    <message>
        <location filename="OnlineUpdater.cpp" line="419"/>
        <source>Checking for updates...</source>
        <translation>正在检查更新...</translation>
    </message>
    <message>
        <location filename="OnlineUpdater.cpp" line="426"/>
        <source>server not reachable</source>
        <translation>无法连接到服务器</translation>
    </message>
    <message>
        <location filename="OnlineUpdater.cpp" line="427"/>
        <location filename="OnlineUpdater.cpp" line="429"/>
        <source>Failed to check for updates, error: %1</source>
        <translation>检查更新失败，错误：%1</translation>
    </message>
    <message>
        <location filename="OnlineUpdater.cpp" line="596"/>
        <source>&lt;p&gt;Do you want to download the installer?&lt;/p&gt;</source>
        <translation>&lt;p&gt;是否下载此安装程序？&lt;/p&gt;</translation>
    </message>
    <message>
        <location filename="OnlineUpdater.cpp" line="600"/>
        <source>&lt;p&gt;Do you want to download the updates?&lt;/p&gt;</source>
        <translation>&lt;p&gt;是否下载此更新包？&lt;/p&gt;</translation>
    </message>
    <message>
        <source>&lt;p&gt;Do you want to go to the &lt;a href=&quot;%1&quot;&gt;update page&lt;/a&gt;?&lt;/p&gt;</source>
        <translation type="vanished">&lt;p&gt;是否跳转到&lt;a href=&quot;%1&quot;&gt;更新页面&lt;/a&gt;？&lt;/p&gt;</translation>
    </message>
    <message>
        <location filename="OnlineUpdater.cpp" line="604"/>
        <source>&lt;p&gt;Do you want to go to the &lt;a href=&quot;%1&quot;&gt;download page&lt;/a&gt;?&lt;/p&gt;</source>
        <translation>&lt;p&gt;是否前往&lt;a href=&quot;%1&quot;&gt;下载页面&lt;/a&gt;？&lt;/p&gt;</translation>
    </message>
    <message>
        <location filename="OnlineUpdater.cpp" line="613"/>
        <source>Don&apos;t show this update anymore.</source>
        <translation>不再显示此次更新</translation>
    </message>
    <message>
        <location filename="OnlineUpdater.cpp" line="736"/>
        <source>Downloading updates...</source>
        <translation>正在下载更新...</translation>
    </message>
    <message>
        <location filename="OnlineUpdater.cpp" line="762"/>
        <source>invalid parameter</source>
        <translation>无效参数</translation>
    </message>
    <message>
        <location filename="OnlineUpdater.cpp" line="763"/>
        <source>failed to download updated information</source>
        <oldsource>failed to download update informations</oldsource>
        <translation>无法获取更新信息</translation>
    </message>
    <message>
        <location filename="OnlineUpdater.cpp" line="764"/>
        <source>failed to load updated json file</source>
        <oldsource>failed to load update json file</oldsource>
        <translation>加载更新 Json 文件失败</translation>
    </message>
    <message>
        <location filename="OnlineUpdater.cpp" line="765"/>
        <source>failed to download a particular file</source>
        <translation>未能下载特定文件</translation>
    </message>
    <message>
        <location filename="OnlineUpdater.cpp" line="766"/>
        <source>failed to scan existing installation</source>
        <translation>未能扫描现有的安装</translation>
    </message>
    <message>
        <location filename="OnlineUpdater.cpp" line="767"/>
        <source>updated signature is invalid !!!</source>
        <oldsource>update signature is invalid !!!</oldsource>
        <translation>更新包签名无效 !!!</translation>
    </message>
    <message>
        <location filename="OnlineUpdater.cpp" line="768"/>
        <source>downloaded file is corrupted</source>
        <translation>下载的文件已损坏</translation>
    </message>
    <message>
        <location filename="OnlineUpdater.cpp" line="769"/>
        <source>internal error</source>
        <translation>内部错误</translation>
    </message>
    <message>
        <location filename="OnlineUpdater.cpp" line="770"/>
        <source>unknown error</source>
        <translation>未知错误</translation>
    </message>
    <message>
        <location filename="OnlineUpdater.cpp" line="794"/>
        <source>Failed to download updates from server, error %1</source>
        <translation>从服务器下载更新失败，错误 %1</translation>
    </message>
    <message>
        <location filename="OnlineUpdater.cpp" line="816"/>
        <source>&lt;p&gt;Updates for Sandboxie-Plus have been downloaded.&lt;/p&gt;&lt;p&gt;Do you want to apply these updates? If any programs are running sandboxed, they will be terminated.&lt;/p&gt;</source>
        <translation>&lt;p&gt;Sandboxie-Plus 的更新已下载。&lt;/p&gt;&lt;p&gt;是否要安装更新？本操作需要终止所有沙盒中运行的程序。&lt;/p&gt;</translation>
    </message>
    <message>
        <source>Failed to download file from: %1</source>
        <translation type="vanished">未能从以下位置下载文件: %1</translation>
    </message>
    <message>
        <location filename="OnlineUpdater.cpp" line="918"/>
        <source>Downloading installer...</source>
        <translation>正在下载安装程序...</translation>
    </message>
    <message>
        <source>Failed to download installer from: %1</source>
        <translation type="vanished">从 %1 下载安装程序失败</translation>
    </message>
    <message>
        <location filename="OnlineUpdater.cpp" line="961"/>
        <source>&lt;p&gt;A new Sandboxie-Plus installer has been downloaded to the following location:&lt;/p&gt;&lt;p&gt;&lt;a href=&quot;%2&quot;&gt;%1&lt;/a&gt;&lt;/p&gt;&lt;p&gt;Do you want to begin the installation? If any programs are running sandboxed, they will be terminated.&lt;/p&gt;</source>
        <translation>&lt;p&gt;一个新的 Sandboxie-Plus 安装程序已被下载到以下位置：&lt;/p&gt;&lt;p&gt;&lt;a href=&quot;%2&quot;&gt;%1&lt;/a&gt;&lt;/p&gt;&lt;p&gt;是否安装？本操作需要终止所有沙盒中运行的程序。&lt;/p&gt;</translation>
    </message>
    <message>
        <location filename="OnlineUpdater.cpp" line="1029"/>
        <source>&lt;p&gt;Do you want to go to the &lt;a href=&quot;%1&quot;&gt;info page&lt;/a&gt;?&lt;/p&gt;</source>
        <translation>&lt;p&gt;您是否要前往&lt; &quot;%1&quot;&gt;信息页&lt;/a&gt;？&lt;/p&gt;</translation>
    </message>
    <message>
        <location filename="OnlineUpdater.cpp" line="1037"/>
        <source>Don&apos;t show this announcement in the future.</source>
        <translation>不再显示此公告</translation>
    </message>
    <message>
        <location filename="OnlineUpdater.cpp" line="582"/>
        <source>&lt;p&gt;There is a new version of Sandboxie-Plus available.&lt;br /&gt;&lt;font color=&apos;red&apos;&gt;&lt;b&gt;New version:&lt;/b&gt;&lt;/font&gt; &lt;b&gt;%1&lt;/b&gt;&lt;/p&gt;</source>
        <translation>&lt;p&gt;Sandboxie-Plus 存在可用的新版本，&lt;br /&gt;&lt;font color=&apos;red&apos;&gt;&lt;b&gt;新版本: &lt;/b&gt;&lt;/font&gt; &lt;b&gt;%1&lt;/b&gt;&lt;/p&gt;</translation>
    </message>
    <message>
        <location filename="OnlineUpdater.cpp" line="337"/>
        <source>Your Sandboxie-Plus supporter certificate is expired, however for the current build you are using it remains active, when you update to a newer build exclusive supporter features will be disabled.

Do you still want to update?</source>
        <translation>您的 Sandboxie-Plus 赞助者凭据已过期。您的凭据在当前版本中将保持激活。但当您进行更新后，赞助者独占功能将被禁用。

您确定要进行更新吗？</translation>
    </message>
    <message>
        <location filename="OnlineUpdater.cpp" line="455"/>
        <source>No new updates found, your Sandboxie-Plus is up-to-date.

Note: The update check is often behind the latest GitHub release to ensure that only tested updates are offered.</source>
        <translation>当前没有可用的更新, Sandboxie Plus 已是最新版本。

注意: 更新检查通常落后于 GitHub 发布的版本，以确保只提供经过测试的更新</translation>
    </message>
    <message>
        <source>Checking for certificate...</source>
        <translation type="vanished">检索凭据...</translation>
    </message>
    <message>
        <source>No certificate found on server!</source>
        <translation type="vanished">未在服务器检索到凭据！</translation>
    </message>
    <message>
        <source>There is no updated certificate available.</source>
        <translation type="vanished">目前没有可用的凭据更新</translation>
    </message>
</context>
<context>
    <name>COptionsWindow</name>
    <message>
        <location filename="Windows/OptionsWindow.cpp" line="186"/>
        <source>Sandboxie Plus - &apos;%1&apos; Options</source>
        <translation>Sandboxie Plus - &apos;%1&apos; 选项</translation>
    </message>
    <message>
        <location filename="Windows/OptionsAdvanced.cpp" line="44"/>
        <source>Enable the use of win32 hooks for selected processes. Note: You need to enable win32k syscall hook support globally first.</source>
        <translation>对选定的进程启用 Win32 挂钩(注意：需要先启用全局范围的 Win32k 系统调用挂钩支持)</translation>
    </message>
    <message>
        <location filename="Windows/OptionsAdvanced.cpp" line="45"/>
        <source>Enable crash dump creation in the sandbox folder</source>
        <translation>启用在沙盒目录下创建崩溃转储文件</translation>
    </message>
    <message>
        <location filename="Windows/OptionsAdvanced.cpp" line="46"/>
        <source>Always use ElevateCreateProcess fix, as sometimes applied by the Program Compatibility Assistant.</source>
        <translation>始终应用 ElevateCreateProcess 修复，偶尔会被程序兼容性助手(PCA)调用</translation>
    </message>
    <message>
        <location filename="Windows/OptionsAdvanced.cpp" line="48"/>
        <source>Enable special inconsistent PreferExternalManifest behaviour, as needed for some Edge fixes</source>
        <oldsource>Enable special inconsistent PreferExternalManifest behavioure, as neede for some edge fixes</oldsource>
        <translation>启用不一致的特殊 PreferExternalManifest 行为支持，修复 Microsoft Edge 存在的某些问题可能需要打开此选项</translation>
    </message>
    <message>
        <location filename="Windows/OptionsAdvanced.cpp" line="49"/>
        <source>Set RpcMgmtSetComTimeout usage for specific processes</source>
        <translation>为特定进程设置 RpcMgmtSetComTimeout 选项</translation>
    </message>
    <message>
        <location filename="Windows/OptionsAdvanced.cpp" line="50"/>
        <source>Makes a write open call to a file that won&apos;t be copied fail instead of turning it read-only.</source>
        <translation>使得一个禁止被复制文件的写入句柄调用失败，而不是将其变成只读</translation>
    </message>
    <message>
        <location filename="Windows/OptionsAdvanced.cpp" line="53"/>
        <source>Make specified processes think they have admin permissions.</source>
        <oldsource>Make specified processes think thay have admin permissions.</oldsource>
        <translation>让特定进程认为它们具有管理员权限</translation>
    </message>
    <message>
        <location filename="Windows/OptionsAdvanced.cpp" line="54"/>
        <source>Force specified processes to wait for a debugger to attach.</source>
        <translation>强制指定的进程等待调试器附加</translation>
    </message>
    <message>
        <location filename="Windows/OptionsAdvanced.cpp" line="56"/>
        <source>Sandbox file system root</source>
        <translation>沙盒文件系统根目录</translation>
    </message>
    <message>
        <location filename="Windows/OptionsAdvanced.cpp" line="57"/>
        <source>Sandbox registry root</source>
        <translation>沙盒注册表根目录</translation>
    </message>
    <message>
        <location filename="Windows/OptionsAdvanced.cpp" line="58"/>
        <source>Sandbox ipc root</source>
        <translation>沙盒 IPC 根目录</translation>
    </message>
    <message>
        <location filename="Windows/OptionsAdvanced.cpp" line="811"/>
        <source>Add special option:</source>
        <translation>添加特殊选项:</translation>
    </message>
    <message>
        <location filename="Windows/OptionsAdvanced.cpp" line="959"/>
        <location filename="Windows/OptionsAdvanced.cpp" line="963"/>
        <source>On Start</source>
        <translation>沙盒启动阶段</translation>
    </message>
    <message>
        <location filename="Windows/OptionsAdvanced.cpp" line="960"/>
        <location filename="Windows/OptionsAdvanced.cpp" line="968"/>
        <location filename="Windows/OptionsAdvanced.cpp" line="972"/>
        <location filename="Windows/OptionsAdvanced.cpp" line="976"/>
        <location filename="Windows/OptionsAdvanced.cpp" line="980"/>
        <source>Run Command</source>
        <translation>执行命令</translation>
    </message>
    <message>
        <location filename="Windows/OptionsAdvanced.cpp" line="964"/>
        <source>Start Service</source>
        <translation>启动服务</translation>
    </message>
    <message>
        <location filename="Windows/OptionsAdvanced.cpp" line="967"/>
        <source>On Init</source>
        <translation>沙盒初始阶段</translation>
    </message>
    <message>
        <location filename="Windows/OptionsAdvanced.cpp" line="971"/>
        <source>On File Recovery</source>
        <translation>文件恢复阶段</translation>
    </message>
    <message>
        <location filename="Windows/OptionsAdvanced.cpp" line="975"/>
        <source>On Delete Content</source>
        <translation>内容删除阶段</translation>
    </message>
    <message>
        <location filename="Windows/OptionsAdvanced.cpp" line="979"/>
        <source>On Terminate</source>
        <translation>在沙盒终止时</translation>
    </message>
    <message>
        <location filename="Windows/OptionsAdvanced.cpp" line="993"/>
        <location filename="Windows/OptionsAdvanced.cpp" line="1013"/>
        <location filename="Windows/OptionsAdvanced.cpp" line="1023"/>
        <location filename="Windows/OptionsAdvanced.cpp" line="1033"/>
        <location filename="Windows/OptionsAdvanced.cpp" line="1043"/>
        <source>Please enter the command line to be executed</source>
        <translation>请输入需要执行的命令行</translation>
    </message>
    <message>
        <location filename="Windows/OptionsAdvanced.cpp" line="1077"/>
        <source>Please enter a program file name to allow access to this sandbox</source>
        <translation>输入允许访问该沙盒的程序名</translation>
    </message>
    <message>
        <location filename="Windows/OptionsAdvanced.cpp" line="1088"/>
        <source>Please enter a program file name to deny access to this sandbox</source>
        <translation>输入不允许访问该沙盒的程序名</translation>
    </message>
    <message>
        <location filename="Windows/OptionsAdvanced.cpp" line="1168"/>
        <source>Deny</source>
        <translation>拒绝(禁止)</translation>
    </message>
    <message>
        <location filename="Windows/OptionsAdvanced.cpp" line="1271"/>
        <source>%1 (%2)</source>
        <translation>%1 (%2)</translation>
    </message>
    <message>
        <location filename="Windows/OptionsGeneral.cpp" line="25"/>
        <source>This option requires an active supporter certificate</source>
        <oldsource>This option requires a valid supporter certificate</oldsource>
        <translation>此选项需要一份激活的赞助者凭据</translation>
    </message>
    <message>
        <source>Supporter exclusive option</source>
        <translation type="vanished">赞助者专属选项</translation>
    </message>
    <message>
        <location filename="Windows/OptionsGeneral.cpp" line="54"/>
        <source>Don&apos;t alter the window title</source>
        <translation>不改变窗口标题</translation>
    </message>
    <message>
        <location filename="Windows/OptionsGeneral.cpp" line="55"/>
        <source>Display [#] indicator only</source>
        <translation>只显示 [#] 标记</translation>
    </message>
    <message>
        <location filename="Windows/OptionsGeneral.cpp" line="56"/>
        <source>Display box name in title</source>
        <translation>标题内显示沙盒名称</translation>
    </message>
    <message>
        <location filename="Windows/OptionsGeneral.cpp" line="58"/>
        <source>Border disabled</source>
        <translation>禁用边框</translation>
    </message>
    <message>
        <location filename="Windows/OptionsGeneral.cpp" line="59"/>
        <source>Show only when title is in focus</source>
        <translation>仅在标题栏获取焦点时显示</translation>
    </message>
    <message>
        <location filename="Windows/OptionsGeneral.cpp" line="60"/>
        <source>Always show</source>
        <translation>始终显示</translation>
    </message>
    <message>
        <location filename="Windows/OptionsGeneral.cpp" line="63"/>
        <source>Hardened Sandbox with Data Protection</source>
        <translation>带数据保护的加固型沙盒</translation>
    </message>
    <message>
        <location filename="Windows/OptionsGeneral.cpp" line="64"/>
        <source>Security Hardened Sandbox</source>
        <translation>安全防护加固型沙盒</translation>
    </message>
    <message>
        <location filename="Windows/OptionsGeneral.cpp" line="65"/>
        <source>Sandbox with Data Protection</source>
        <translation>带数据保护的沙盒</translation>
    </message>
    <message>
        <location filename="Windows/OptionsGeneral.cpp" line="66"/>
        <source>Standard Isolation Sandbox (Default)</source>
        <translation>标准隔离沙盒(默认)</translation>
    </message>
    <message>
        <location filename="Windows/OptionsGeneral.cpp" line="68"/>
        <source>Application Compartment with Data Protection</source>
        <translation>带数据保护的应用隔间</translation>
    </message>
    <message>
        <source>Application Compartment (NO Isolation)</source>
        <translation type="vanished">应用隔间(无隔离防护)</translation>
    </message>
    <message>
        <location filename="Windows/OptionsGeneral.cpp" line="23"/>
        <source>This option requires an active &lt;b&gt;advanced&lt;/b&gt; supporter certificate</source>
        <translation>该选项需要一份激活且更高级的赞助者许可证</translation>
    </message>
    <message>
        <location filename="Windows/OptionsGeneral.cpp" line="69"/>
        <source>Application Compartment</source>
        <translation>应用隔间</translation>
    </message>
    <message>
        <location filename="Windows/OptionsGeneral.cpp" line="121"/>
        <source>Custom icon</source>
        <translation>自定义图标</translation>
    </message>
    <message>
        <location filename="Windows/OptionsGeneral.cpp" line="175"/>
        <source>Version 1</source>
        <translation>版本 1</translation>
    </message>
    <message>
        <location filename="Windows/OptionsGeneral.cpp" line="176"/>
        <source>Version 2</source>
        <translation>版本 2</translation>
    </message>
    <message>
        <location filename="Windows/OptionsGeneral.cpp" line="234"/>
        <source>Browse for Program</source>
        <translation>浏览程序</translation>
    </message>
    <message>
        <location filename="Windows/OptionsGeneral.cpp" line="300"/>
        <source>Open Box Options</source>
        <translation>打开沙盒选项</translation>
    </message>
    <message>
        <location filename="Windows/OptionsGeneral.cpp" line="301"/>
        <source>Browse Content</source>
        <translation>浏览内容</translation>
    </message>
    <message>
        <location filename="Windows/OptionsGeneral.cpp" line="302"/>
        <source>Start File Recovery</source>
        <translation>开始恢复文件</translation>
    </message>
    <message>
        <location filename="Windows/OptionsGeneral.cpp" line="303"/>
        <source>Show Run Dialog</source>
        <translation>显示运行对话框</translation>
    </message>
    <message>
        <location filename="Windows/OptionsGeneral.cpp" line="331"/>
        <source>Indeterminate</source>
        <translation>不确定</translation>
    </message>
    <message>
        <location filename="Windows/OptionsGeneral.cpp" line="351"/>
        <source>Backup Image Header</source>
        <translation>备份映像头</translation>
    </message>
    <message>
        <location filename="Windows/OptionsGeneral.cpp" line="352"/>
        <source>Restore Image Header</source>
        <translation>恢复映像头</translation>
    </message>
    <message>
        <location filename="Windows/OptionsGeneral.cpp" line="356"/>
        <source>Change Password</source>
        <translation>更改密码</translation>
    </message>
    <message>
        <location filename="Windows/OptionsGeneral.cpp" line="578"/>
        <location filename="Windows/OptionsGeneral.cpp" line="678"/>
        <source>Always copy</source>
        <translation>始终复制</translation>
    </message>
    <message>
        <location filename="Windows/OptionsGeneral.cpp" line="579"/>
        <location filename="Windows/OptionsGeneral.cpp" line="679"/>
        <source>Don&apos;t copy</source>
        <translation>不要复制</translation>
    </message>
    <message>
        <location filename="Windows/OptionsGeneral.cpp" line="580"/>
        <location filename="Windows/OptionsGeneral.cpp" line="680"/>
        <source>Copy empty</source>
        <translation>复制空的副本</translation>
    </message>
    <message>
        <location filename="Windows/OptionsGeneral.cpp" line="1173"/>
        <source>The image file does not exist</source>
        <translation>磁盘映像文件不存在</translation>
    </message>
    <message>
        <location filename="Windows/OptionsGeneral.cpp" line="1174"/>
        <source>The password is wrong</source>
        <translation>输入的密码不正确</translation>
    </message>
    <message>
        <location filename="Windows/OptionsGeneral.cpp" line="1175"/>
        <source>Unexpected error: %1</source>
        <translation>意外错误：%1</translation>
    </message>
    <message>
        <location filename="Windows/OptionsGeneral.cpp" line="1204"/>
        <source>Image Password Changed</source>
        <translation>映像密码已更改</translation>
    </message>
    <message>
        <location filename="Windows/OptionsGeneral.cpp" line="1213"/>
        <source>Backup Image Header for %1</source>
        <translation>备份 %1 的映像头</translation>
    </message>
    <message>
        <location filename="Windows/OptionsGeneral.cpp" line="1221"/>
        <source>Image Header Backuped</source>
        <translation>映像头已备份</translation>
    </message>
    <message>
        <location filename="Windows/OptionsGeneral.cpp" line="1228"/>
        <source>Restore Image Header for %1</source>
        <translation>恢复 %1 的映像头</translation>
    </message>
    <message>
        <location filename="Windows/OptionsGeneral.cpp" line="1236"/>
        <source>Image Header Restored</source>
        <translation>映像头已恢复</translation>
    </message>
    <message>
        <location filename="Windows/OptionsWindow.cpp" line="466"/>
        <location filename="Windows/OptionsWindow.cpp" line="480"/>
        <location filename="Windows/OptionsAccess.cpp" line="25"/>
        <source>Browse for File</source>
        <translation>浏览文件</translation>
    </message>
    <message>
        <location filename="Windows/OptionsAccess.cpp" line="26"/>
        <source>Browse for Folder</source>
        <translation>浏览文件夹</translation>
    </message>
    <message>
        <location filename="Windows/OptionsWindow.cpp" line="294"/>
        <source>File Options</source>
        <translation>文件选项</translation>
    </message>
    <message>
        <location filename="Windows/OptionsWindow.cpp" line="333"/>
        <source>Grouping</source>
        <translation>分组</translation>
    </message>
    <message>
        <location filename="Windows/OptionsWindow.cpp" line="549"/>
        <source>Add %1 Template</source>
        <translation>添加 %1 模板</translation>
    </message>
    <message>
        <location filename="Windows/OptionsWindow.cpp" line="652"/>
        <source>Search for options</source>
        <translation>搜索选项</translation>
    </message>
    <message>
        <location filename="Windows/OptionsWindow.cpp" line="797"/>
        <source>Box: %1</source>
        <translation>沙盒: %1</translation>
    </message>
    <message>
        <location filename="Windows/OptionsWindow.cpp" line="798"/>
        <source>Template: %1</source>
        <translation>模板: %1</translation>
    </message>
    <message>
        <location filename="Windows/OptionsWindow.cpp" line="799"/>
        <source>Global: %1</source>
        <translation>全局: %1</translation>
    </message>
    <message>
        <location filename="Windows/OptionsWindow.cpp" line="800"/>
        <source>Default: %1</source>
        <translation>默认: %1</translation>
    </message>
    <message>
        <location filename="Windows/OptionsWindow.cpp" line="1011"/>
        <source>This sandbox has been deleted hence configuration can not be saved.</source>
        <translation>该沙盒已被删除，因此无法保存配置</translation>
    </message>
    <message>
        <location filename="Windows/OptionsWindow.cpp" line="1075"/>
        <source>Some changes haven&apos;t been saved yet, do you really want to close this options window?</source>
        <translation>部分变更未保存，您确定要关闭这个选项窗口吗？</translation>
    </message>
    <message>
        <location filename="Windows/OptionsGeneral.cpp" line="806"/>
        <source>kilobytes (%1)</source>
        <translation>KB (%1)</translation>
    </message>
    <message>
        <location filename="Windows/OptionsGeneral.cpp" line="914"/>
        <source>Select color</source>
        <translation>选择颜色</translation>
    </message>
    <message>
        <location filename="Windows/OptionsGeneral.cpp" line="989"/>
        <source>Select Program</source>
        <translation>选择程序</translation>
    </message>
    <message>
        <location filename="Windows/OptionsAdvanced.cpp" line="1003"/>
        <source>Please enter a service identifier</source>
        <translation>请输入一个服务标识符</translation>
    </message>
    <message>
        <location filename="Windows/OptionsGeneral.cpp" line="989"/>
        <source>Executables (*.exe *.cmd)</source>
        <translation>可执行文件 (*.exe *.cmd)</translation>
    </message>
    <message>
        <location filename="Windows/OptionsGeneral.cpp" line="993"/>
        <location filename="Windows/OptionsGeneral.cpp" line="1014"/>
        <source>Please enter a menu title</source>
        <translation>请输入一个菜单标题</translation>
    </message>
    <message>
        <location filename="Windows/OptionsGeneral.cpp" line="1010"/>
        <source>Please enter a command</source>
        <translation>请输入一则命令</translation>
    </message>
    <message>
        <location filename="Windows/OptionsWindow.cpp" line="1113"/>
        <location filename="Windows/OptionsWindow.cpp" line="1131"/>
        <location filename="Windows/OptionsAccess.cpp" line="416"/>
        <location filename="Windows/OptionsAccess.cpp" line="647"/>
        <location filename="Windows/OptionsGeneral.cpp" line="611"/>
        <location filename="Windows/OptionsGeneral.cpp" line="706"/>
        <location filename="Windows/OptionsNetwork.cpp" line="235"/>
        <location filename="Windows/OptionsNetwork.cpp" line="508"/>
        <location filename="Windows/OptionsNetwork.cpp" line="600"/>
        <source>Group: %1</source>
        <translation>组: %1</translation>
    </message>
    <message>
        <location filename="Windows/OptionsGrouping.cpp" line="141"/>
        <source>Please enter a name for the new group</source>
        <translation>请输入新组的名称</translation>
    </message>
    <message>
        <location filename="Windows/OptionsWindow.cpp" line="1124"/>
        <source>Enter program:</source>
        <translation>请输入程序：</translation>
    </message>
    <message>
        <location filename="Windows/OptionsGrouping.cpp" line="229"/>
        <source>Please select group first.</source>
        <translation>请先选择组</translation>
    </message>
    <message>
        <location filename="Windows/OptionsForce.cpp" line="111"/>
        <location filename="Windows/OptionsForce.cpp" line="122"/>
        <source>Process</source>
        <translation>进程</translation>
    </message>
    <message>
        <location filename="Windows/OptionsForce.cpp" line="111"/>
        <location filename="Windows/OptionsForce.cpp" line="122"/>
        <source>Folder</source>
        <translation>文件夹</translation>
    </message>
    <message>
        <location filename="Windows/OptionsForce.cpp" line="222"/>
        <location filename="Windows/OptionsForce.cpp" line="233"/>
        <source>Select Executable File</source>
        <translation>选择可执行文件</translation>
    </message>
    <message>
        <location filename="Windows/OptionsForce.cpp" line="222"/>
        <location filename="Windows/OptionsForce.cpp" line="233"/>
        <source>Executable Files (*.exe)</source>
        <translation>可执行文件 (*.exe)</translation>
    </message>
    <message>
        <location filename="Windows/OptionsForce.cpp" line="305"/>
        <source>Forcing the specified entry will most likely break Windows, are you sure you want to proceed?</source>
        <oldsource>Forcing the specified folder will most likely break Windows, are you sure you want to proceed?</oldsource>
        <translation>强制指定文件夹很可能会损坏 Windows，你确定要继续吗？</translation>
    </message>
    <message>
        <location filename="Windows/OptionsAccess.cpp" line="378"/>
        <location filename="Windows/OptionsForce.cpp" line="242"/>
        <location filename="Windows/OptionsForce.cpp" line="253"/>
        <location filename="Windows/OptionsRecovery.cpp" line="128"/>
        <location filename="Windows/OptionsRecovery.cpp" line="139"/>
        <source>Select Directory</source>
        <translation>选择目录</translation>
    </message>
    <message>
        <location filename="Windows/OptionsAccess.cpp" line="326"/>
        <source>Closed</source>
        <translation>封禁</translation>
    </message>
    <message>
        <location filename="Windows/OptionsAccess.cpp" line="327"/>
        <source>Closed RT</source>
        <translation>封禁 RT</translation>
    </message>
    <message>
        <location filename="Windows/OptionsAccess.cpp" line="328"/>
        <source>Read Only</source>
        <translation>只读</translation>
    </message>
    <message>
        <location filename="Windows/OptionsAccess.cpp" line="322"/>
        <source>Normal</source>
        <translation>标准</translation>
    </message>
    <message>
        <location filename="Windows/OptionsAccess.cpp" line="323"/>
        <source>Open</source>
        <translation>开放</translation>
    </message>
    <message>
        <location filename="Windows/OptionsAccess.cpp" line="324"/>
        <source>Open for All</source>
        <translation>完全开放</translation>
    </message>
    <message>
        <location filename="Windows/OptionsAccess.cpp" line="325"/>
        <source>No Rename</source>
        <translation>禁止重命名</translation>
    </message>
    <message>
        <location filename="Windows/OptionsAccess.cpp" line="329"/>
        <source>Box Only (Write Only)</source>
        <translation>仅沙盒内 (只写)</translation>
    </message>
    <message>
        <location filename="Windows/OptionsAccess.cpp" line="330"/>
        <source>Ignore UIPI</source>
        <translation>忽略 UIPI（用户界面特权隔离(User Interface Privilege Isolation)）</translation>
    </message>
    <message>
        <location filename="Windows/OptionsAccess.cpp" line="332"/>
        <location filename="Windows/OptionsAccess.cpp" line="349"/>
        <location filename="Windows/OptionsAccess.cpp" line="362"/>
        <source>Unknown</source>
        <translation>未知</translation>
    </message>
    <message>
        <location filename="Windows/OptionsAccess.cpp" line="339"/>
        <source>Regular Sandboxie behavior - allow read and also copy on write.</source>
        <translation>常规沙盒行为 - 允许读取及写时复制</translation>
    </message>
    <message>
        <location filename="Windows/OptionsAccess.cpp" line="340"/>
        <source>Allow write-access outside the sandbox.</source>
        <translation>允许透写到沙盒外(仅当执行写操作的程序位于沙盒外时)</translation>
    </message>
    <message>
        <location filename="Windows/OptionsAccess.cpp" line="341"/>
        <source>Allow write-access outside the sandbox, also for applications installed inside the sandbox.</source>
        <translation>允许透写到沙盒外(无论执行写操作的程序是否位于沙盒内)</translation>
    </message>
    <message>
        <location filename="Windows/OptionsAccess.cpp" line="342"/>
        <source>Don&apos;t rename window classes.</source>
        <translation>禁止重命名 Windows 窗口类</translation>
    </message>
    <message>
        <location filename="Windows/OptionsAccess.cpp" line="343"/>
        <source>Deny access to host location and prevent creation of sandboxed copies.</source>
        <translation>拒绝对主机位置的访问，防止在沙盒内创建相应的副本</translation>
    </message>
    <message>
        <location filename="Windows/OptionsAccess.cpp" line="344"/>
        <source>Block access to WinRT class.</source>
        <translation>阻止对 WinRT 类的访问</translation>
    </message>
    <message>
        <location filename="Windows/OptionsAccess.cpp" line="345"/>
        <source>Allow read-only access only.</source>
        <translation>只允许只读访问</translation>
    </message>
    <message>
        <location filename="Windows/OptionsAccess.cpp" line="346"/>
        <source>Hide host files, folders or registry keys from sandboxed processes.</source>
        <translation>对沙盒内的进程隐藏主机文件、目录或注册表键值</translation>
    </message>
    <message>
        <location filename="Windows/OptionsAccess.cpp" line="347"/>
        <source>Ignore UIPI restrictions for processes.</source>
        <translation>忽略对进程的 UIPI（用户界面特权隔离(User Interface Privilege Isolation)） 限制</translation>
    </message>
    <message>
        <location filename="Windows/OptionsAccess.cpp" line="356"/>
        <source>File/Folder</source>
        <translation>文件/文件夹</translation>
    </message>
    <message>
        <location filename="Windows/OptionsAccess.cpp" line="357"/>
        <source>Registry</source>
        <translation>注册表</translation>
    </message>
    <message>
        <location filename="Windows/OptionsAccess.cpp" line="358"/>
        <source>IPC Path</source>
        <translation>IPC 路径</translation>
    </message>
    <message>
        <location filename="Windows/OptionsAccess.cpp" line="359"/>
        <source>Wnd Class</source>
        <translation>窗口类</translation>
    </message>
    <message>
        <location filename="Windows/OptionsAccess.cpp" line="360"/>
        <source>COM Object</source>
        <translation>COM 组件</translation>
    </message>
    <message>
        <location filename="Windows/OptionsAccess.cpp" line="367"/>
        <source>Select File</source>
        <translation>选择文件</translation>
    </message>
    <message>
        <location filename="Windows/OptionsAccess.cpp" line="367"/>
        <source>All Files (*.*)</source>
        <translation>所有文件 (*.*)</translation>
    </message>
    <message>
        <location filename="Windows/OptionsWindow.cpp" line="1115"/>
        <location filename="Windows/OptionsAccess.cpp" line="411"/>
        <location filename="Windows/OptionsAccess.cpp" line="643"/>
        <location filename="Windows/OptionsAdvanced.cpp" line="790"/>
        <location filename="Windows/OptionsAdvanced.cpp" line="864"/>
        <location filename="Windows/OptionsGeneral.cpp" line="606"/>
        <location filename="Windows/OptionsGeneral.cpp" line="702"/>
        <location filename="Windows/OptionsNetwork.cpp" line="503"/>
        <location filename="Windows/OptionsNetwork.cpp" line="596"/>
        <location filename="Windows/OptionsNetwork.cpp" line="709"/>
        <location filename="Windows/OptionsNetwork.cpp" line="913"/>
        <location filename="Windows/OptionsNetwork.cpp" line="1132"/>
        <source>All Programs</source>
        <translation>所有程序</translation>
    </message>
    <message>
        <location filename="Windows/OptionsAccess.cpp" line="549"/>
        <source>COM objects must be specified by their GUID, like: {00000000-0000-0000-0000-000000000000}</source>
        <translation>COM 对象必须用其 GUID 来指定，例如：{00000000-0000-0000-0000-000000000000}</translation>
    </message>
    <message>
        <location filename="Windows/OptionsAccess.cpp" line="555"/>
        <source>RT interfaces must be specified by their name.</source>
        <translation>RT 接口必须用其名称来指定</translation>
    </message>
    <message>
        <location filename="Windows/OptionsAccess.cpp" line="569"/>
        <source>Opening all IPC access also opens COM access, do you still want to restrict COM to the sandbox?</source>
        <translation>开放 IPC 访问权限的同时也将开放 COM 的访问权限，你是否想继续在沙盒内限制 COM 接口的访问权限?</translation>
    </message>
    <message>
        <location filename="Windows/OptionsAccess.cpp" line="570"/>
        <source>Don&apos;t ask in future</source>
        <translation>此后不再询问</translation>
    </message>
    <message>
        <location filename="Windows/OptionsAccess.cpp" line="579"/>
        <source>&apos;OpenWinClass=program.exe,#&apos; is not supported, use &apos;NoRenameWinClass=program.exe,*&apos; instead</source>
        <translation>不支持 &apos;OpenWinClass=program.exe,#&apos; 配置格式，请使用 &apos;NoRenameWinClass=program.exe,*&apos; 替换</translation>
    </message>
    <message>
        <location filename="Windows/OptionsAccess.cpp" line="622"/>
        <location filename="Windows/OptionsAdvanced.cpp" line="840"/>
        <location filename="Windows/OptionsGeneral.cpp" line="673"/>
        <location filename="Windows/OptionsGrouping.cpp" line="234"/>
        <location filename="Windows/OptionsGrouping.cpp" line="258"/>
        <location filename="Windows/OptionsNetwork.cpp" line="575"/>
        <source>Template values can not be edited.</source>
        <translation>模板值不能被编辑</translation>
    </message>
    <message>
        <location filename="Windows/OptionsAccess.cpp" line="689"/>
        <source>Template values can not be removed.</source>
        <translation>模板值无法被移除</translation>
    </message>
    <message>
        <location filename="Windows/OptionsRecovery.cpp" line="150"/>
        <source>Please enter a file extension to be excluded</source>
        <translation>请输入一个要排除的文件扩展名</translation>
    </message>
    <message>
        <source>Please enter a program file name</source>
        <translation type="vanished">请输入一个程序文件名称</translation>
    </message>
    <message>
        <location filename="Windows/OptionsTemplates.cpp" line="56"/>
        <source>All Categories</source>
        <translation>所有类别</translation>
    </message>
    <message>
        <location filename="Windows/OptionsTemplates.cpp" line="95"/>
        <source>Custom Templates</source>
        <translation>自定义模板</translation>
    </message>
    <message>
        <location filename="Windows/OptionsTemplates.cpp" line="96"/>
        <source>Email Reader</source>
        <translation>电子邮件客户端</translation>
    </message>
    <message>
        <location filename="Windows/OptionsTemplates.cpp" line="97"/>
        <source>PDF/Print</source>
        <translation>PDF/打印</translation>
    </message>
    <message>
        <location filename="Windows/OptionsTemplates.cpp" line="98"/>
        <source>Security/Privacy</source>
        <translation>安全和隐私</translation>
    </message>
    <message>
        <location filename="Windows/OptionsTemplates.cpp" line="99"/>
        <source>Desktop Utilities</source>
        <translation>桌面工具</translation>
    </message>
    <message>
        <location filename="Windows/OptionsTemplates.cpp" line="100"/>
        <source>Download Managers</source>
        <translation>下载程序</translation>
    </message>
    <message>
        <location filename="Windows/OptionsTemplates.cpp" line="101"/>
        <source>Miscellaneous</source>
        <translation>杂项</translation>
    </message>
    <message>
        <location filename="Windows/OptionsTemplates.cpp" line="102"/>
        <source>Web Browser</source>
        <translation>网络浏览器</translation>
    </message>
    <message>
        <location filename="Windows/OptionsTemplates.cpp" line="103"/>
        <source>Media Player</source>
        <translation>多媒体播放器</translation>
    </message>
    <message>
        <location filename="Windows/OptionsTemplates.cpp" line="104"/>
        <source>Torrent Client</source>
        <translation>BT 种子(Torrent)客户端</translation>
    </message>
    <message>
        <location filename="Windows/OptionsTemplates.cpp" line="151"/>
        <source>This template is enabled globally. To configure it, use the global options.</source>
        <translation>此模板已全局启用，如需配置，请前往全局选项</translation>
    </message>
    <message>
        <location filename="Windows/OptionsTemplates.cpp" line="187"/>
        <source>Please enter the template identifier</source>
        <translation>请输入模板标识符</translation>
    </message>
    <message>
        <location filename="Windows/OptionsTemplates.cpp" line="195"/>
        <source>Error: %1</source>
        <translation>错误：%1</translation>
    </message>
    <message>
        <location filename="Windows/OptionsTemplates.cpp" line="229"/>
        <source>Do you really want to delete the selected local template(s)?</source>
        <translation>你真的想删除选定的本地模板吗？</translation>
    </message>
    <message>
        <location filename="Windows/OptionsTemplates.cpp" line="235"/>
        <source>Only local templates can be removed!</source>
        <translation>仅可删除本地模板！</translation>
    </message>
    <message>
        <location filename="Windows/OptionsTemplates.cpp" line="290"/>
        <source>An alternate location for &apos;%1&apos;
should contain the following file:

%2

The selected location does not contain this file.
Please select a folder which contains this file.</source>
        <translation>&apos;%1&apos;的备用位置
应包含以下文件：
%2
所选位置不包含此文件。
请选择包含此文件的文件夹。</translation>
    </message>
    <message>
        <location filename="Windows/OptionsNetwork.cpp" line="54"/>
        <location filename="Windows/OptionsNetwork.cpp" line="630"/>
        <source>Any</source>
        <translation>任意</translation>
    </message>
    <message>
        <location filename="Windows/OptionsNetwork.cpp" line="55"/>
        <location filename="Windows/OptionsNetwork.cpp" line="631"/>
        <source>TCP</source>
        <translation>TCP</translation>
    </message>
    <message>
        <location filename="Windows/OptionsNetwork.cpp" line="56"/>
        <location filename="Windows/OptionsNetwork.cpp" line="632"/>
        <source>UDP</source>
        <translation>UDP</translation>
    </message>
    <message>
        <location filename="Windows/OptionsNetwork.cpp" line="57"/>
        <location filename="Windows/OptionsNetwork.cpp" line="633"/>
        <source>ICMP</source>
        <translation>ICMP</translation>
    </message>
    <message>
        <location filename="Windows/OptionsNetwork.cpp" line="91"/>
        <source>Allow access</source>
        <translation>允许访问</translation>
    </message>
    <message>
        <location filename="Windows/OptionsNetwork.cpp" line="92"/>
        <source>Block using Windows Filtering Platform</source>
        <translation>阻止访问 - 使用 Windows 筛选平台 (WFP)</translation>
    </message>
    <message>
        <location filename="Windows/OptionsNetwork.cpp" line="93"/>
        <source>Block by denying access to Network devices</source>
        <translation>阻止访问 - 通过禁止访问网络设备</translation>
    </message>
    <message>
        <location filename="Windows/OptionsNetwork.cpp" line="802"/>
        <source>Please enter a domain to be filtered</source>
        <translation>请输入一个过滤域名</translation>
    </message>
    <message>
        <location filename="Windows/OptionsNetwork.cpp" line="832"/>
        <source>Yes</source>
        <translation>是</translation>
    </message>
    <message>
        <location filename="Windows/OptionsNetwork.cpp" line="833"/>
        <source>No</source>
        <translation>否</translation>
    </message>
    <message>
        <location filename="Windows/OptionsNetwork.cpp" line="857"/>
        <source>Please enter IP and Port.</source>
        <translation>请输入IP地址与端口。</translation>
    </message>
    <message>
        <location filename="Windows/OptionsNetwork.cpp" line="1030"/>
        <source> entry: IP or Port cannot be empty</source>
        <translation>进入：IP或端口号不能为空</translation>
    </message>
    <message>
        <location filename="Windows/OptionsAdvanced.cpp" line="1168"/>
        <location filename="Windows/OptionsNetwork.cpp" line="213"/>
        <location filename="Windows/OptionsNetwork.cpp" line="616"/>
        <source>Allow</source>
        <translation>允许</translation>
    </message>
    <message>
        <location filename="Windows/OptionsNetwork.cpp" line="214"/>
        <source>Block (WFP)</source>
        <translation>阻止 (WFP)</translation>
    </message>
    <message>
        <location filename="Windows/OptionsNetwork.cpp" line="215"/>
        <source>Block (NDev)</source>
        <translation>阻止 (网络设备)</translation>
    </message>
    <message>
        <location filename="Windows/OptionsNetwork.cpp" line="320"/>
        <source>A non empty program name is required.</source>
        <translation>程序名不得为空</translation>
    </message>
    <message>
        <location filename="Windows/OptionsNetwork.cpp" line="617"/>
        <source>Block</source>
        <translation>阻止</translation>
    </message>
</context>
<context>
    <name>CPopUpMessage</name>
    <message>
        <location filename="Windows/PopUpWindow.h" line="53"/>
        <source>?</source>
        <translation>?</translation>
    </message>
    <message>
        <location filename="Windows/PopUpWindow.h" line="54"/>
        <source>Visit %1 for a detailed explanation.</source>
        <translation>访问 %1 以查阅详细说明</translation>
    </message>
    <message>
        <location filename="Windows/PopUpWindow.h" line="65"/>
        <source>Troubleshooting</source>
        <translation>故障排除</translation>
    </message>
    <message>
        <location filename="Windows/PopUpWindow.h" line="66"/>
        <source>Start troubleshooting wizard</source>
        <translation>启动故障排除向导</translation>
    </message>
    <message>
        <location filename="Windows/PopUpWindow.h" line="71"/>
        <source>Dismiss</source>
        <translation>关闭</translation>
    </message>
    <message>
        <location filename="Windows/PopUpWindow.h" line="72"/>
        <source>Remove this message from the list</source>
        <translation>在列表中移除此消息</translation>
    </message>
    <message>
        <location filename="Windows/PopUpWindow.h" line="75"/>
        <source>Hide all such messages</source>
        <translation>隐藏所有类似的消息</translation>
    </message>
    <message>
        <location filename="Windows/PopUpWindow.h" line="89"/>
        <source> (%1)</source>
        <translation> (%1)</translation>
    </message>
</context>
<context>
    <name>CPopUpProgress</name>
    <message>
        <location filename="Windows/PopUpWindow.h" line="386"/>
        <source>Dismiss</source>
        <translation>关闭</translation>
    </message>
    <message>
        <location filename="Windows/PopUpWindow.h" line="387"/>
        <source>Remove this progress indicator from the list</source>
        <translation>移除列表中的该进程标识符</translation>
    </message>
</context>
<context>
    <name>CPopUpPrompt</name>
    <message>
        <location filename="Windows/PopUpWindow.h" line="128"/>
        <source>Remember for this process</source>
        <translation>记住对此进程的选择</translation>
    </message>
    <message>
        <location filename="Windows/PopUpWindow.h" line="138"/>
        <source>Yes</source>
        <translation>是</translation>
    </message>
    <message>
        <location filename="Windows/PopUpWindow.h" line="143"/>
        <source>No</source>
        <translation>否</translation>
    </message>
    <message>
        <location filename="Windows/PopUpWindow.h" line="148"/>
        <source>Terminate</source>
        <translation>终止</translation>
    </message>
    <message>
        <location filename="Windows/PopUpWindow.h" line="169"/>
        <source>Yes and add to allowed programs</source>
        <translation>是且添加到允许的程序</translation>
    </message>
    <message>
        <location filename="Windows/PopUpWindow.h" line="204"/>
        <source>Requesting process terminated</source>
        <translation>请求的进程已终止</translation>
    </message>
    <message>
        <location filename="Windows/PopUpWindow.h" line="209"/>
        <source>Request will time out in %1 sec</source>
        <translation>请求将在 %1 秒后超时</translation>
    </message>
    <message>
        <location filename="Windows/PopUpWindow.h" line="211"/>
        <source>Request timed out</source>
        <translation>请求超时</translation>
    </message>
</context>
<context>
    <name>CPopUpRecovery</name>
    <message>
        <location filename="Windows/PopUpWindow.h" line="265"/>
        <source>Recover to:</source>
        <translation>恢复到：</translation>
    </message>
    <message>
        <location filename="Windows/PopUpWindow.h" line="270"/>
        <source>Browse</source>
        <translation>浏览</translation>
    </message>
    <message>
        <location filename="Windows/PopUpWindow.h" line="271"/>
        <source>Clear folder list</source>
        <translation>清除文件夹列表</translation>
    </message>
    <message>
        <location filename="Windows/PopUpWindow.h" line="279"/>
        <source>Recover</source>
        <translation>恢复</translation>
    </message>
    <message>
        <location filename="Windows/PopUpWindow.h" line="280"/>
        <source>Recover the file to original location</source>
        <translation>恢复文件到原路径</translation>
    </message>
    <message>
        <location filename="Windows/PopUpWindow.h" line="283"/>
        <source>Recover &amp;&amp; Explore</source>
        <translation>恢复并浏览</translation>
    </message>
    <message>
        <location filename="Windows/PopUpWindow.h" line="284"/>
        <source>Recover &amp;&amp; Open/Run</source>
        <translation>恢复并打开/运行</translation>
    </message>
    <message>
        <location filename="Windows/PopUpWindow.h" line="286"/>
        <source>Open file recovery for this box</source>
        <translation>针对此沙盒打开文件恢复</translation>
    </message>
    <message>
        <location filename="Windows/PopUpWindow.h" line="294"/>
        <source>Dismiss</source>
        <translation>关闭</translation>
    </message>
    <message>
        <location filename="Windows/PopUpWindow.h" line="295"/>
        <source>Don&apos;t recover this file right now</source>
        <translation>目前暂不恢复此文件</translation>
    </message>
    <message>
        <location filename="Windows/PopUpWindow.h" line="298"/>
        <source>Dismiss all from this box</source>
        <translation>对此沙盒忽略全部</translation>
    </message>
    <message>
        <location filename="Windows/PopUpWindow.h" line="299"/>
        <source>Disable quick recovery until the box restarts</source>
        <translation>在沙盒重启前禁用快速恢复</translation>
    </message>
    <message>
        <location filename="Windows/PopUpWindow.h" line="323"/>
        <source>Select Directory</source>
        <translation>选择目录</translation>
    </message>
</context>
<context>
    <name>CPopUpWindow</name>
    <message>
        <location filename="Windows/PopUpWindow.cpp" line="24"/>
        <source>Sandboxie-Plus Notifications</source>
        <translation>Sandboxie-Plus 通知</translation>
    </message>
    <message>
        <source>PID %1</source>
        <translation type="vanished">进程 PID %1</translation>
    </message>
    <message>
        <location filename="Windows/PopUpWindow.cpp" line="208"/>
        <source>Do you want to allow the print spooler to write outside the sandbox for %1 (%2)?</source>
        <translation>要允许 %1 (%2) 利用打印处理服务在沙盒外写入吗？</translation>
    </message>
    <message>
        <location filename="Windows/PopUpWindow.cpp" line="316"/>
        <source>Do you want to allow %4 (%5) to copy a %1 large file into sandbox: %2?
File name: %3</source>
        <translation>要允许 %4 (%5) 复制大文件 %1 到 %2 沙盒吗？
文件名：%3</translation>
    </message>
    <message>
        <location filename="Windows/PopUpWindow.cpp" line="322"/>
        <source>Do you want to allow %1 (%2) access to the internet?
Full path: %3</source>
        <translation>要允许 %1 (%2) 访问网络吗？
完整路径：%3</translation>
    </message>
    <message>
        <location filename="Windows/PopUpWindow.cpp" line="381"/>
        <source>%1 is eligible for quick recovery from %2.
The file was written by: %3</source>
        <translation>%1 可以从 %2 快速恢复
文件写入者：%3</translation>
    </message>
    <message>
        <location filename="Windows/PopUpWindow.cpp" line="383"/>
        <source>an UNKNOWN process.</source>
        <translation>未知进程</translation>
    </message>
    <message>
        <location filename="Windows/PopUpWindow.cpp" line="383"/>
        <source>%1 (%2)</source>
        <translation>%1 (%2)</translation>
    </message>
    <message>
        <location filename="Windows/PopUpWindow.cpp" line="467"/>
        <location filename="Windows/PopUpWindow.cpp" line="468"/>
        <source>UNKNOWN</source>
        <translation>未知</translation>
    </message>
    <message>
        <location filename="Windows/PopUpWindow.cpp" line="474"/>
        <source>Migrating a large file %1 into the sandbox %2, %3 left.
Full path: %4</source>
        <translation>迁移一个大文件 %1 到沙盒 %2，剩余 %3
完整路径：%4</translation>
    </message>
</context>
<context>
    <name>CRecoveryLogWnd</name>
    <message>
        <location filename="SandManRecovery.cpp" line="310"/>
        <source>Sandboxie-Plus - Recovery Log</source>
        <translation>Sandboxie-Plus - 恢复日志</translation>
    </message>
    <message>
        <location filename="SandManRecovery.cpp" line="321"/>
        <source>Time|Box Name|File Path</source>
        <translation>时间|沙盒名称|文件路径</translation>
    </message>
    <message>
        <location filename="SandManRecovery.cpp" line="323"/>
        <source>Cleanup Recovery Log</source>
        <translation>清理恢复日志</translation>
    </message>
    <message>
        <location filename="SandManRecovery.cpp" line="333"/>
        <source>The following files were recently recovered and moved out of a sandbox.</source>
        <oldsource>the following files were recently recovered and moved out of a sandbox.</oldsource>
        <translation>以下是最近被恢复并移出沙盒的文件</translation>
    </message>
</context>
<context>
    <name>CRecoveryWindow</name>
    <message>
        <location filename="Windows/RecoveryWindow.cpp" line="46"/>
        <source>%1 - File Recovery</source>
        <translation>%1 - 文件恢复</translation>
    </message>
    <message>
        <location filename="Windows/RecoveryWindow.cpp" line="70"/>
        <source>File Name</source>
        <translation>文件名称</translation>
    </message>
    <message>
        <location filename="Windows/RecoveryWindow.cpp" line="71"/>
        <source>File Size</source>
        <translation>文件大小</translation>
    </message>
    <message>
        <location filename="Windows/RecoveryWindow.cpp" line="72"/>
        <source>Full Path</source>
        <translation>完整路径</translation>
    </message>
    <message>
        <location filename="Windows/RecoveryWindow.cpp" line="106"/>
        <source>Remember target selection</source>
        <translation>记住对此目标的选择</translation>
    </message>
    <message>
        <location filename="Windows/RecoveryWindow.cpp" line="112"/>
        <source>Delete everything, including all snapshots</source>
        <translation>删除所有内容，包括所有快照</translation>
    </message>
    <message>
        <location filename="Windows/RecoveryWindow.cpp" line="138"/>
        <source>Original location</source>
        <translation>原始位置</translation>
    </message>
    <message>
        <location filename="Windows/RecoveryWindow.cpp" line="139"/>
        <source>Browse for location</source>
        <translation>浏览位置</translation>
    </message>
    <message>
        <location filename="Windows/RecoveryWindow.cpp" line="140"/>
        <source>Clear folder list</source>
        <translation>清除文件夹列表</translation>
    </message>
    <message>
        <location filename="Windows/RecoveryWindow.cpp" line="180"/>
        <location filename="Windows/RecoveryWindow.cpp" line="201"/>
        <location filename="Windows/RecoveryWindow.cpp" line="552"/>
        <source>Select Directory</source>
        <translation>选择目录</translation>
    </message>
    <message>
        <location filename="Windows/RecoveryWindow.cpp" line="248"/>
        <source>Do you really want to delete %1 selected files?</source>
        <translation>是否删除 %1 选中的文件？</translation>
    </message>
    <message>
        <location filename="Windows/RecoveryWindow.cpp" line="276"/>
        <source>Close until all programs stop in this box</source>
        <translation>关闭，在沙盒内全部程序停止后再显示</translation>
    </message>
    <message>
        <location filename="Windows/RecoveryWindow.cpp" line="277"/>
        <source>Close and Disable Immediate Recovery for this box</source>
        <translation>关闭并禁用此沙盒的立即恢复功能</translation>
    </message>
    <message>
        <location filename="Windows/RecoveryWindow.cpp" line="297"/>
        <source>There are %1 new files available to recover.</source>
        <translation>有 %1 个新文件可供恢复</translation>
    </message>
    <message>
        <location filename="Windows/RecoveryWindow.cpp" line="582"/>
        <source>Recovering File(s)...</source>
        <translation>正在恢复文件……</translation>
    </message>
    <message>
        <location filename="Windows/RecoveryWindow.cpp" line="588"/>
        <source>There are %1 files and %2 folders in the sandbox, occupying %3 of disk space.</source>
        <oldsource>There are %1 files and %2 folders in the sandbox, occupying %3 bytes of disk space.</oldsource>
        <translation>此沙盒中共有 %1 个文件和 %2 个文件夹，占用了 %3 磁盘空间</translation>
    </message>
</context>
<context>
    <name>CRunPage</name>
    <message>
        <location filename="Wizards/BoxAssistant.cpp" line="590"/>
        <source>Troubleshooting ...</source>
        <translation>故障排除...</translation>
    </message>
    <message>
        <location filename="Wizards/BoxAssistant.cpp" line="613"/>
        <source>This troubleshooting procedure could not be initialized. You can click on next to submit an issue report.</source>
        <translation>无法初始化此故障排除程序。您可以单击“下一步”提交问题报告。</translation>
    </message>
    <message>
        <location filename="Wizards/BoxAssistant.cpp" line="726"/>
        <source>Something failed internally this troubleshooting procedure can not continue. You can click on next to submit an issue report.</source>
        <oldsource>Somethign failed internally this troubleshooting procedure can not continue. You can click on next to submit an issue report.</oldsource>
        <translation>内部出现故障，此故障排除程序无法继续。您可以单击“下一步”提交问题报告。</translation>
    </message>
    <message>
        <location filename="Wizards/BoxAssistant.cpp" line="727"/>
        <source>

Error: </source>
        <translation>

错误：</translation>
    </message>
</context>
<context>
    <name>CSBUpdate</name>
    <message>
        <location filename="Wizards/SetupWizard.cpp" line="596"/>
        <source>Configure &lt;b&gt;Sandboxie-Plus&lt;/b&gt; updater</source>
        <translation>配置 &lt;b&gt;Sandboxie Plus&lt;/b&gt; 更新程序</translation>
    </message>
    <message>
        <location filename="Wizards/SetupWizard.cpp" line="597"/>
        <source>Like with any other security product, it&apos;s important to keep your Sandboxie-Plus up to date.</source>
        <oldsource>Like with any other security product it&apos;s important to keep your Sandboxie-Plus up to date.</oldsource>
        <translation>与任何其他安全产品一样，保持 Sandboxie Plus 的最新状态很重要。</translation>
    </message>
    <message>
        <location filename="Wizards/SetupWizard.cpp" line="605"/>
        <source>Regularly check for all updates to Sandboxie-Plus and optional components</source>
        <oldsource>Regularly Check for all updates to Sandboxie-Plus and optional components</oldsource>
        <translation>定期检查 Sandboxie Plus 和所有可选组件的更新</translation>
    </message>
    <message>
        <location filename="Wizards/SetupWizard.cpp" line="606"/>
        <source>Let Sandboxie regularly check for latest updates.</source>
        <oldsource>Let sandboxie regularly check for latest updates.</oldsource>
        <translation>让 Sandboxie 定期检查最新更新。</translation>
    </message>
    <message>
        <location filename="Wizards/SetupWizard.cpp" line="616"/>
        <source>Check for new Sandboxie-Plus versions:</source>
        <translation>检查 Sandboxie Plus 的更新版本：</translation>
    </message>
    <message>
        <location filename="Wizards/SetupWizard.cpp" line="617"/>
        <source>Check for new Sandboxie-Plus builds.</source>
        <translation>检查 Sandboxie Plus 的更新版本。</translation>
    </message>
    <message>
        <location filename="Wizards/SetupWizard.cpp" line="623"/>
        <source>Select in which update channel to look for new Sandboxie-Plus builds:</source>
        <oldsource>Sellect in which update channel to look for new Sandboxie-Plus builds:</oldsource>
        <translation>选择要在哪个更新通道查找新的 Sandboxie Plus 版本:</translation>
    </message>
    <message>
        <location filename="Wizards/SetupWizard.cpp" line="632"/>
        <source>In the Stable Channel</source>
        <translation>稳定版通道</translation>
    </message>
    <message>
        <location filename="Wizards/SetupWizard.cpp" line="633"/>
        <source>The stable channel contains the latest stable GitHub releases.</source>
        <translation>稳定版通道包含最新的 GitHub 稳定版本。</translation>
    </message>
    <message>
        <location filename="Wizards/SetupWizard.cpp" line="637"/>
        <source>In the Preview Channel - with newest experimental changes</source>
        <translation>预览版通道-包含最新的实验性更改</translation>
    </message>
    <message>
        <location filename="Wizards/SetupWizard.cpp" line="638"/>
        <source>The preview channel contains the latest GitHub pre-releases.</source>
        <translation>预览版通道包含最新的 GitHub 预发布版本。</translation>
    </message>
    <message>
        <location filename="Wizards/SetupWizard.cpp" line="642"/>
        <source>In the Insider Channel - exclusive features</source>
        <translation>内部版通道-包含独家功能</translation>
    </message>
    <message>
        <location filename="Wizards/SetupWizard.cpp" line="643"/>
        <source>The Insider channel offers early access to new features and bugfixes that will eventually be released to the public, as well as all relevant improvements from the stable channel. 
Unlike the preview channel, it does not include untested, potentially breaking, or experimental changes that may not be ready for wider use.</source>
        <translation>内部通道提供了对最终将向公众发布的新功能和错误修复的早期访问，以及稳定通道的所有相关改进。
与预览通道不同，它不包括未经测试的、潜在的破坏性的或可能无法广泛使用的实验性更改。</translation>
    </message>
    <message>
        <location filename="Wizards/SetupWizard.cpp" line="648"/>
        <source>More about the &lt;a href=&quot;https://sandboxie-plus.com/go.php?to=sbie-insider&quot;&gt;Insider Channel&lt;/a&gt;</source>
        <translation>查看更多关于 &lt;a href=&quot;https://sandboxie-plus.com/go.php?to=sbie-insider&quot;&gt;内部通道&lt;/a&gt; 的信息</translation>
    </message>
    <message>
        <location filename="Wizards/SetupWizard.cpp" line="657"/>
        <source>Keep Compatibility Templates up to date and apply hotfixes</source>
        <oldsource>Keep Compatybility Templates up to date and apply hotfixes</oldsource>
        <translation>保持兼容性模板的最新状态并应用修补程序</translation>
    </message>
    <message>
        <location filename="Wizards/SetupWizard.cpp" line="658"/>
        <source>Check for latest compatibility templates and hotfixes.</source>
        <oldsource>Check for latest compatybility tempaltes and hotfixes.</oldsource>
        <translation>检查最新的兼容性模板和修补程序。</translation>
    </message>
    <message>
        <location filename="Wizards/SetupWizard.cpp" line="662"/>
        <source>Get the latest Scripts for the Troubleshooting Wizard</source>
        <translation>获取故障排除向导的最新脚本</translation>
    </message>
    <message>
        <location filename="Wizards/SetupWizard.cpp" line="663"/>
        <source>Check for latest troubleshooting scripts for the troubleshooting wizard.</source>
        <oldsource>Check for latest troubleshooting scripts for the troubleshooting wizars.</oldsource>
        <translation>检查故障排除向导的最新故障排除脚本。</translation>
    </message>
    <message>
        <location filename="Wizards/SetupWizard.cpp" line="667"/>
        <source>Keep the list of optional Add-on components up to date</source>
        <translation>使可选加载项组件的列表保持最新</translation>
    </message>
    <message>
        <location filename="Wizards/SetupWizard.cpp" line="668"/>
        <source>Check for latest available add-ons.</source>
        <oldsource>Check for latest avaialble addons.</oldsource>
        <translation>查看最新可用的插件。</translation>
    </message>
    <message>
        <location filename="Wizards/SetupWizard.cpp" line="677"/>
        <source>Sandboxie-Plus applies strict application restrictions, which can lead to compatibility issues. Stay updated with Sandboxie-Plus, including compatibility templates and troubleshooting, to ensure smooth operation amid Windows updates and application changes.</source>
        <translation>Sandboxie-Plus 应用了严格的应用程序限制，这可能会导致兼容性问题。使 Sandboxie-Plus （及其兼容性模板和故障排除向导）保持在最新版本，有利于在 Windows 更新和应用程序变动时保证这些应用程序限制稳定运行。</translation>
    </message>
    <message>
        <location filename="Wizards/SetupWizard.cpp" line="683"/>
        <source>Access to the latest compatibility templates and the online troubleshooting database requires a valid &lt;a href=&quot;https://sandboxie-plus.com/go.php?to=sbie-cert&quot;&gt;supporter certificate&lt;/a&gt;.</source>
        <translation>访问最新的兼容性模板和联机故障排除数据库需要有效的 &lt;a href=&quot;https://sandboxie-plus.com/go.php?to=sbie-cert&quot;&gt;赞助者凭据&lt;/a&gt;.</translation>
    </message>
</context>
<context>
    <name>CSandBox</name>
    <message>
        <location filename="SandMan.cpp" line="4419"/>
        <source>Waiting for folder: %1</source>
        <translation>正在等待文件夹: %1</translation>
    </message>
    <message>
        <location filename="SandMan.cpp" line="4420"/>
        <source>Deleting folder: %1</source>
        <translation>正在删除文件夹: %1</translation>
    </message>
    <message>
        <location filename="SandMan.cpp" line="4421"/>
        <source>Merging folders: %1 &amp;gt;&amp;gt; %2</source>
        <translation>正在合并文件夹: %1 &amp;gt;&amp;gt; %2</translation>
    </message>
    <message>
        <location filename="SandMan.cpp" line="4422"/>
        <source>Finishing Snapshot Merge...</source>
        <translation>正在完成快照合并...</translation>
    </message>
</context>
<context>
    <name>CSandBoxPlus</name>
    <message>
        <location filename="SbiePlusAPI.cpp" line="759"/>
        <source>Disabled</source>
        <translation>禁用</translation>
    </message>
    <message>
        <location filename="SbiePlusAPI.cpp" line="770"/>
        <source>OPEN Root Access</source>
        <translation>开放 Root 根权限</translation>
    </message>
    <message>
        <location filename="SbiePlusAPI.cpp" line="772"/>
        <source>Application Compartment</source>
        <translation>应用隔间</translation>
    </message>
    <message>
        <location filename="SbiePlusAPI.cpp" line="774"/>
        <source>NOT SECURE</source>
        <translation>不安全</translation>
    </message>
    <message>
        <location filename="SbiePlusAPI.cpp" line="776"/>
        <source>Reduced Isolation</source>
        <translation>削弱隔离</translation>
    </message>
    <message>
        <location filename="SbiePlusAPI.cpp" line="778"/>
        <source>Enhanced Isolation</source>
        <translation>加强隔离</translation>
    </message>
    <message>
        <location filename="SbiePlusAPI.cpp" line="781"/>
        <source>Privacy Enhanced</source>
        <translation>隐私增强</translation>
    </message>
    <message>
        <source>API Log</source>
        <translation type="vanished">API 日志</translation>
    </message>
    <message>
        <location filename="SbiePlusAPI.cpp" line="785"/>
        <source>No INet (with Exceptions)</source>
        <translation>无 INet (允许例外)</translation>
    </message>
    <message>
        <location filename="SbiePlusAPI.cpp" line="787"/>
        <source>No INet</source>
        <translation>无网络</translation>
    </message>
    <message>
        <location filename="SbiePlusAPI.cpp" line="790"/>
        <source>Net Share</source>
        <translation>网络共享</translation>
    </message>
    <message>
        <location filename="SbiePlusAPI.cpp" line="792"/>
        <source>No Admin</source>
        <translation>无管理员</translation>
    </message>
    <message>
        <location filename="SbiePlusAPI.cpp" line="795"/>
        <source>Auto Delete</source>
        <translation>自动删除</translation>
    </message>
    <message>
        <location filename="SbiePlusAPI.cpp" line="798"/>
        <source>Normal</source>
        <translation>标准</translation>
    </message>
</context>
<context>
    <name>CSandMan</name>
    <message>
        <location filename="SandMan.cpp" line="192"/>
        <location filename="SandMan.cpp" line="2363"/>
        <source>Sandboxie-Plus v%1</source>
        <translation>Sandboxie-Plus v%1</translation>
    </message>
    <message>
        <location filename="SandMan.cpp" line="1073"/>
        <source>Click to run installer</source>
        <translation>点击以运行安装程序</translation>
    </message>
    <message>
        <location filename="SandMan.cpp" line="1077"/>
        <source>Click to apply update</source>
        <translation>点击以应用更新</translation>
    </message>
    <message>
        <location filename="SandMan.cpp" line="1080"/>
        <source>&lt;a href=&quot;sbie://update/check&quot; style=&quot;color: red;&quot;&gt;There is a new Sandboxie-Plus update v%1 available&lt;/a&gt;</source>
        <translation>&lt;a href=&quot;sbie://update/check&quot; style=&quot;color: red;&quot;&gt;存在一个新的 Sandboxie-Plus 更新 v%1 可用&lt;/a&gt;</translation>
    </message>
    <message>
        <location filename="SandMan.cpp" line="1825"/>
        <source>No Force Process</source>
        <translation>没有必沙程序</translation>
    </message>
    <message>
        <location filename="SandMan.cpp" line="4264"/>
        <source>Reset Columns</source>
        <translation>重置列</translation>
    </message>
    <message>
        <location filename="SandMan.cpp" line="4265"/>
        <source>Copy Cell</source>
        <translation>复制此格</translation>
    </message>
    <message>
        <location filename="SandMan.cpp" line="4266"/>
        <source>Copy Row</source>
        <translation>复制此行</translation>
    </message>
    <message>
        <location filename="SandMan.cpp" line="4267"/>
        <source>Copy Panel</source>
        <translation>复制此表</translation>
    </message>
    <message>
        <location filename="SandMan.cpp" line="1243"/>
        <source>Time|Message</source>
        <translation>时间|消息</translation>
    </message>
    <message>
        <location filename="SandMan.cpp" line="1252"/>
        <source>Sbie Messages</source>
        <translation>沙盒消息</translation>
    </message>
    <message>
        <location filename="SandMan.cpp" line="1264"/>
        <source>Trace Log</source>
        <translation>跟踪日志</translation>
    </message>
    <message>
        <location filename="SandManTray.cpp" line="45"/>
        <source>Show/Hide</source>
        <translation>显示/隐藏</translation>
    </message>
    <message>
        <location filename="SandMan.cpp" line="506"/>
        <location filename="SandMan.cpp" line="728"/>
        <source>&amp;Sandbox</source>
        <translation>沙盒(&amp;S)</translation>
    </message>
    <message>
        <location filename="SandMan.cpp" line="507"/>
        <location filename="SandMan.cpp" line="1000"/>
        <location filename="SandMan.cpp" line="1001"/>
        <source>Create New Box</source>
        <translation>新建沙盒</translation>
    </message>
    <message>
        <location filename="SandMan.cpp" line="508"/>
        <source>Create Box Group</source>
        <translation>新建沙盒组</translation>
    </message>
    <message>
        <location filename="SandMan.cpp" line="514"/>
        <location filename="SandMan.cpp" line="658"/>
        <source>Terminate All Processes</source>
        <translation>终止所有进程</translation>
    </message>
    <message>
        <location filename="SandMan.cpp" line="614"/>
        <source>Disable File Recovery</source>
        <translation>禁用文件恢复</translation>
    </message>
    <message>
        <location filename="SandMan.cpp" line="617"/>
        <source>Disable Message Popup</source>
        <oldsource>Disable Message PopUp</oldsource>
        <translation>禁用消息弹窗</translation>
    </message>
    <message>
        <location filename="SandMan.cpp" line="432"/>
        <source>&amp;Maintenance</source>
        <translation>维护(&amp;M)</translation>
    </message>
    <message>
        <location filename="SandMan.cpp" line="433"/>
        <source>Connect</source>
        <translation>连接</translation>
    </message>
    <message>
        <location filename="SandMan.cpp" line="434"/>
        <source>Disconnect</source>
        <translation>断开</translation>
    </message>
    <message>
        <location filename="SandMan.cpp" line="436"/>
        <source>Stop All</source>
        <translation>停止所有</translation>
    </message>
    <message>
        <location filename="SandMan.cpp" line="437"/>
        <source>&amp;Advanced</source>
        <translation>高级(&amp;A)</translation>
    </message>
    <message>
        <location filename="SandMan.cpp" line="438"/>
        <source>Install Driver</source>
        <translation>安装驱动</translation>
    </message>
    <message>
        <location filename="SandMan.cpp" line="439"/>
        <source>Start Driver</source>
        <translation>启动驱动</translation>
    </message>
    <message>
        <location filename="SandMan.cpp" line="440"/>
        <source>Stop Driver</source>
        <translation>停止驱动</translation>
    </message>
    <message>
        <location filename="SandMan.cpp" line="441"/>
        <source>Uninstall Driver</source>
        <translation>卸载驱动</translation>
    </message>
    <message>
        <location filename="SandMan.cpp" line="443"/>
        <source>Install Service</source>
        <translation>安装服务</translation>
    </message>
    <message>
        <location filename="SandMan.cpp" line="444"/>
        <source>Start Service</source>
        <translation>启动服务</translation>
    </message>
    <message>
        <location filename="SandMan.cpp" line="445"/>
        <source>Stop Service</source>
        <translation>停止服务</translation>
    </message>
    <message>
        <location filename="SandMan.cpp" line="446"/>
        <source>Uninstall Service</source>
        <translation>卸载服务</translation>
    </message>
    <message>
        <location filename="SandMan.cpp" line="463"/>
        <source>Setup Wizard</source>
        <translation>设置向导</translation>
    </message>
    <message>
        <location filename="SandMan.cpp" line="466"/>
        <source>Uninstall All</source>
        <translation>全部卸载</translation>
    </message>
    <message>
        <location filename="SandMan.cpp" line="542"/>
        <location filename="SandMan.cpp" line="698"/>
        <source>Exit</source>
        <translation>退出</translation>
    </message>
    <message>
        <location filename="SandMan.cpp" line="545"/>
        <location filename="SandMan.cpp" line="700"/>
        <source>&amp;View</source>
        <translation>视图(&amp;V)</translation>
    </message>
    <message>
        <location filename="SandMan.cpp" line="472"/>
        <source>Simple View</source>
        <translation>简易视图</translation>
    </message>
    <message>
        <location filename="SandMan.cpp" line="473"/>
        <source>Advanced View</source>
        <translation>高级视图</translation>
    </message>
    <message>
        <location filename="SandMan.cpp" line="478"/>
        <source>Always on Top</source>
        <translation>窗口置顶</translation>
    </message>
    <message>
        <location filename="SandMan.cpp" line="552"/>
        <source>Show Hidden Boxes</source>
        <translation>显示隐藏沙盒</translation>
    </message>
    <message>
        <location filename="SandMan.cpp" line="554"/>
        <source>Show All Sessions</source>
        <translation>显示所有会话的进程</translation>
    </message>
    <message>
        <location filename="SandMan.cpp" line="571"/>
        <source>Refresh View</source>
        <translation>刷新视图</translation>
    </message>
    <message>
        <location filename="SandMan.cpp" line="577"/>
        <source>Clean Up</source>
        <translation>清理</translation>
    </message>
    <message>
        <location filename="SandMan.cpp" line="578"/>
        <source>Cleanup Processes</source>
        <translation>清理所有记录</translation>
    </message>
    <message>
        <location filename="SandMan.cpp" line="580"/>
        <source>Cleanup Message Log</source>
        <translation>清理消息日志</translation>
    </message>
    <message>
        <location filename="SandMan.cpp" line="581"/>
        <source>Cleanup Trace Log</source>
        <translation>清理跟踪日志</translation>
    </message>
    <message>
        <location filename="SandMan.cpp" line="582"/>
        <source>Cleanup Recovery Log</source>
        <translation>清理恢复日志</translation>
    </message>
    <message>
        <location filename="SandMan.cpp" line="584"/>
        <source>Keep terminated</source>
        <translation>在视图中保留被终止的进程</translation>
    </message>
    <message>
        <location filename="SandMan.cpp" line="604"/>
        <source>&amp;Options</source>
        <translation>选项(&amp;O)</translation>
    </message>
    <message>
        <location filename="SandMan.cpp" line="605"/>
        <location filename="SandMan.cpp" line="750"/>
        <source>Global Settings</source>
        <translation>全局设置</translation>
    </message>
    <message>
        <location filename="SandMan.cpp" line="639"/>
        <location filename="SandMan.cpp" line="760"/>
        <source>Reset all hidden messages</source>
        <translation>重置所有已隐藏消息</translation>
    </message>
    <message>
        <location filename="SandMan.cpp" line="640"/>
        <location filename="SandMan.cpp" line="761"/>
        <source>Reset all GUI options</source>
        <translation>重置所有图形界面设置选项</translation>
    </message>
    <message>
        <location filename="SandMan.cpp" line="597"/>
        <source>Trace Logging</source>
        <translation>启用跟踪日志</translation>
    </message>
    <message>
        <location filename="SandMan.cpp" line="474"/>
        <source>Vintage View (like SbieCtrl)</source>
        <translation>经典视图(类似 SbieCtrl)</translation>
    </message>
    <message>
        <location filename="SandMan.cpp" line="484"/>
        <source>&amp;Help</source>
        <translation>帮助(&amp;H)</translation>
    </message>
    <message>
        <location filename="SandMan.cpp" line="494"/>
        <source>Visit Support Forum</source>
        <translation>访问用户支持论坛</translation>
    </message>
    <message>
        <location filename="SandMan.cpp" line="493"/>
        <source>Online Documentation</source>
        <translation>在线文档</translation>
    </message>
    <message>
        <location filename="SandMan.cpp" line="190"/>
        <location filename="SandMan.cpp" line="2361"/>
        <source>Sandboxie-Plus Insider [%1]</source>
        <translation>Sandboxie-Plus 内部版本 [%1]</translation>
    </message>
    <message>
        <location filename="SandMan.cpp" line="451"/>
        <source>Virtual Disks</source>
        <translation>虚拟磁盘</translation>
    </message>
    <message>
        <location filename="SandMan.cpp" line="491"/>
        <source>Contribute to Sandboxie-Plus</source>
        <translation>为 Sandboxie-Plus 贡献力量</translation>
    </message>
    <message>
        <location filename="SandMan.cpp" line="492"/>
        <source>Troubleshooting Wizard</source>
        <translation>故障排除向导</translation>
    </message>
    <message>
        <location filename="SandMan.cpp" line="496"/>
        <source>Check for Updates</source>
        <translation>检查更新</translation>
    </message>
    <message>
        <location filename="SandMan.cpp" line="498"/>
        <source>About the Qt Framework</source>
        <translation>关于 Qt 框架</translation>
    </message>
    <message>
        <location filename="SandMan.cpp" line="499"/>
        <location filename="SandMan.cpp" line="4357"/>
        <source>About Sandboxie-Plus</source>
        <translation>关于 Sandboxie-Plus</translation>
    </message>
    <message>
        <location filename="SandMan.cpp" line="509"/>
        <source>Import Box</source>
        <translation>导入沙盒</translation>
    </message>
    <message>
        <location filename="SandMan.cpp" line="512"/>
        <location filename="SandMan.cpp" line="656"/>
        <source>Run Sandboxed</source>
        <translation>运行沙盒</translation>
    </message>
    <message>
        <location filename="SandMan.cpp" line="515"/>
        <location filename="SandMan.cpp" line="659"/>
        <source>Lock All Encrypted Boxes</source>
        <translation>封锁所有加密沙盒</translation>
    </message>
    <message>
        <location filename="SandMan.cpp" line="517"/>
        <location filename="SandMan.cpp" line="672"/>
        <source>Is Window Sandboxed?</source>
        <oldsource>Is Window Sandboxed</oldsource>
        <translation>检查窗口是否沙盒化</translation>
    </message>
    <message>
        <location filename="SandMan.cpp" line="563"/>
        <source>Show File Panel</source>
        <translation>显示文件面板</translation>
    </message>
    <message>
        <location filename="SandMan.cpp" line="627"/>
        <location filename="SandMan.cpp" line="768"/>
        <location filename="SandMan.cpp" line="1016"/>
        <location filename="SandMan.cpp" line="1017"/>
        <source>Edit Sandboxie.ini</source>
        <translation>编辑 Sandboxie 配置文件</translation>
    </message>
    <message>
        <location filename="SandMan.cpp" line="630"/>
        <source>Edit Templates.ini</source>
        <translation>编辑模板配置文件</translation>
    </message>
    <message>
        <location filename="SandMan.cpp" line="632"/>
        <source>Edit Sandboxie-Plus.ini</source>
        <translation>编辑 Sandboxie-Plus 配置文件</translation>
    </message>
    <message>
        <location filename="SandMan.cpp" line="636"/>
        <location filename="SandMan.cpp" line="771"/>
        <source>Reload configuration</source>
        <translation>重新加载配置文件</translation>
    </message>
    <message>
        <location filename="SandMan.cpp" line="655"/>
        <source>&amp;File</source>
        <translation>文件(&amp;F)</translation>
    </message>
    <message>
        <location filename="SandMan.cpp" line="673"/>
        <source>Resource Access Monitor</source>
        <translation>资源访问监控</translation>
    </message>
    <message>
        <location filename="SandMan.cpp" line="706"/>
        <source>Programs</source>
        <translation>程序</translation>
    </message>
    <message>
        <location filename="SandMan.cpp" line="707"/>
        <source>Files and Folders</source>
        <translation>文件和目录</translation>
    </message>
    <message>
        <location filename="SandMan.cpp" line="733"/>
        <source>Create New Sandbox</source>
        <translation>新建沙盒</translation>
    </message>
    <message>
        <location filename="SandMan.cpp" line="734"/>
        <source>Create New Group</source>
        <translation>新建沙盒组</translation>
    </message>
    <message>
        <location filename="SandMan.cpp" line="735"/>
        <source>Import Sandbox</source>
        <translation>导入沙盒</translation>
    </message>
    <message>
        <location filename="SandMan.cpp" line="738"/>
        <source>Set Container Folder</source>
        <translation>设置沙盒容器目录</translation>
    </message>
    <message>
        <location filename="SandMan.cpp" line="741"/>
        <source>Set Layout and Groups</source>
        <translation>设置布局和组</translation>
    </message>
    <message>
        <location filename="SandMan.cpp" line="743"/>
        <source>Reveal Hidden Boxes</source>
        <translation>显示隐藏的沙盒</translation>
    </message>
    <message>
        <location filename="SandMan.cpp" line="749"/>
        <source>&amp;Configure</source>
        <translation>配置(&amp;C)</translation>
    </message>
    <message>
        <location filename="SandMan.cpp" line="753"/>
        <source>Program Alerts</source>
        <translation>程序警报</translation>
    </message>
    <message>
        <location filename="SandMan.cpp" line="755"/>
        <source>Windows Shell Integration</source>
        <translation>Windows Shell 界面集成</translation>
    </message>
    <message>
        <location filename="SandMan.cpp" line="757"/>
        <source>Software Compatibility</source>
        <translation>软件兼容性</translation>
    </message>
    <message>
        <location filename="SandMan.cpp" line="766"/>
        <source>Lock Configuration</source>
        <translation>锁定配置</translation>
    </message>
    <message>
        <location filename="SandMan.cpp" line="785"/>
        <source>Sandbox %1</source>
        <translation>沙盒 %1</translation>
    </message>
    <message>
        <location filename="SandMan.cpp" line="828"/>
        <source>New-Box Menu</source>
        <translation>新建沙盒菜单</translation>
    </message>
    <message>
        <location filename="SandMan.cpp" line="839"/>
        <location filename="SandMan.cpp" line="988"/>
        <location filename="SandMan.cpp" line="989"/>
        <source>Cleanup</source>
        <translation>清理</translation>
    </message>
    <message>
        <location filename="SandMan.cpp" line="847"/>
        <source>Edit-ini Menu</source>
        <translation>编辑配置菜单</translation>
    </message>
    <message>
        <location filename="SandMan.cpp" line="896"/>
        <source>Toolbar Items</source>
        <translation>工具栏项目</translation>
    </message>
    <message>
        <location filename="SandMan.cpp" line="898"/>
        <source>Reset Toolbar</source>
        <translation>重置工具栏</translation>
    </message>
    <message>
        <location filename="SandMan.cpp" line="1089"/>
        <source>&lt;a href=&quot;https://sandboxie-plus.com/go.php?to=patreon&quot;&gt;Support Sandboxie-Plus on Patreon&lt;/a&gt;</source>
        <translation>&lt;a href=&quot;https://sandboxie-plus.com/go.php?to=patreon&quot;&gt;在 Patreon 上捐赠 Sandboxie-Plus&lt;/a&gt;</translation>
    </message>
    <message>
        <location filename="SandMan.cpp" line="1090"/>
        <source>Click to open web browser</source>
        <translation>在浏览器打开捐赠页面</translation>
    </message>
    <message>
        <location filename="SandMan.cpp" line="1274"/>
        <source>Time|Box Name|File Path</source>
        <translation>时间|沙盒名称|文件路径</translation>
    </message>
    <message>
        <location filename="SandMan.cpp" line="601"/>
        <location filename="SandMan.cpp" line="711"/>
        <location filename="SandMan.cpp" line="1284"/>
        <source>Recovery Log</source>
        <translation>恢复日志</translation>
    </message>
    <message>
        <location filename="SandMan.cpp" line="1081"/>
        <source>Click to download update</source>
        <translation>点击下载更新</translation>
    </message>
    <message>
        <location filename="SandMan.cpp" line="1345"/>
        <source>Do you want to close Sandboxie Manager?</source>
        <translation>确定要关闭 Sandboxie 管理器？</translation>
    </message>
    <message>
        <location filename="SandMan.cpp" line="1362"/>
        <source>Sandboxie-Plus was running in portable mode, now it has to clean up the created services. This will prompt for administrative privileges.

Do you want to do the clean up?</source>
        <translation>Sandboxie-Plus 正运行于便携模式，现在将清理所创建的服务。为此需要请求管理员权限

是否进行清理？</translation>
    </message>
    <message>
        <location filename="SandMan.cpp" line="1363"/>
        <location filename="SandMan.cpp" line="1885"/>
        <location filename="SandMan.cpp" line="2399"/>
        <location filename="SandMan.cpp" line="3316"/>
        <location filename="SandMan.cpp" line="3758"/>
        <location filename="SandMan.cpp" line="3774"/>
        <source>Don&apos;t show this message again.</source>
        <translation>不再显示此消息</translation>
    </message>
    <message>
        <location filename="SandMan.cpp" line="1555"/>
        <source>This box provides &lt;a href=&quot;sbie://docs/security-mode&quot;&gt;enhanced security isolation&lt;/a&gt;, it is suitable to test untrusted software.</source>
        <oldsource>This box provides enhanced security isolation, it is suitable to test untrusted software.</oldsource>
        <translation>此类沙盒提供增强的安全隔离，它适用于测试不受信任的软件</translation>
    </message>
    <message>
        <location filename="SandMan.cpp" line="1559"/>
        <source>This box provides standard isolation, it is suitable to run your software to enhance security.</source>
        <translation>此类沙盒提供标准的隔离，它适用于以安全的方式来运行你的软件</translation>
    </message>
    <message>
        <location filename="SandMan.cpp" line="1563"/>
        <source>This box does not enforce isolation, it is intended to be used as an &lt;a href=&quot;sbie://docs/compartment-mode&quot;&gt;application compartment&lt;/a&gt; for software virtualization only.</source>
        <oldsource>This box does not enforce isolation, it is intended to be used as an application compartment for software virtualization only.</oldsource>
        <translation>此类沙盒不执行隔离，它用于将一个应用程序虚拟化</translation>
    </message>
    <message>
        <location filename="SandMan.cpp" line="1571"/>
        <source>&lt;br /&gt;&lt;br /&gt;This box &lt;a href=&quot;sbie://docs/privacy-mode&quot;&gt;prevents access to all user data&lt;/a&gt; locations, except explicitly granted in the Resource Access options.</source>
        <oldsource>

This box &lt;a href=&quot;sbie://docs/privacy-mode&quot;&gt;prevents access to all user data&lt;/a&gt; locations, except explicitly granted in the Resource Access options.</oldsource>
        <translation>此类沙盒将限制沙盒内程序对沙盒外数据的访问，除非在资源访问选项中明确授权</translation>
    </message>
    <message>
        <location filename="SandMan.cpp" line="1692"/>
        <source>Unknown operation &apos;%1&apos; requested via command line</source>
        <translation>来自命令行的未知操作请求 &apos;%1&apos;</translation>
    </message>
    <message>
        <location filename="SandManTray.cpp" line="106"/>
        <source>Dismiss Update Notification</source>
        <translation>忽略更新通知</translation>
    </message>
    <message>
        <location filename="SandManTray.cpp" line="182"/>
        <source> - Driver/Service NOT Running!</source>
        <translation> - 驱动程序/服务未运行!</translation>
    </message>
    <message>
        <location filename="SandManTray.cpp" line="184"/>
        <source> - Deleting Sandbox Content</source>
        <translation> - 正在删除沙盒内容</translation>
    </message>
    <message>
        <location filename="SandMan.cpp" line="2086"/>
        <source>Executing OnBoxDelete: %1</source>
        <translation>在删除沙盒时执行: %1</translation>
    </message>
    <message>
        <location filename="SandMan.cpp" line="2111"/>
        <source>Auto Deleting %1 Content</source>
        <translation>自动删除 %1 的内容</translation>
    </message>
    <message>
        <location filename="SandMan.cpp" line="2188"/>
        <source>Removed Shortcut: %1</source>
        <translation>移除快捷方式: %1</translation>
    </message>
    <message>
        <location filename="SandMan.cpp" line="2277"/>
        <source>Updated Shortcut to: %1</source>
        <translation>更新快捷方式到: %1</translation>
    </message>
    <message>
        <location filename="SandMan.cpp" line="2279"/>
        <source>Added Shortcut to: %1</source>
        <translation>添加快捷方式: %1</translation>
    </message>
    <message>
        <location filename="SandMan.cpp" line="2339"/>
        <source>Auto deleting content of %1</source>
        <translation>自动删除 %1 的内容</translation>
    </message>
    <message>
        <location filename="SandMan.cpp" line="2351"/>
        <source>Auto removing sandbox %1</source>
        <translation>自动删除沙盒 %1</translation>
    </message>
    <message>
        <location filename="SandMan.cpp" line="2375"/>
        <source>%1 Directory: %2</source>
        <translation>%1 目录: %2</translation>
    </message>
    <message>
        <location filename="SandMan.cpp" line="2375"/>
        <source>Application</source>
        <translation>应用程序</translation>
    </message>
    <message>
        <location filename="SandMan.cpp" line="2375"/>
        <source>Installation</source>
        <translation>安装</translation>
    </message>
    <message>
        <location filename="SandMan.cpp" line="3452"/>
        <location filename="SandMan.cpp" line="3454"/>
        <location filename="SandMan.cpp" line="4033"/>
        <source>Sandboxie-Plus - Error</source>
        <translation>Sandboxie-Plus - 错误</translation>
    </message>
    <message>
        <location filename="SandMan.cpp" line="3452"/>
        <source>Failed to stop all Sandboxie components</source>
        <translation>停止全部的 Sandboxie 组件失败</translation>
    </message>
    <message>
        <location filename="SandMan.cpp" line="3454"/>
        <source>Failed to start required Sandboxie components</source>
        <translation>启动所需的 Sandboxie 组件失败</translation>
    </message>
    <message>
        <location filename="SandMan.cpp" line="3836"/>
        <source>Sandboxie config has been reloaded</source>
        <translation>已重载沙盒配置文件</translation>
    </message>
    <message>
        <location filename="SandMan.cpp" line="3131"/>
        <source>The supporter certificate is not valid for this build, please get an updated certificate</source>
        <translation>此赞助者凭据对该版本沙盒无效，请获取可用的新凭据</translation>
    </message>
    <message>
        <location filename="SandMan.cpp" line="3134"/>
        <source>The supporter certificate has expired%1, please get an updated certificate</source>
        <translation>此赞助者凭据已过期%1，请获取可用的新凭据</translation>
    </message>
    <message>
        <location filename="SandMan.cpp" line="3135"/>
        <source>, but it remains valid for the current build</source>
        <translation>，但它对当前构建的沙盒版本仍然有效</translation>
    </message>
    <message>
        <location filename="SandMan.cpp" line="3137"/>
        <source>The supporter certificate will expire in %1 days, please get an updated certificate</source>
        <translation>此赞助者凭据将在 %1 天后过期，请获取可用的新凭据</translation>
    </message>
    <message>
        <location filename="SandMan.cpp" line="3000"/>
        <source>The selected feature set is only available to project supporters. Processes started in a box with this feature set enabled without a supporter certificate will be terminated after 5 minutes.&lt;br /&gt;&lt;a href=&quot;https://sandboxie-plus.com/go.php?to=sbie-get-cert&quot;&gt;Become a project supporter&lt;/a&gt;, and receive a &lt;a href=&quot;https://sandboxie-plus.com/go.php?to=sbie-cert&quot;&gt;supporter certificate&lt;/a&gt;</source>
        <translation>选定的特性只对项目赞助者可用。如果没有赞助者凭据，在启用该特性的沙盒里启动的进程，将在 5 分钟后被终止。&lt;br /&gt;&lt;a href=&quot;https://sandboxie-plus.com/go.php?to=sbie-get-cert&quot;&gt;成为项目赞助者&lt;/a&gt;，以获得&lt;a href=&quot;https://sandboxie-plus.com/go.php?to=sbie-cert&quot;&gt;赞助者凭据&lt;/a&gt;</translation>
    </message>
    <message>
        <location filename="SandMan.cpp" line="2510"/>
        <source>Your Windows build %1 exceeds the current support capabilities of your Sandboxie version, resulting in the disabling of token-based security isolation. Consequently, all applications will operate in application compartment mode without secure isolation.
Please check if there is an update for sandboxie.</source>
        <oldsource>Your Windows build %1 exceeds the current support capabilities of your Sandboxie version, resulting in the disabling of token-based security isolation. Consequently, all applications will operate in application compartment mode without secure isolation.
Please check if there is an update for sandboxie.</oldsource>
        <translation>您的 Windows版本 %1 超过了 Sandboxie 版本的当前支持范围，因此禁用了基于令牌的安全隔离功能。这将使所有应用程序都将在没有安全隔离的应用程序隔间模式下运行。
请检查 Sandboxie 是否有更新版本。</translation>
    </message>
    <message>
        <location filename="SandMan.cpp" line="2519"/>
        <source>Don&apos;t show this message again for the current build.</source>
        <translation>对于当前版本，不再显示此消息。</translation>
    </message>
    <message>
        <location filename="SandMan.cpp" line="2526"/>
        <source>Your Windows build %1 exceeds the current known support capabilities of your Sandboxie version, Sandboxie will attempt to use the last-known offsets which may cause system instability.</source>
        <translation>您的 Windows 版本 %1 超过了 Sandboxie 版本的当前已知支持范围，Sandboxie 将尝试使用上一个已知的配置，这可能会导致系统不稳定。</translation>
    </message>
    <message>
        <location filename="SandMan.cpp" line="2537"/>
        <source>Do you want the setup wizard to be omitted?</source>
        <translation>是否要省略安装向导？</translation>
    </message>
    <message>
        <location filename="SandMan.cpp" line="3963"/>
        <source>Error Status: 0x%1 (%2)</source>
        <translation>错误状态: 0x%1 (%2)</translation>
    </message>
    <message>
        <location filename="SandMan.cpp" line="3964"/>
        <source>Unknown</source>
        <translation>未知</translation>
    </message>
    <message>
        <location filename="SandMan.cpp" line="3994"/>
        <source>Failed to remove old box data files</source>
        <translation>无法删除旧沙盒中的数据文件</translation>
    </message>
    <message>
        <location filename="SandMan.cpp" line="4000"/>
        <source>The operation was canceled by the user</source>
        <translation>该操作已被用户取消</translation>
    </message>
    <message>
        <location filename="SandMan.cpp" line="4011"/>
        <source>Unknown Error Status: 0x%1</source>
        <translation>未知错误状态: 0x%1</translation>
    </message>
    <message>
        <location filename="SandMan.cpp" line="4102"/>
        <source>Do you want to open %1 in a sandboxed or unsandboxed Web browser?</source>
        <translation>是否打开链接 %1？您可以选择是否使用沙盒中的浏览器打开。</translation>
    </message>
    <message>
        <location filename="SandMan.cpp" line="4106"/>
        <source>Sandboxed</source>
        <translation>沙盒中的</translation>
    </message>
    <message>
        <location filename="SandMan.cpp" line="4107"/>
        <source>Unsandboxed</source>
        <translation>沙盒外的</translation>
    </message>
    <message>
        <location filename="SandMan.cpp" line="4268"/>
        <source>Case Sensitive</source>
        <translation>区分大小写</translation>
    </message>
    <message>
        <location filename="SandMan.cpp" line="4269"/>
        <source>RegExp</source>
        <translation>正则表达式</translation>
    </message>
    <message>
        <location filename="SandMan.cpp" line="4270"/>
        <source>Highlight</source>
        <translation>高亮显示</translation>
    </message>
    <message>
        <location filename="SandMan.cpp" line="4271"/>
        <source>Close</source>
        <translation>关闭</translation>
    </message>
    <message>
        <location filename="SandMan.cpp" line="4272"/>
        <source>&amp;Find ...</source>
        <translation>查找(&amp;F)...</translation>
    </message>
    <message>
        <location filename="SandMan.cpp" line="4273"/>
        <source>All columns</source>
        <translation>所有列</translation>
    </message>
    <message>
        <source>&lt;h3&gt;About Sandboxie-Plus&lt;/h3&gt;&lt;p&gt;Version %1&lt;/p&gt;&lt;p&gt;Copyright (c) 2020-2024 by DavidXanatos&lt;/p&gt;</source>
        <oldsource>&lt;h3&gt;About Sandboxie-Plus&lt;/h3&gt;&lt;p&gt;Version %1&lt;/p&gt;&lt;p&gt;Copyright (c) 2020-2023 by DavidXanatos&lt;/p&gt;</oldsource>
        <translation type="vanished">&lt;h3&gt;关于 Sandboxie-Plus&lt;/h3&gt;&lt;p&gt;版本 %1&lt;/p&gt;&lt;p&gt;Copyright (c) 2020-2024 by DavidXanatos&lt;/p&gt;</translation>
    </message>
    <message>
        <source>This copy of Sandboxie+ is certified for: %1</source>
        <translation type="vanished">此 Sandboxie+ 副本已授权给: %1</translation>
    </message>
    <message>
        <source>Sandboxie+ is free for personal and non-commercial use.</source>
        <translation type="vanished">Sandboxie+ 可免费用于个人和其他非商业用途</translation>
    </message>
    <message>
        <source>Sandboxie-Plus is an open source continuation of Sandboxie.&lt;br /&gt;Visit &lt;a href=&quot;https://sandboxie-plus.com&quot;&gt;sandboxie-plus.com&lt;/a&gt; for more information.&lt;br /&gt;&lt;br /&gt;%3&lt;br /&gt;&lt;br /&gt;Driver version: %1&lt;br /&gt;Features: %2&lt;br /&gt;&lt;br /&gt;Icons from &lt;a href=&quot;https://icons8.com&quot;&gt;icons8.com&lt;/a&gt;</source>
        <translation type="vanished">Sandboxie-Plus 是知名程序 Sandboxie 自开源以来的一个延续。&lt;br /&gt;访问 &lt;a href=&quot;https://sandboxie-plus.com&quot;&gt;sandboxie-plus.com&lt;/a&gt; 来了解更多信息&lt;br /&gt;&lt;br /&gt;%3&lt;br /&gt;&lt;br /&gt;驱动版本: %1&lt;br /&gt;特性: %2&lt;br /&gt;&lt;br /&gt;图标来源: &lt;a href=&quot;https://icons8.com&quot;&gt;icons8.com&lt;/a&gt;</translation>
    </message>
    <message>
        <location filename="SandMan.cpp" line="2473"/>
        <source>Default sandbox not found; creating: %1</source>
        <translation>未找到默认沙盒，正在创建：%1</translation>
    </message>
    <message>
        <location filename="SandMan.cpp" line="172"/>
        <source>WARNING: Sandboxie-Plus.ini in %1 cannot be written to, settings will not be saved.</source>
        <translation>警告: %1 中的 Sandboxie-Plus.ini 不能被写入，设置将不会被保存</translation>
    </message>
    <message>
        <location filename="SandMan.cpp" line="608"/>
        <location filename="SandMan.cpp" line="610"/>
        <location filename="SandMan.cpp" line="660"/>
        <location filename="SandMan.cpp" line="662"/>
        <source>Pause Forcing Programs</source>
        <translation>停用必沙程序规则</translation>
    </message>
    <message>
        <location filename="SandMan.cpp" line="1072"/>
        <source>&lt;a href=&quot;sbie://update/installer&quot; style=&quot;color: red;&quot;&gt;There is a new Sandboxie-Plus release %1 ready&lt;/a&gt;</source>
        <translation>&lt;a href=&quot;sbie://update/installer&quot; style=&quot;color: red;&quot;&gt;存在一个新的 Sandboxie-Plus 版本 %1 已准备就绪&lt;/a&gt;</translation>
    </message>
    <message>
        <location filename="SandMan.cpp" line="1076"/>
        <source>&lt;a href=&quot;sbie://update/apply&quot; style=&quot;color: red;&quot;&gt;There is a new Sandboxie-Plus update %1 ready&lt;/a&gt;</source>
        <translation>&lt;a href=&quot;sbie://update/apply&quot; style=&quot;color: red;&quot;&gt;存在一个新的 Sandboxie-Plus 更新 %1 已准备就绪&lt;/a&gt;</translation>
    </message>
    <message>
        <location filename="SandMan.cpp" line="1883"/>
        <source>Some compatibility templates (%1) are missing, probably deleted, do you want to remove them from all boxes?</source>
        <translation>部分兼容性模板(%1)丢失，可能已被删除，是否要在所有沙盒中移除？</translation>
    </message>
    <message>
        <location filename="SandMan.cpp" line="1910"/>
        <source>Cleaned up removed templates...</source>
        <translation>已清理缺失的模板...</translation>
    </message>
    <message>
        <location filename="SandMan.cpp" line="2396"/>
        <source>Sandboxie-Plus was started in portable mode, do you want to put the Sandbox folder into its parent directory?
Yes will choose: %1
No will choose: %2</source>
        <translation>Sandboxie-Plus 运行于便携模式，是否要将沙盒目录放到上一层目录中？
“是”将选择目录: %1
“否”将选择目录: %2</translation>
    </message>
    <message>
        <location filename="SandMan.cpp" line="2547"/>
        <source>   -   NOT connected</source>
        <translation>   -   未连接</translation>
    </message>
    <message>
        <location filename="SandMan.cpp" line="2910"/>
        <source>The program %1 started in box %2 will be terminated in 5 minutes because the box was configured to use features exclusively available to project supporters.</source>
        <translation>在沙盒 %2 中启动的程序 %1 将在 5 分钟之后自动终止，因为使用此沙盒被配置为项目赞助者的特供功能</translation>
    </message>
    <message>
        <location filename="SandMan.cpp" line="2912"/>
        <source>The box %1 is configured to use features exclusively available to project supporters, these presets will be ignored.</source>
        <translation>沙盒 %1 被配置为使用项目赞助者专有的沙盒类型，这些预设选项将被忽略</translation>
    </message>
    <message>
        <location filename="SandMan.cpp" line="2893"/>
        <location filename="SandMan.cpp" line="2901"/>
        <location filename="SandMan.cpp" line="2913"/>
        <location filename="SandMan.cpp" line="2989"/>
        <source>&lt;br /&gt;&lt;a href=&quot;https://sandboxie-plus.com/go.php?to=sbie-get-cert&quot;&gt;Become a project supporter&lt;/a&gt;, and receive a &lt;a href=&quot;https://sandboxie-plus.com/go.php?to=sbie-cert&quot;&gt;supporter certificate&lt;/a&gt;</source>
        <translation>&lt;br /&gt;&lt;a href=&quot;https://sandboxie-plus.com/go.php?to=sbie-get-cert&quot;&gt;成为项目赞助者&lt;/a&gt;，以获得&lt;a href=&quot;https://sandboxie-plus.com/go.php?to=sbie-cert&quot;&gt;赞助者凭据&lt;/a&gt;</translation>
    </message>
    <message>
        <source>PID %1: </source>
        <translation type="vanished">进程 PID %1: </translation>
    </message>
    <message>
        <source>%1 (%2): </source>
        <translation type="vanished">%1 (%2): </translation>
    </message>
    <message>
        <location filename="SandManRecovery.cpp" line="206"/>
        <source>Recovering file %1 to %2</source>
        <translation>恢复文件 %1 到 %2</translation>
    </message>
    <message>
        <location filename="SandManRecovery.cpp" line="218"/>
        <source>The file %1 already exists, do you want to overwrite it?</source>
        <translation>文件 %1 已存在，要覆盖它吗？</translation>
    </message>
    <message>
        <location filename="SandManRecovery.cpp" line="183"/>
        <location filename="SandManRecovery.cpp" line="219"/>
        <source>Do this for all files!</source>
        <translation>对所有文件都执行此操作！</translation>
    </message>
    <message>
        <location filename="SandManRecovery.cpp" line="109"/>
        <location filename="SandManRecovery.cpp" line="163"/>
        <source>Checking file %1</source>
        <translation>正在检查文件 %1</translation>
    </message>
    <message>
        <location filename="SandManRecovery.cpp" line="117"/>
        <source>The file %1 failed a security check!

%2</source>
        <oldsource>The file %1 failed a security check!

%2</oldsource>
        <translation>文件 %1 未通过安全检查!

%2</translation>
    </message>
    <message>
        <location filename="SandManRecovery.cpp" line="125"/>
        <source>All files passed the checks</source>
        <translation>所有文件都通过了检查</translation>
    </message>
    <message>
        <location filename="SandManRecovery.cpp" line="182"/>
        <source>The file %1 failed a security check, do you want to recover it anyway?

%2</source>
        <oldsource>The file %1 failed a security check, do you want to recover it anyway?

%2</oldsource>
        <translation>文件 %1 未通过安全检查，您要忽略警告并恢复吗？

%2</translation>
    </message>
    <message>
        <location filename="SandManRecovery.cpp" line="247"/>
        <source>Failed to recover some files: 
</source>
        <translation>部分文件恢复失败: 
</translation>
    </message>
    <message>
        <location filename="SandMan.cpp" line="3178"/>
        <source>Only Administrators can change the config.</source>
        <translation>仅管理员可更改该配置</translation>
    </message>
    <message>
        <location filename="SandMan.cpp" line="3188"/>
        <source>Please enter the configuration password.</source>
        <translation>请输入配置保护密码</translation>
    </message>
    <message>
        <location filename="SandMan.cpp" line="3196"/>
        <source>Login Failed: %1</source>
        <translation>登录失败：%1</translation>
    </message>
    <message>
        <source>Select file name</source>
        <translation type="vanished">选择文件名</translation>
    </message>
    <message>
        <source>7-zip Archive (*.7z)</source>
        <translation type="vanished">7-zip 压缩包 (*.7z)</translation>
    </message>
    <message>
        <source>This name is already in use, please select an alternative box name</source>
        <oldsource>This Name is already in use, please select an alternative box name</oldsource>
        <translation type="vanished">名称已占用，请选择其他沙盒名</translation>
    </message>
    <message>
        <source>Importing: %1</source>
        <translation type="vanished">正在导入：%1</translation>
    </message>
    <message>
        <location filename="SandMan.cpp" line="3225"/>
        <source>Do you want to terminate all processes in all sandboxes?</source>
        <translation>确定要终止所有沙盒中的所有进程吗？</translation>
    </message>
    <message>
        <source>Terminate all without asking</source>
        <translation type="vanished">终止所有且不再询问</translation>
    </message>
    <message>
        <location filename="SandMan.cpp" line="3291"/>
        <source>No Recovery</source>
        <translation>没有恢复文件</translation>
    </message>
    <message>
        <location filename="SandMan.cpp" line="3297"/>
        <source>No Messages</source>
        <translation>没有消息</translation>
    </message>
    <message>
        <location filename="SandMan.cpp" line="3315"/>
        <source>Sandboxie-Plus was started in portable mode and it needs to create necessary services. This will prompt for administrative privileges.</source>
        <translation>Sandboxie-Plus 正以便携模式启动，需要创建所需的服务，这将会寻求管理员权限</translation>
    </message>
    <message>
        <location filename="SandMan.cpp" line="3349"/>
        <source>CAUTION: Another agent (probably SbieCtrl.exe) is already managing this Sandboxie session, please close it first and reconnect to take over.</source>
        <translation>警告：另一代理程序 (可能是 SbieCtrl.exe) 已接管当前 Sandboxie 会话，请将其关闭，然后尝试重新连接以接管控制</translation>
    </message>
    <message>
        <location filename="SandMan.cpp" line="3353"/>
        <source>&lt;b&gt;ERROR:&lt;/b&gt; The Sandboxie-Plus Manager (SandMan.exe) does not have a valid signature (SandMan.exe.sig). Please download a trusted release from the &lt;a href=&quot;https://sandboxie-plus.com/go.php?to=sbie-get&quot;&gt;official Download page&lt;/a&gt;.</source>
        <translation>&lt;b&gt;错误：&lt;/b&gt;Sandboxie Plus管理器（SandMan.exe）没有有效的签名（SandMan.exe.sig）。请从&lt;a href=&quot;https://sandboxie-plus.com/go.php?to=sbie-get&quot;&gt;官方下载&lt;/a&gt;。</translation>
    </message>
    <message>
        <location filename="SandMan.cpp" line="3461"/>
        <source>Maintenance operation completed</source>
        <translation>维护作业完成</translation>
    </message>
    <message>
        <location filename="SandMan.cpp" line="3481"/>
        <source>Executing maintenance operation, please wait...</source>
        <translation>正在执行操作维护，请稍候...</translation>
    </message>
    <message>
        <location filename="SandMan.cpp" line="3602"/>
        <source>In the Plus UI, this functionality has been integrated into the main sandbox list view.</source>
        <translation>在 Plus 视图，此功能已被整合到主沙盒列表中</translation>
    </message>
    <message>
        <location filename="SandMan.cpp" line="3603"/>
        <source>Using the box/group context menu, you can move boxes and groups to other groups. You can also use drag and drop to move the items around. Alternatively, you can also use the arrow keys while holding ALT down to move items up and down within their group.&lt;br /&gt;You can create new boxes and groups from the Sandbox menu.</source>
        <translation>使用“沙盒/组”右键菜单，你可以将沙盒在沙盒组之间移动
同时，你也可以通过 Alt + 方向键或鼠标拖动来整理列表
另外，你可以通过右键菜单来新建“沙盒/组”</translation>
    </message>
    <message>
        <location filename="SandMan.cpp" line="3671"/>
        <source>Do you also want to reset hidden message boxes (yes), or only all log messages (no)?</source>
        <translation>请确认是否要重置已隐藏的消息框(选“是”)，或者仅重置所有日志消息(选“否”)？</translation>
    </message>
    <message>
        <location filename="SandMan.cpp" line="3756"/>
        <source>You are about to edit the Templates.ini, this is generally not recommended.
This file is part of Sandboxie and all change done to it will be reverted next time Sandboxie is updated.</source>
        <oldsource>You are about to edit the Templates.ini, thsi is generally not recommeded.
This file is part of Sandboxie and all changed done to it will be reverted next time Sandboxie is updated.</oldsource>
        <translation>您正准备编辑模板配置文件, 但通常不推荐这么做
因为该文件是 Sandboxie 的一部分并且所有的更改会在下次更新时被重置</translation>
    </message>
    <message>
        <location filename="SandMan.cpp" line="3772"/>
        <source>The changes will be applied automatically whenever the file gets saved.</source>
        <translation>当文件被保存时，将自动应用更改</translation>
    </message>
    <message>
        <location filename="SandMan.cpp" line="3773"/>
        <source>The changes will be applied automatically as soon as the editor is closed.</source>
        <translation>编辑器被关闭后，更改将很快自动应用</translation>
    </message>
    <message>
        <location filename="SandMan.cpp" line="3966"/>
        <source>Administrator rights are required for this operation.</source>
        <translation>此操作需要管理员权限</translation>
    </message>
    <message>
        <location filename="SandMan.cpp" line="3967"/>
        <source>Failed to execute: %1</source>
        <translation>执行失败：%1</translation>
    </message>
    <message>
        <location filename="SandMan.cpp" line="3968"/>
        <source>Failed to connect to the driver</source>
        <translation>连接驱动程序失败</translation>
    </message>
    <message>
        <location filename="SandMan.cpp" line="3969"/>
        <source>Failed to communicate with Sandboxie Service: %1</source>
        <translation>无法与 Sandboxie 服务通信：%1</translation>
    </message>
    <message>
        <location filename="SandMan.cpp" line="3970"/>
        <source>An incompatible Sandboxie %1 was found. Compatible versions: %2</source>
        <translation>发现不兼容的 Sandboxie %1，其它兼容的版本：%2</translation>
    </message>
    <message>
        <location filename="SandMan.cpp" line="3971"/>
        <source>Can&apos;t find Sandboxie installation path.</source>
        <translation>无法找到 Sandboxie 的安装路径</translation>
    </message>
    <message>
        <location filename="SandMan.cpp" line="3972"/>
        <source>Failed to copy configuration from sandbox %1: %2</source>
        <translation>复制沙盒配置 %1: %2 失败</translation>
    </message>
    <message>
        <location filename="SandMan.cpp" line="3973"/>
        <source>A sandbox of the name %1 already exists</source>
        <translation>名为 %1 的沙盒已存在</translation>
    </message>
    <message>
        <location filename="SandMan.cpp" line="3974"/>
        <source>Failed to delete sandbox %1: %2</source>
        <translation>删除沙盒 %1: %2 失败</translation>
    </message>
    <message>
        <location filename="SandMan.cpp" line="3975"/>
        <source>The sandbox name can not be longer than 32 characters.</source>
        <translation>沙盒名称不能超过 32 个字符</translation>
    </message>
    <message>
        <location filename="SandMan.cpp" line="3976"/>
        <source>The sandbox name can not be a device name.</source>
        <translation>沙盒名称不能为设备名称</translation>
    </message>
    <message>
        <location filename="SandMan.cpp" line="3977"/>
        <source>The sandbox name can contain only letters, digits and underscores which are displayed as spaces.</source>
        <translation>沙盒名称只能包含字母、数字和下划线(显示为空格)</translation>
    </message>
    <message>
        <location filename="SandMan.cpp" line="3978"/>
        <source>Failed to terminate all processes</source>
        <translation>终止所有进程失败</translation>
    </message>
    <message>
        <location filename="SandMan.cpp" line="3979"/>
        <source>Delete protection is enabled for the sandbox</source>
        <translation>该沙盒已启用删除保护</translation>
    </message>
    <message>
        <location filename="SandMan.cpp" line="3980"/>
        <source>All sandbox processes must be stopped before the box content can be deleted</source>
        <translation>在删除沙盒内容之前，必须先停止沙盒内的所有进程</translation>
    </message>
    <message>
        <location filename="SandMan.cpp" line="3981"/>
        <source>Error deleting sandbox folder: %1</source>
        <translation>删除沙盒文件夹出错：%1</translation>
    </message>
    <message>
        <location filename="SandMan.cpp" line="3982"/>
        <source>All processes in a sandbox must be stopped before it can be renamed.</source>
        <oldsource>A all processes in a sandbox must be stopped before it can be renamed.</oldsource>
        <translation>必须先停止沙盒中的所有进程，然后才能对其进行重命名。</translation>
    </message>
    <message>
        <location filename="SandMan.cpp" line="3984"/>
        <source>A sandbox must be emptied before it can be deleted.</source>
        <translation>沙盒被删除前必须清空</translation>
    </message>
    <message>
        <location filename="SandMan.cpp" line="3985"/>
        <source>Failed to move directory &apos;%1&apos; to &apos;%2&apos;</source>
        <translation>移动目录 &apos;%1&apos; 到 &apos;%2&apos; 失败</translation>
    </message>
    <message>
        <location filename="SandMan.cpp" line="3986"/>
        <source>Failed to move box image &apos;%1&apos; to &apos;%2&apos;</source>
        <translation>无法将沙盒镜像“%1”移动到“%2”</translation>
    </message>
    <message>
        <location filename="SandMan.cpp" line="3987"/>
        <source>This Snapshot operation can not be performed while processes are still running in the box.</source>
        <translation>因有进程正在沙盒中运行，此快照操作无法完成</translation>
    </message>
    <message>
        <location filename="SandMan.cpp" line="3988"/>
        <source>Failed to create directory for new snapshot</source>
        <translation>创建新快照的目录失败</translation>
    </message>
    <message>
        <location filename="SandMan.cpp" line="2376"/>
        <source>Sandboxie-Plus Version: %1 (%2)</source>
        <translation>Sandboxie-Plus 版本: %1 (%2)</translation>
    </message>
    <message>
        <location filename="SandMan.cpp" line="513"/>
        <location filename="SandMan.cpp" line="657"/>
        <source>Suspend All Processes</source>
        <translation>暂停所有进程</translation>
    </message>
    <message>
        <location filename="SandMan.cpp" line="541"/>
        <location filename="SandMan.cpp" line="697"/>
        <source>Restart As Admin</source>
        <translation>以管理员特权重启</translation>
    </message>
    <message>
        <location filename="SandMan.cpp" line="1566"/>
        <source>This box will be &lt;a href=&quot;sbie://docs/boxencryption&quot;&gt;encrypted&lt;/a&gt; and &lt;a href=&quot;sbie://docs/black-box&quot;&gt;access to sandboxed processes will be guarded&lt;/a&gt;.</source>
        <translation>该沙盒将会被 &lt;a href=&quot;sbie://docs/boxencryption&quot;&gt;加密&lt;/a&gt; and &lt;a href=&quot;sbie://docs/black-box&quot;&gt;，对沙盒内容的访问会被保护&lt;/a&gt;。</translation>
    </message>
    <message>
        <location filename="SandMan.cpp" line="1967"/>
        <source>USB sandbox not found; creating: %1</source>
        <translation>未找到USB沙盒，正在创建：%1</translation>
    </message>
    <message>
        <location filename="SandMan.cpp" line="2306"/>
        <source>Executing OnBoxTerminate: %1</source>
        <translation>在沙盒内所有进程终止时执行</translation>
    </message>
    <message>
        <location filename="SandMan.cpp" line="2377"/>
        <source>Current Config: %1</source>
        <translation>当前配置: %1</translation>
    </message>
    <message>
        <location filename="SandMan.cpp" line="2378"/>
        <source>Data Directory: %1</source>
        <translation>数据存放目录: %1</translation>
    </message>
    <message>
        <location filename="SandMan.cpp" line="2442"/>
        <source> for Personal use</source>
        <translation>个人用户</translation>
    </message>
    <message>
        <location filename="SandMan.cpp" line="2444"/>
        <source>   -   for Non-Commercial use ONLY</source>
        <translation>   -   仅用于非商业用途</translation>
    </message>
    <message>
        <location filename="SandMan.cpp" line="2713"/>
        <source>Failed to configure hotkey %1, error: %2</source>
        <translation>配置快捷键 %1 失败，错误：%2</translation>
    </message>
    <message>
        <location filename="SandMan.cpp" line="2799"/>
        <location filename="SandMan.cpp" line="2803"/>
        <location filename="SandMan.cpp" line="2805"/>
        <source> (%1)</source>
        <translation> (%1)</translation>
    </message>
    <message>
        <location filename="SandMan.cpp" line="2892"/>
        <source>The box %1 is configured to use features exclusively available to project supporters.</source>
        <translation>沙盒 %1 被指定为仅对项目赞助者开放的功能。</translation>
    </message>
    <message>
        <location filename="SandMan.cpp" line="2897"/>
        <source>The box %1 is configured to use features which require an &lt;b&gt;advanced&lt;/b&gt; supporter certificate.</source>
        <translation>沙盒 %1 被指定为需要更高级赞助许可证的功能。</translation>
    </message>
    <message>
        <location filename="SandMan.cpp" line="2899"/>
        <location filename="SandMan.cpp" line="2987"/>
        <source>&lt;br /&gt;&lt;a href=&quot;https://sandboxie-plus.com/go.php?to=sbie-upgrade-cert&quot;&gt;Upgrade your Certificate&lt;/a&gt; to unlock advanced features.</source>
        <translation>&lt;br /&gt;&lt;a href=&quot;https://sandboxie-plus.com/go.php?to=sbie-upgrade-cert&quot;&gt;升级您的许可证&lt;/a&gt; 以解锁高级功能。</translation>
    </message>
    <message>
        <location filename="SandMan.cpp" line="2983"/>
        <source>The selected feature requires an &lt;b&gt;advanced&lt;/b&gt; supporter certificate.</source>
        <translation>选择的功能需要更高级赞助许可证。</translation>
    </message>
    <message>
        <location filename="SandMan.cpp" line="2985"/>
        <source>&lt;br /&gt;you need to be on the Great Patreon level or higher to unlock this feature.</source>
        <translation>&lt;br /&gt;你需要在Patreon赞助上成为Great或更高级别以便解锁这个功能。</translation>
    </message>
    <message>
        <location filename="SandMan.cpp" line="2997"/>
        <source>The selected feature set is only available to project supporters.&lt;br /&gt;&lt;a href=&quot;https://sandboxie-plus.com/go.php?to=sbie-get-cert&quot;&gt;Become a project supporter&lt;/a&gt;, and receive a &lt;a href=&quot;https://sandboxie-plus.com/go.php?to=sbie-cert&quot;&gt;supporter certificate&lt;/a&gt;</source>
        <translation>您所选择的特性仅适用于项目赞助者。&lt;br /&gt;&lt;a href=&quot;https://sandboxie-plus.com/go.php?to=sbie-get-cert&quot;&gt;成为项目赞助者&lt;/a&gt;, 获取一份 &lt;a href=&quot;https://sandboxie-plus.com/go.php?to=sbie-cert&quot;&gt;赞助者凭据&lt;/a&gt;</translation>
    </message>
    <message>
        <location filename="SandMan.cpp" line="3035"/>
        <source>The certificate you are attempting to use has been blocked, meaning it has been invalidated for cause. Any attempt to use it constitutes a breach of its terms of use!</source>
        <translation>您尝试使用的凭据已被阻止，这意味着它已因故失效。任何使用该凭据的企图都构成对使用条款的违反！</translation>
    </message>
    <message>
        <location filename="SandMan.cpp" line="3047"/>
        <source>The Certificate Signature is invalid!</source>
        <translation>凭据的签名无效！</translation>
    </message>
    <message>
        <location filename="SandMan.cpp" line="3048"/>
        <source>The Certificate is not suitable for this product.</source>
        <translation>凭据不适用于本产品。</translation>
    </message>
    <message>
        <location filename="SandMan.cpp" line="3049"/>
        <source>The Certificate is node locked.</source>
        <translation>凭据已被节点锁定。</translation>
    </message>
    <message>
        <location filename="SandMan.cpp" line="3053"/>
        <source>The support certificate is not valid.
Error: %1</source>
        <translation>赞助者凭据无效。
错误：%1</translation>
    </message>
    <message>
        <location filename="SandMan.cpp" line="3126"/>
        <source>The evaluation period has expired!!!</source>
        <oldsource>The evaluation periode has expired!!!</oldsource>
        <translation>已超过评估期限！！！</translation>
    </message>
    <message>
        <location filename="SandMan.cpp" line="3226"/>
        <location filename="SandMan.cpp" line="3251"/>
        <source>Don&apos;t ask in future</source>
        <translation>此后不再询问</translation>
    </message>
    <message>
        <location filename="SandMan.cpp" line="3250"/>
        <source>Do you want to terminate all processes in encrypted sandboxes, and unmount them?</source>
        <translation>确定要终止加密沙盒中的所有进程并卸载加密沙盒吗？</translation>
    </message>
    <message>
        <location filename="SandMan.cpp" line="3276"/>
        <source>Please enter the duration, in seconds, for disabling Forced Programs rules.</source>
        <translation>请输入「停用必沙程序规则」的持续时间 (单位: 秒)</translation>
    </message>
    <message>
        <location filename="SandMan.cpp" line="3456"/>
        <source>Maintenance operation failed (%1)</source>
        <translation>维护作业执行失败 (%1)</translation>
    </message>
    <message>
        <location filename="SandMan.cpp" line="3989"/>
        <source>Failed to copy box data files</source>
        <translation>复制沙盒数据文件失败</translation>
    </message>
    <message>
        <location filename="SandMan.cpp" line="3990"/>
        <source>Snapshot not found</source>
        <translation>没有找到快照</translation>
    </message>
    <message>
        <location filename="SandMan.cpp" line="3991"/>
        <source>Error merging snapshot directories &apos;%1&apos; with &apos;%2&apos;, the snapshot has not been fully merged.</source>
        <translation>合并快照目录 &apos;%1&apos; 和 &apos;%2&apos; 出错，快照没有被完全合并</translation>
    </message>
    <message>
        <location filename="SandMan.cpp" line="3992"/>
        <source>Failed to remove old snapshot directory &apos;%1&apos;</source>
        <translation>移除旧快照的目录 &apos;%1&apos; 失败</translation>
    </message>
    <message>
        <location filename="SandMan.cpp" line="3993"/>
        <source>Can&apos;t remove a snapshot that is shared by multiple later snapshots</source>
        <translation>无法移除被多个后续快照所共享的快照</translation>
    </message>
    <message>
        <location filename="SandMan.cpp" line="3995"/>
        <source>You are not authorized to update configuration in section &apos;%1&apos;</source>
        <translation>您未被授权在 &apos;%1&apos; 更新配置</translation>
    </message>
    <message>
        <location filename="SandMan.cpp" line="3996"/>
        <source>Failed to set configuration setting %1 in section %2: %3</source>
        <translation>在 %2: %3 中设定配置设置 %1 失败</translation>
    </message>
    <message>
        <location filename="SandMan.cpp" line="3997"/>
        <source>Can not create snapshot of an empty sandbox</source>
        <translation>无法为空的沙盒创建快照</translation>
    </message>
    <message>
        <location filename="SandMan.cpp" line="3998"/>
        <source>A sandbox with that name already exists</source>
        <translation>已存在同名沙盒</translation>
    </message>
    <message>
        <location filename="SandMan.cpp" line="3999"/>
        <source>The config password must not be longer than 64 characters</source>
        <translation>配置保护密码长度不能超过 64 个字符</translation>
    </message>
    <message>
        <location filename="SandMan.cpp" line="4001"/>
        <source>The content of an unmounted sandbox can not be deleted</source>
        <oldsource>The content of an un mounted sandbox can not be deleted</oldsource>
        <translation>无法删除已卸载的沙盒的内容</translation>
    </message>
    <message>
        <location filename="SandMan.cpp" line="4003"/>
        <source>%1</source>
        <translation>%1</translation>
    </message>
    <message>
        <location filename="SandMan.cpp" line="4005"/>
        <source>Import/Export not available, 7z.dll could not be loaded</source>
        <translation>导入/导出不可用，无法加载 7z.dll</translation>
    </message>
    <message>
        <location filename="SandMan.cpp" line="4006"/>
        <source>Failed to create the box archive</source>
        <translation>无法创建沙盒存档</translation>
    </message>
    <message>
        <location filename="SandMan.cpp" line="4007"/>
        <source>Failed to open the 7z archive</source>
        <translation>无法打开 7z 备份</translation>
    </message>
    <message>
        <location filename="SandMan.cpp" line="4008"/>
        <source>Failed to unpack the box archive</source>
        <translation>无法解压沙盒备份</translation>
    </message>
    <message>
        <location filename="SandMan.cpp" line="4009"/>
        <source>The selected 7z file is NOT a box archive</source>
        <translation>所选的 7z 文件不是沙盒备份</translation>
    </message>
    <message>
        <location filename="SandMan.cpp" line="4035"/>
        <source>Operation failed for %1 item(s).</source>
        <translation>%1 项操作失败。</translation>
    </message>
    <message>
        <location filename="SandMan.cpp" line="4326"/>
        <source>&lt;h3&gt;About Sandboxie-Plus&lt;/h3&gt;&lt;p&gt;Version %1&lt;/p&gt;&lt;p&gt;</source>
        <translation>&lt;h3&gt;关于 Sandboxie+&lt;/h3&gt;&lt;p&gt;版本 %1&lt;/p&gt;&lt;p&gt;</translation>
    </message>
    <message>
        <location filename="SandMan.cpp" line="4334"/>
        <source>This copy of Sandboxie-Plus is certified for: %1</source>
        <translation>本 Sandboxie+ 副本已授权为: %1</translation>
    </message>
    <message>
        <location filename="SandMan.cpp" line="4336"/>
        <source>Sandboxie-Plus is free for personal and non-commercial use.</source>
        <translation>Sandboxie+ 可免费用于个人和其他非商业用途。</translation>
    </message>
    <message>
        <location filename="SandMan.cpp" line="4340"/>
        <source>Sandboxie-Plus is an open source continuation of Sandboxie.&lt;br /&gt;Visit &lt;a href=&quot;https://sandboxie-plus.com&quot;&gt;sandboxie-plus.com&lt;/a&gt; for more information.&lt;br /&gt;&lt;br /&gt;%2&lt;br /&gt;&lt;br /&gt;Features: %3&lt;br /&gt;&lt;br /&gt;Installation: %1&lt;br /&gt;SbieDrv.sys: %4&lt;br /&gt; SbieSvc.exe: %5&lt;br /&gt; SbieDll.dll: %6&lt;br /&gt;&lt;br /&gt;Icons from &lt;a href=&quot;https://icons8.com&quot;&gt;icons8.com&lt;/a&gt;</source>
        <translation>Sandboxie+ 是 Sandboxie 的开源延续。&lt;br /&gt;前往 &lt;a href=&quot;https://sandboxie-plus.com&quot;&gt;sandboxie-plus.com&lt;/a&gt; 了解更多信息。&lt;br /&gt;&lt;br /&gt;%2&lt;br /&gt;&lt;br /&gt;特性: %3&lt;br /&gt;&lt;br /&gt;已安装: %1&lt;br /&gt;SbieDrv.sys: %4&lt;br /&gt; SbieSvc.exe: %5&lt;br /&gt; SbieDll.dll: %6&lt;br /&gt;&lt;br /&gt;图标来自于 &lt;a href=&quot;https://icons8.com&quot;&gt;icons8.com&lt;/a&gt;</translation>
    </message>
    <message>
        <source>Do you want to open %1 in a sandboxed (yes) or unsandboxed (no) Web browser?</source>
        <translation type="vanished">是否在沙盒中的浏览器打开链接 %1 ？</translation>
    </message>
    <message>
        <location filename="SandMan.cpp" line="4103"/>
        <source>Remember choice for later.</source>
        <translation>记住选择供之后使用</translation>
    </message>
    <message>
        <location filename="SbieFindWnd.cpp" line="88"/>
        <source>The selected window is running as part of program %1 in sandbox %2</source>
        <translation>选择的窗口正作为程序 %1 的一部分，并运行在沙盒 %2 中</translation>
    </message>
    <message>
        <location filename="SbieFindWnd.cpp" line="95"/>
        <source>The selected window is not running as part of any sandboxed program.</source>
        <translation>选择的窗口并未作为任何沙盒化程序的一部分而运行</translation>
    </message>
    <message>
        <location filename="SbieFindWnd.cpp" line="134"/>
        <source>Drag the Finder Tool over a window to select it, then release the mouse to check if the window is sandboxed.</source>
        <translation>拖拽准星到被选窗口上，松开鼠标检查窗口是否来自沙盒化的程序</translation>
    </message>
    <message>
        <location filename="SbieFindWnd.cpp" line="204"/>
        <source>Sandboxie-Plus - Window Finder</source>
        <translation>Sandboxie-Plus - 窗口探查器</translation>
    </message>
    <message>
        <location filename="main.cpp" line="164"/>
        <source>Sandboxie Manager can not be run sandboxed!</source>
        <translation>Sandboxie 管理器不能在沙盒中运行！</translation>
    </message>
</context>
<context>
    <name>CSbieModel</name>
    <message>
        <location filename="Models/SbieModel.cpp" line="160"/>
        <source>Box Group</source>
        <translation>沙盒组</translation>
    </message>
    <message>
        <location filename="Models/SbieModel.cpp" line="347"/>
        <source>Empty</source>
        <translation>空</translation>
    </message>
    <message>
        <location filename="Models/SbieModel.cpp" line="591"/>
        <source>Name</source>
        <translation>名称</translation>
    </message>
    <message>
        <location filename="Models/SbieModel.cpp" line="592"/>
        <source>Process ID</source>
        <translation>进程 ID</translation>
    </message>
    <message>
        <location filename="Models/SbieModel.cpp" line="593"/>
        <source>Status</source>
        <translation>状态</translation>
    </message>
    <message>
        <location filename="Models/SbieModel.cpp" line="594"/>
        <source>Title</source>
        <translation>标题</translation>
    </message>
    <message>
        <location filename="Models/SbieModel.cpp" line="595"/>
        <source>Info</source>
        <translation>信息</translation>
    </message>
    <message>
        <location filename="Models/SbieModel.cpp" line="599"/>
        <source>Path / Command Line</source>
        <translation>路径 / 命令行</translation>
    </message>
</context>
<context>
    <name>CSbieObject</name>
    <message>
        <location filename="Engine/SbieObject.cpp" line="204"/>
        <source>Run &amp;Un-Sandboxed</source>
        <translation>在沙盒外运行(&amp;U)</translation>
    </message>
</context>
<context>
    <name>CSbieProcess</name>
    <message>
        <location filename="SbieProcess.cpp" line="58"/>
        <source>Sbie RpcSs</source>
        <translation>Sbie RPC 子系统</translation>
    </message>
    <message>
        <location filename="SbieProcess.cpp" line="59"/>
        <source>Sbie DcomLaunch</source>
        <translation>Sbie DCOM 服务启动器</translation>
    </message>
    <message>
        <location filename="SbieProcess.cpp" line="60"/>
        <source>Sbie Crypto</source>
        <translation>Sbie 密码学服务</translation>
    </message>
    <message>
        <location filename="SbieProcess.cpp" line="61"/>
        <source>Sbie WuauServ</source>
        <translation>Sbie 微软自动更新服务</translation>
    </message>
    <message>
        <location filename="SbieProcess.cpp" line="62"/>
        <source>Sbie BITS</source>
        <translation>Sbie 后台智能传输服务</translation>
    </message>
    <message>
        <location filename="SbieProcess.cpp" line="63"/>
        <source>Sbie Svc</source>
        <translation>沙盒软件服务</translation>
    </message>
    <message>
        <location filename="SbieProcess.cpp" line="64"/>
        <source>MSI Installer</source>
        <oldsource>Msi Installer</oldsource>
        <translation>MSI 安装程序</translation>
    </message>
    <message>
        <location filename="SbieProcess.cpp" line="65"/>
        <source>Trusted Installer</source>
        <translation>可信安装程序</translation>
    </message>
    <message>
        <location filename="SbieProcess.cpp" line="66"/>
        <source>Windows Update</source>
        <translation>Windows 更新</translation>
    </message>
    <message>
        <location filename="SbieProcess.cpp" line="67"/>
        <source>Windows Explorer</source>
        <translation>Windows 资源管理器</translation>
    </message>
    <message>
        <location filename="SbieProcess.cpp" line="68"/>
        <source>Internet Explorer</source>
        <translation>Internet Explorer</translation>
    </message>
    <message>
        <location filename="SbieProcess.cpp" line="69"/>
        <source>Firefox</source>
        <oldsource>FireFox</oldsource>
        <translation>Firefox</translation>
    </message>
    <message>
        <location filename="SbieProcess.cpp" line="70"/>
        <source>Windows Media Player</source>
        <translation>Windows Media Player</translation>
    </message>
    <message>
        <location filename="SbieProcess.cpp" line="71"/>
        <source>Winamp</source>
        <oldsource>WinAmp</oldsource>
        <translation>Winamp</translation>
    </message>
    <message>
        <location filename="SbieProcess.cpp" line="72"/>
        <source>KMPlayer</source>
        <oldsource>KM Player</oldsource>
        <translation>KMPlayer</translation>
    </message>
    <message>
        <location filename="SbieProcess.cpp" line="73"/>
        <source>Windows Live Mail</source>
        <translation>Windows Live Mail</translation>
    </message>
    <message>
        <location filename="SbieProcess.cpp" line="74"/>
        <source>Service Model Reg</source>
        <translation>服务模型注册表</translation>
    </message>
    <message>
        <location filename="SbieProcess.cpp" line="75"/>
        <source>RunDll32</source>
        <translation>RunDll32</translation>
    </message>
    <message>
        <location filename="SbieProcess.cpp" line="76"/>
        <location filename="SbieProcess.cpp" line="77"/>
        <source>DllHost</source>
        <translation>DllHost</translation>
    </message>
    <message>
        <location filename="SbieProcess.cpp" line="78"/>
        <source>Windows Ink Services</source>
        <translation>Windows 快捷方式服务</translation>
    </message>
    <message>
        <location filename="SbieProcess.cpp" line="79"/>
        <source>Chromium Based</source>
        <translation>基于 Chromium 的浏览器</translation>
    </message>
    <message>
        <location filename="SbieProcess.cpp" line="80"/>
        <source>Google Updater</source>
        <translation>Google 更新程序</translation>
    </message>
    <message>
        <location filename="SbieProcess.cpp" line="81"/>
        <source>Acrobat Reader</source>
        <translation>Acrobat Reader</translation>
    </message>
    <message>
        <location filename="SbieProcess.cpp" line="82"/>
        <source>MS Outlook</source>
        <translation>微软 Outlook</translation>
    </message>
    <message>
        <location filename="SbieProcess.cpp" line="83"/>
        <source>MS Excel</source>
        <translation>微软 Excel</translation>
    </message>
    <message>
        <location filename="SbieProcess.cpp" line="84"/>
        <source>Flash Player</source>
        <translation>Flash Player</translation>
    </message>
    <message>
        <location filename="SbieProcess.cpp" line="85"/>
        <source>Firefox Plugin Container</source>
        <oldsource>FireFox Plugin Container</oldsource>
        <translation>Firefox 插件容器</translation>
    </message>
    <message>
        <location filename="SbieProcess.cpp" line="86"/>
        <source>Generic Web Browser</source>
        <translation>常规网络浏览器</translation>
    </message>
    <message>
        <location filename="SbieProcess.cpp" line="87"/>
        <source>Generic Mail Client</source>
        <translation>常规电子邮件客户端</translation>
    </message>
    <message>
        <location filename="SbieProcess.cpp" line="88"/>
        <source>Thunderbird</source>
        <translation>Thunderbird</translation>
    </message>
    <message>
        <location filename="SbieProcess.cpp" line="98"/>
        <source>Terminated</source>
        <translation>已终止</translation>
    </message>
    <message>
        <location filename="SbieProcess.cpp" line="100"/>
        <source>Suspended</source>
        <translation>已暂停</translation>
    </message>
    <message>
        <location filename="SbieProcess.cpp" line="104"/>
        <source>Forced </source>
        <translation>必沙 </translation>
    </message>
    <message>
        <location filename="SbieProcess.cpp" line="102"/>
        <source>Running</source>
        <translation>正在运行</translation>
    </message>
    <message>
        <location filename="SbieProcess.cpp" line="108"/>
        <source> Elevated</source>
        <translation> 管理员</translation>
    </message>
    <message>
        <location filename="SbieProcess.cpp" line="110"/>
        <source> as System</source>
        <translation> 系统权限</translation>
    </message>
    <message>
        <location filename="SbieProcess.cpp" line="113"/>
        <source> in session %1</source>
        <translation> 位于会话 %1</translation>
    </message>
    <message>
        <location filename="SbieProcess.cpp" line="119"/>
        <source> (%1)</source>
        <translation> (%1)</translation>
    </message>
</context>
<context>
    <name>CSbieTemplatesEx</name>
    <message>
        <location filename="SbiePlusAPI.cpp" line="1192"/>
        <source>Failed to initialize COM</source>
        <translation>无法初始化COM</translation>
    </message>
    <message>
        <location filename="SbiePlusAPI.cpp" line="1198"/>
        <source>Failed to create update session</source>
        <translation>无法创建更新会话</translation>
    </message>
    <message>
        <location filename="SbiePlusAPI.cpp" line="1204"/>
        <source>Failed to create update searcher</source>
        <translation>无法创建更新搜索器</translation>
    </message>
    <message>
        <location filename="SbiePlusAPI.cpp" line="1210"/>
        <source>Failed to set search options</source>
        <translation>无法设置搜索选项</translation>
    </message>
    <message>
        <location filename="SbiePlusAPI.cpp" line="1218"/>
        <source>Failed to enumerate installed Windows updates</source>
        <oldsource>Failed to search for updates</oldsource>
        <translation>列举已安装的 Windows 更新 失败</translation>
    </message>
    <message>
        <location filename="SbiePlusAPI.cpp" line="1224"/>
        <source>Failed to retrieve update list from search result</source>
        <translation>无法从搜索结果中检索更新列表</translation>
    </message>
    <message>
        <location filename="SbiePlusAPI.cpp" line="1231"/>
        <source>Failed to get update count</source>
        <translation>无法获取更新计数</translation>
    </message>
</context>
<context>
    <name>CSbieView</name>
    <message>
        <location filename="Views/SbieView.cpp" line="154"/>
        <location filename="Views/SbieView.cpp" line="288"/>
        <source>Create New Box</source>
        <translation>新建沙盒</translation>
    </message>
    <message>
        <location filename="Views/SbieView.cpp" line="410"/>
        <source>Remove Group</source>
        <translation>移除组</translation>
    </message>
    <message>
        <location filename="Views/SbieView.cpp" line="165"/>
        <location filename="Views/SbieView.cpp" line="299"/>
        <source>Run</source>
        <translation>运行</translation>
    </message>
    <message>
        <location filename="Views/SbieView.cpp" line="170"/>
        <source>Run Program</source>
        <translation>运行程序(Run)</translation>
    </message>
    <message>
        <location filename="Views/SbieView.cpp" line="171"/>
        <source>Run from Start Menu</source>
        <translation>从开始菜单运行</translation>
    </message>
    <message>
        <location filename="Views/SbieView.cpp" line="182"/>
        <source>Default Web Browser</source>
        <translation>默认浏览器</translation>
    </message>
    <message>
        <location filename="Views/SbieView.cpp" line="183"/>
        <source>Default eMail Client</source>
        <translation>默认电子邮件客户端</translation>
    </message>
    <message>
        <location filename="Views/SbieView.cpp" line="185"/>
        <source>Windows Explorer</source>
        <translation>Windows 资源管理器</translation>
    </message>
    <message>
        <location filename="Views/SbieView.cpp" line="186"/>
        <source>Registry Editor</source>
        <translation>注册表编辑器</translation>
    </message>
    <message>
        <location filename="Views/SbieView.cpp" line="187"/>
        <source>Programs and Features</source>
        <translation>程序和功能</translation>
    </message>
    <message>
        <location filename="Views/SbieView.cpp" line="198"/>
        <source>Terminate All Programs</source>
        <translation>终止所有程序</translation>
    </message>
    <message>
        <location filename="Views/SbieView.cpp" line="105"/>
        <location filename="Views/SbieView.cpp" line="204"/>
        <location filename="Views/SbieView.cpp" line="266"/>
        <location filename="Views/SbieView.cpp" line="350"/>
        <location filename="Views/SbieView.cpp" line="389"/>
        <source>Create Shortcut</source>
        <translation>创建快捷方式</translation>
    </message>
    <message>
        <location filename="Views/SbieView.cpp" line="206"/>
        <location filename="Views/SbieView.cpp" line="334"/>
        <source>Explore Content</source>
        <translation>浏览内容</translation>
    </message>
    <message>
        <location filename="Views/SbieView.cpp" line="208"/>
        <location filename="Views/SbieView.cpp" line="341"/>
        <source>Snapshots Manager</source>
        <translation>快照管理器</translation>
    </message>
    <message>
        <location filename="Views/SbieView.cpp" line="211"/>
        <source>Recover Files</source>
        <translation>文件恢复</translation>
    </message>
    <message>
        <location filename="Views/SbieView.cpp" line="212"/>
        <location filename="Views/SbieView.cpp" line="333"/>
        <source>Delete Content</source>
        <translation>删除内容</translation>
    </message>
    <message>
        <location filename="Views/SbieView.cpp" line="219"/>
        <source>Sandbox Presets</source>
        <translation>预置配置</translation>
    </message>
    <message>
        <location filename="Views/SbieView.cpp" line="221"/>
        <source>Ask for UAC Elevation</source>
        <translation>询问 UAC 提权</translation>
    </message>
    <message>
        <location filename="Views/SbieView.cpp" line="222"/>
        <source>Drop Admin Rights</source>
        <translation>撤销管理员权限</translation>
    </message>
    <message>
        <location filename="Views/SbieView.cpp" line="223"/>
        <source>Emulate Admin Rights</source>
        <translation>模拟管理员权限</translation>
    </message>
    <message>
        <location filename="Views/SbieView.cpp" line="231"/>
        <source>Block Internet Access</source>
        <translation>拦截网络访问</translation>
    </message>
    <message>
        <location filename="Views/SbieView.cpp" line="233"/>
        <source>Allow Network Shares</source>
        <translation>允许网络共享</translation>
    </message>
    <message>
        <location filename="Views/SbieView.cpp" line="214"/>
        <source>Sandbox Options</source>
        <translation>沙盒选项</translation>
    </message>
    <message>
        <location filename="Views/SbieView.cpp" line="181"/>
        <source>Standard Applications</source>
        <translation>标准应用程序</translation>
    </message>
    <message>
        <location filename="Views/SbieView.cpp" line="201"/>
        <source>Browse Files</source>
        <translation>浏览文件</translation>
    </message>
    <message>
        <location filename="Views/SbieView.cpp" line="242"/>
        <location filename="Views/SbieView.cpp" line="339"/>
        <source>Sandbox Tools</source>
        <translation>沙盒工具</translation>
    </message>
    <message>
        <location filename="Views/SbieView.cpp" line="243"/>
        <source>Duplicate Box Config</source>
        <translation>复制配置</translation>
    </message>
    <message>
        <location filename="Views/SbieView.cpp" line="247"/>
        <location filename="Views/SbieView.cpp" line="353"/>
        <source>Rename Sandbox</source>
        <translation>重命名沙盒</translation>
    </message>
    <message>
        <location filename="Views/SbieView.cpp" line="248"/>
        <location filename="Views/SbieView.cpp" line="354"/>
        <source>Move Sandbox</source>
        <translation>移动沙盒</translation>
    </message>
    <message>
        <location filename="Views/SbieView.cpp" line="259"/>
        <location filename="Views/SbieView.cpp" line="365"/>
        <source>Remove Sandbox</source>
        <translation>移除沙盒</translation>
    </message>
    <message>
        <location filename="Views/SbieView.cpp" line="264"/>
        <location filename="Views/SbieView.cpp" line="387"/>
        <source>Terminate</source>
        <translation>终止</translation>
    </message>
    <message>
        <location filename="Views/SbieView.cpp" line="267"/>
        <source>Preset</source>
        <translation>预设</translation>
    </message>
    <message>
        <location filename="Views/SbieView.cpp" line="103"/>
        <location filename="Views/SbieView.cpp" line="268"/>
        <source>Pin to Run Menu</source>
        <translation>固定到运行菜单</translation>
    </message>
    <message>
        <location filename="Views/SbieView.cpp" line="270"/>
        <source>Block and Terminate</source>
        <translation>阻止并终止</translation>
    </message>
    <message>
        <location filename="Views/SbieView.cpp" line="274"/>
        <source>Allow internet access</source>
        <translation>允许网络访问</translation>
    </message>
    <message>
        <location filename="Views/SbieView.cpp" line="276"/>
        <source>Force into this sandbox</source>
        <translation>强制入此沙盒</translation>
    </message>
    <message>
        <location filename="Views/SbieView.cpp" line="278"/>
        <source>Set Linger Process</source>
        <translation>设置驻留进程</translation>
    </message>
    <message>
        <location filename="Views/SbieView.cpp" line="280"/>
        <source>Set Leader Process</source>
        <translation>设置引导进程</translation>
    </message>
    <message>
        <location filename="Views/SbieView.cpp" line="549"/>
        <source>    File root: %1
</source>
        <translation>    文件根目录: %1
</translation>
    </message>
    <message>
        <location filename="Views/SbieView.cpp" line="550"/>
        <source>    Registry root: %1
</source>
        <translation>    注册表根: %1
</translation>
    </message>
    <message>
        <location filename="Views/SbieView.cpp" line="551"/>
        <source>    IPC root: %1
</source>
        <translation>    IPC 根: %1
</translation>
    </message>
    <message>
        <location filename="Views/SbieView.cpp" line="555"/>
        <source>Options:
    </source>
        <translation>选项:
    </translation>
    </message>
    <message>
        <location filename="Views/SbieView.cpp" line="781"/>
        <source>[None]</source>
        <translation>[无]</translation>
    </message>
    <message>
        <location filename="Views/SbieView.cpp" line="1116"/>
        <source>Please enter a new group name</source>
        <translation>请输入新的组名</translation>
    </message>
    <message>
        <location filename="Views/SbieView.cpp" line="890"/>
        <source>Do you really want to remove the selected group(s)?</source>
        <translation>确定要移除选中的组吗？</translation>
    </message>
    <message>
        <location filename="Views/SbieView.cpp" line="155"/>
        <location filename="Views/SbieView.cpp" line="289"/>
        <source>Create Box Group</source>
        <translation>新建沙盒组</translation>
    </message>
    <message>
        <location filename="Views/SbieView.cpp" line="408"/>
        <source>Rename Group</source>
        <translation>重命名组</translation>
    </message>
    <message>
        <location filename="Views/SbieView.cpp" line="161"/>
        <location filename="Views/SbieView.cpp" line="295"/>
        <source>Stop Operations</source>
        <translation>停止操作</translation>
    </message>
    <message>
        <location filename="Views/SbieView.cpp" line="190"/>
        <source>Command Prompt</source>
        <translation>命令提示符</translation>
    </message>
    <message>
        <location filename="Views/SbieView.cpp" line="191"/>
        <source>Command Prompt (as Admin)</source>
        <translation>命令提示符 (管理员)</translation>
    </message>
    <message>
        <location filename="Views/SbieView.cpp" line="195"/>
        <source>Command Prompt (32-bit)</source>
        <translation>命令提示符 (32 位)</translation>
    </message>
    <message>
        <location filename="Views/SbieView.cpp" line="180"/>
        <source>Execute Autorun Entries</source>
        <translation>执行自动运行项目</translation>
    </message>
    <message>
        <location filename="Views/SbieView.cpp" line="340"/>
        <source>Browse Content</source>
        <translation>浏览内容</translation>
    </message>
    <message>
        <location filename="Views/SbieView.cpp" line="200"/>
        <source>Box Content</source>
        <translation>沙盒内容</translation>
    </message>
    <message>
        <location filename="Views/SbieView.cpp" line="207"/>
        <source>Open Registry</source>
        <translation>打开注册表</translation>
    </message>
    <message>
        <location filename="Views/SbieView.cpp" line="203"/>
        <location filename="Views/SbieView.cpp" line="349"/>
        <source>Refresh Info</source>
        <translation>刷新信息</translation>
    </message>
    <message>
        <location filename="Views/SbieView.cpp" line="156"/>
        <location filename="Views/SbieView.cpp" line="290"/>
        <source>Import Box</source>
        <translation>导入沙盒</translation>
    </message>
    <message>
        <location filename="Views/SbieView.cpp" line="174"/>
        <location filename="Views/SbieView.cpp" line="310"/>
        <source>(Host) Start Menu</source>
        <translation>开始菜单(主机)</translation>
    </message>
    <message>
        <location filename="Views/SbieView.cpp" line="237"/>
        <source>Immediate Recovery</source>
        <translation>即时恢复</translation>
    </message>
    <message>
        <location filename="Views/SbieView.cpp" line="239"/>
        <source>Disable Force Rules</source>
        <translation>禁用“强制必沙规则”</translation>
    </message>
    <message>
        <location filename="Views/SbieView.cpp" line="244"/>
        <source>Export Box</source>
        <translation>导出沙盒</translation>
    </message>
    <message>
        <location filename="Views/SbieView.cpp" line="249"/>
        <location filename="Views/SbieView.cpp" line="355"/>
        <source>Move Up</source>
        <translation>上移</translation>
    </message>
    <message>
        <location filename="Views/SbieView.cpp" line="254"/>
        <location filename="Views/SbieView.cpp" line="360"/>
        <source>Move Down</source>
        <translation>下移</translation>
    </message>
    <message>
        <source>Run Sandboxed</source>
        <translation type="vanished">运行</translation>
    </message>
    <message>
        <location filename="Views/SbieView.cpp" line="304"/>
        <source>Run Web Browser</source>
        <translation>默认浏览器</translation>
    </message>
    <message>
        <location filename="Views/SbieView.cpp" line="305"/>
        <source>Run eMail Reader</source>
        <translation>默认电子邮件客户端</translation>
    </message>
    <message>
        <location filename="Views/SbieView.cpp" line="306"/>
        <source>Run Any Program</source>
        <translation>运行程序(Run)</translation>
    </message>
    <message>
        <location filename="Views/SbieView.cpp" line="307"/>
        <source>Run From Start Menu</source>
        <translation>从开始菜单运行</translation>
    </message>
    <message>
        <location filename="Views/SbieView.cpp" line="315"/>
        <source>Run Windows Explorer</source>
        <translation>Windows 资源管理器</translation>
    </message>
    <message>
        <location filename="Views/SbieView.cpp" line="329"/>
        <source>Terminate Programs</source>
        <translation>终止程序</translation>
    </message>
    <message>
        <location filename="Views/SbieView.cpp" line="332"/>
        <source>Quick Recover</source>
        <translation>快速恢复</translation>
    </message>
    <message>
        <location filename="Views/SbieView.cpp" line="337"/>
        <source>Sandbox Settings</source>
        <translation>沙盒配置</translation>
    </message>
    <message>
        <location filename="Views/SbieView.cpp" line="344"/>
        <source>Duplicate Sandbox Config</source>
        <translation>复制配置</translation>
    </message>
    <message>
        <location filename="Views/SbieView.cpp" line="345"/>
        <source>Export Sandbox</source>
        <translation>导出沙盒</translation>
    </message>
    <message>
        <location filename="Views/SbieView.cpp" line="409"/>
        <source>Move Group</source>
        <translation>移动组</translation>
    </message>
    <message>
        <location filename="Views/SbieView.cpp" line="553"/>
        <source>    Disk root: %1
</source>
        <translation>    磁盘路径： %1
</translation>
    </message>
    <message>
        <location filename="Views/SbieView.cpp" line="880"/>
        <source>Please enter a new name for the Group.</source>
        <translation>为此组指定新的名称</translation>
    </message>
    <message>
        <location filename="Views/SbieView.cpp" line="927"/>
        <source>Move entries by (negative values move up, positive values move down):</source>
        <translation>将项目移动的距离(负数向上移动，正数向下移动):</translation>
    </message>
    <message>
        <location filename="Views/SbieView.cpp" line="975"/>
        <source>A group can not be its own parent.</source>
        <translation>组不能是自己的父级</translation>
    </message>
    <message>
        <location filename="Views/SbieView.cpp" line="1057"/>
        <source>Failed to open archive, wrong password?</source>
        <translation>无法打开备份，可能是密码不正确？</translation>
    </message>
    <message>
        <location filename="Views/SbieView.cpp" line="1066"/>
        <source>Failed to open archive (%1)!</source>
        <translation>无法打开备份 (%1)！</translation>
    </message>
    <message>
        <location filename="Views/SbieView.cpp" line="1080"/>
        <source>This name is already in use, please select an alternative box name</source>
        <translation>名称已占用，请选择其他沙盒名</translation>
    </message>
    <message>
        <location filename="Views/SbieView.cpp" line="1102"/>
        <source>Importing: %1</source>
        <translation>正在导入：%1</translation>
    </message>
    <message>
        <location filename="Views/SbieView.cpp" line="1142"/>
        <source>The Sandbox name and Box Group name cannot use the &apos;,()&apos; symbol.</source>
        <translation>⌈沙盒/组⌋名称不能使用 &apos;,()&apos; 等符号</translation>
    </message>
    <message>
        <location filename="Views/SbieView.cpp" line="1147"/>
        <source>This name is already used for a Box Group.</source>
        <translation>名称已被用于现有的其它沙盒组</translation>
    </message>
    <message>
        <location filename="Views/SbieView.cpp" line="1152"/>
        <source>This name is already used for a Sandbox.</source>
        <translation>名称已被用于现有的其它沙盒</translation>
    </message>
    <message>
        <location filename="Views/SbieView.cpp" line="1202"/>
        <location filename="Views/SbieView.cpp" line="1272"/>
        <location filename="Views/SbieView.cpp" line="1561"/>
        <source>Don&apos;t show this message again.</source>
        <translation>不再显示此消息</translation>
    </message>
    <message>
        <location filename="Views/SbieView.cpp" line="1263"/>
        <location filename="Views/SbieView.cpp" line="1283"/>
        <location filename="Views/SbieView.cpp" line="1739"/>
        <source>This Sandbox is empty.</source>
        <translation>此沙盒是空的</translation>
    </message>
    <message>
        <location filename="Views/SbieView.cpp" line="1290"/>
        <source>WARNING: The opened registry editor is not sandboxed, please be careful and only do changes to the pre-selected sandbox locations.</source>
        <translation>警告：打开的注册表编辑器未沙盒化，请审慎且仅对预先选定的沙盒节点进行修改</translation>
    </message>
    <message>
        <location filename="Views/SbieView.cpp" line="1291"/>
        <source>Don&apos;t show this warning in future</source>
        <translation>不再显示此警告</translation>
    </message>
    <message>
        <location filename="Views/SbieView.cpp" line="1347"/>
        <source>Please enter a new name for the duplicated Sandbox.</source>
        <translation>请为此复制的沙盒输入一个新名称</translation>
    </message>
    <message>
        <location filename="Views/SbieView.cpp" line="1347"/>
        <source>%1 Copy</source>
        <translatorcomment>沙盒名称只能包含字母、数字和下划线，不应对此处的文本进行翻译！</translatorcomment>
        <translation>%1 Copy</translation>
    </message>
    <message>
        <location filename="Views/SbieView.cpp" line="1040"/>
        <location filename="Views/SbieView.cpp" line="1402"/>
        <source>Select file name</source>
        <translation>选择文件名</translation>
    </message>
    <message>
        <location filename="Views/SbieView.cpp" line="209"/>
        <location filename="Views/SbieView.cpp" line="330"/>
        <source>Mount Box Image</source>
        <translation>挂载磁盘映像</translation>
    </message>
    <message>
        <location filename="Views/SbieView.cpp" line="210"/>
        <location filename="Views/SbieView.cpp" line="331"/>
        <source>Unmount Box Image</source>
        <translation>卸载磁盘映像</translation>
    </message>
    <message>
        <location filename="Views/SbieView.cpp" line="282"/>
        <source>Suspend</source>
        <translation>暂停</translation>
    </message>
    <message>
        <location filename="Views/SbieView.cpp" line="283"/>
        <source>Resume</source>
        <translation>恢复</translation>
    </message>
    <message>
        <location filename="Views/SbieView.cpp" line="1040"/>
        <location filename="Views/SbieView.cpp" line="1402"/>
        <source>7-zip Archive (*.7z)</source>
        <translation>7-zip 备份 (*.7z)</translation>
    </message>
    <message>
        <location filename="Views/SbieView.cpp" line="1408"/>
        <source>Exporting: %1</source>
        <translation>正在导出：%1</translation>
    </message>
    <message>
        <location filename="Views/SbieView.cpp" line="1415"/>
        <source>Please enter a new name for the Sandbox.</source>
        <translation>请为该沙盒输入新名称</translation>
    </message>
    <message>
        <location filename="Views/SbieView.cpp" line="1450"/>
        <source>Do you really want to remove the selected sandbox(es)?&lt;br /&gt;&lt;br /&gt;Warning: The box content will also be deleted!</source>
        <translation>确定要删除选中的沙盒？&lt;br /&gt;&lt;br /&gt;警告：沙盒内的内容也将被删除！</translation>
    </message>
    <message>
        <location filename="Views/SbieView.cpp" line="1501"/>
        <source>This Sandbox is already empty.</source>
        <translation>此沙盒已清空</translation>
    </message>
    <message>
        <location filename="Views/SbieView.cpp" line="1513"/>
        <location filename="Views/SbieView.cpp" line="1518"/>
        <source>Do you want to delete the content of the selected sandbox?</source>
        <translation>确定要删除选中沙盒的内容吗？</translation>
    </message>
    <message>
        <location filename="Views/SbieView.cpp" line="1514"/>
        <location filename="Views/SbieView.cpp" line="1527"/>
        <source>Also delete all Snapshots</source>
        <translation>同时删除所有快照</translation>
    </message>
    <message>
        <location filename="Views/SbieView.cpp" line="1526"/>
        <source>Do you really want to delete the content of all selected sandboxes?</source>
        <translation>你真的想删除所有选定的沙盒的内容吗？</translation>
    </message>
    <message>
        <location filename="Views/SbieView.cpp" line="1543"/>
        <source>Do you want to terminate all processes in the selected sandbox(es)?</source>
        <translation>确定要终止所选沙盒中的所有进程吗？</translation>
    </message>
    <message>
        <location filename="Views/SbieView.cpp" line="1544"/>
        <location filename="Views/SbieView.cpp" line="1640"/>
        <source>Terminate without asking</source>
        <translation>终止且不再询问</translation>
    </message>
    <message>
        <location filename="Views/SbieView.cpp" line="1559"/>
        <source>The Sandboxie Start Menu will now be displayed. Select an application from the menu, and Sandboxie will create a new shortcut icon on your real desktop, which you can use to invoke the selected application under the supervision of Sandboxie.</source>
        <oldsource>The Sandboxie Start Menu will now be displayed. Select an application from the menu, and Sandboxie will create a newshortcut icon on your real desktop, which you can use to invoke the selected application under the supervision of Sandboxie.</oldsource>
        <translation>现在将显示 Sandboxie 开始菜单。从菜单中选择一个应用程序，Sandboxie 将在真实桌面上创建一个新的快捷方式图标，你可以用它来调用所选受 Sandboxie 监督的应用程序。</translation>
    </message>
    <message>
        <location filename="Views/SbieView.cpp" line="1614"/>
        <location filename="Views/SbieView.cpp" line="1668"/>
        <source>Create Shortcut to sandbox %1</source>
        <translation>为沙盒 %1 创建快捷方式</translation>
    </message>
    <message>
        <location filename="Views/SbieView.cpp" line="1639"/>
        <source>Do you want to terminate %1?</source>
        <oldsource>Do you want to %1 %2?</oldsource>
        <translation>确定要终止 %1？</translation>
    </message>
    <message>
        <location filename="Views/SbieView.cpp" line="1639"/>
        <source>the selected processes</source>
        <translation>选中的进程</translation>
    </message>
    <message>
        <location filename="Views/SbieView.cpp" line="1698"/>
        <source>This box does not have Internet restrictions in place, do you want to enable them?</source>
        <translation>此沙盒无互联网限制，确定启用吗？</translation>
    </message>
    <message>
        <location filename="Views/SbieView.cpp" line="1789"/>
        <source>This sandbox is disabled, do you want to enable it?</source>
        <translation>此沙盒已禁用，确定启用吗？</translation>
    </message>
</context>
<context>
    <name>CScriptManager</name>
    <message>
        <location filename="Engine/ScriptManager.cpp" line="85"/>
        <source>Fatal error, failed to load troubleshooting instructions!</source>
        <translation>致命错误，无法加载故障排除指导！</translation>
    </message>
    <message>
        <location filename="Engine/ScriptManager.cpp" line="159"/>
        <source>Error, troubleshooting instructions duplicated %1 (%2 &lt;-&gt; %3)!</source>
        <translation>错误，故障排除指导重复%1 (%2 &lt;-&gt; %3)!</translation>
    </message>
    <message>
        <location filename="Engine/ScriptManager.cpp" line="245"/>
        <source>Downloaded troubleshooting instructions are corrupted!</source>
        <translation>下载的故障排除指导已损坏！</translation>
    </message>
</context>
<context>
    <name>CSelectBoxWindow</name>
    <message>
        <location filename="Windows/SelectBoxWindow.cpp" line="182"/>
        <source>Sandboxie-Plus - Run Sandboxed</source>
        <translation>Sandboxie-Plus - 在沙盒内运行</translation>
    </message>
    <message>
        <location filename="Windows/SelectBoxWindow.cpp" line="234"/>
        <source>Are you sure you want to run the program outside the sandbox?</source>
        <translation>确定要在沙盒外运行程序吗？</translation>
    </message>
    <message>
        <location filename="Windows/SelectBoxWindow.cpp" line="251"/>
        <source>Please select a sandbox.</source>
        <translation>请选择一个沙盒</translation>
    </message>
</context>
<context>
    <name>CSettingsWindow</name>
    <message>
        <location filename="Windows/SettingsWindow.cpp" line="110"/>
        <source>Sandboxie Plus - Global Settings</source>
        <oldsource>Sandboxie Plus - Settings</oldsource>
        <translation>Sandboxie Plus - 全局设置</translation>
    </message>
    <message>
        <location filename="Windows/SettingsWindow.cpp" line="207"/>
        <source>Auto Detection</source>
        <translation>自动检测</translation>
    </message>
    <message>
        <location filename="Windows/SettingsWindow.cpp" line="208"/>
        <source>No Translation</source>
        <translation>保持默认</translation>
    </message>
    <message>
        <location filename="Windows/SettingsWindow.cpp" line="227"/>
        <location filename="Windows/SettingsWindow.cpp" line="231"/>
        <source>Don&apos;t integrate links</source>
        <translation>不整合</translation>
    </message>
    <message>
        <location filename="Windows/SettingsWindow.cpp" line="228"/>
        <location filename="Windows/SettingsWindow.cpp" line="232"/>
        <source>As sub group</source>
        <translation>作为子组</translation>
    </message>
    <message>
        <location filename="Windows/SettingsWindow.cpp" line="229"/>
        <location filename="Windows/SettingsWindow.cpp" line="233"/>
        <source>Fully integrate</source>
        <translation>全面整合</translation>
    </message>
    <message>
        <location filename="Windows/SettingsWindow.cpp" line="235"/>
        <source>Don&apos;t show any icon</source>
        <oldsource>Don&apos;t integrate links</oldsource>
        <translation>不显示</translation>
    </message>
    <message>
        <location filename="Windows/SettingsWindow.cpp" line="236"/>
        <source>Show Plus icon</source>
        <translation>Plus 版</translation>
    </message>
    <message>
        <location filename="Windows/SettingsWindow.cpp" line="237"/>
        <source>Show Classic icon</source>
        <translation>经典版</translation>
    </message>
    <message>
        <location filename="Windows/SettingsWindow.cpp" line="239"/>
        <source>All Boxes</source>
        <translation>所有沙盒</translation>
    </message>
    <message>
        <location filename="Windows/SettingsWindow.cpp" line="240"/>
        <source>Active + Pinned</source>
        <translation>激活或已固定的沙盒</translation>
    </message>
    <message>
        <location filename="Windows/SettingsWindow.cpp" line="241"/>
        <source>Pinned Only</source>
        <translation>仅已固定的沙盒</translation>
    </message>
    <message>
        <location filename="Windows/SettingsWindow.cpp" line="243"/>
        <source>Close to Tray</source>
        <translation>关闭时最小化到托盘</translation>
    </message>
    <message>
        <location filename="Windows/SettingsWindow.cpp" line="244"/>
        <source>Prompt before Close</source>
        <translation>在关闭前提示</translation>
    </message>
    <message>
        <location filename="Windows/SettingsWindow.cpp" line="245"/>
        <source>Close</source>
        <translation>关闭</translation>
    </message>
    <message>
        <location filename="Windows/SettingsWindow.cpp" line="247"/>
        <source>None</source>
        <translation>无</translation>
    </message>
    <message>
        <location filename="Windows/SettingsWindow.cpp" line="248"/>
        <source>Native</source>
        <translation>原生</translation>
    </message>
    <message>
        <location filename="Windows/SettingsWindow.cpp" line="249"/>
        <source>Qt</source>
        <translation>Qt</translation>
    </message>
    <message>
        <location filename="Windows/SettingsWindow.cpp" line="268"/>
        <source>%1</source>
        <oldsource>%1 %</oldsource>
        <translation>%1</translation>
    </message>
    <message>
        <location filename="Windows/SettingsWindow.cpp" line="605"/>
        <source>Search for settings</source>
        <translation>搜索设置</translation>
    </message>
    <message>
        <location filename="Windows/SettingsWindow.cpp" line="835"/>
        <location filename="Windows/SettingsWindow.cpp" line="836"/>
        <location filename="Windows/SettingsWindow.cpp" line="846"/>
        <source>Run &amp;Sandboxed</source>
        <translation>在沙盒中运行(&amp;S)</translation>
    </message>
    <message>
        <location filename="Windows/SettingsWindow.cpp" line="1149"/>
        <source>kilobytes (%1)</source>
        <translation>Kb (%1)</translation>
    </message>
    <message>
        <location filename="Windows/SettingsWindow.cpp" line="1231"/>
        <source>Volume not attached</source>
        <translation>未挂载卷</translation>
    </message>
    <message>
        <location filename="Windows/SettingsWindow.cpp" line="1252"/>
        <source>This supporter certificate has expired, please &lt;a href=&quot;https://sandboxie-plus.com/go.php?to=sbie-renew-cert&quot;&gt;get an updated certificate&lt;/a&gt;.</source>
        <translation>此赞助者凭据已过期，请&lt;a href=&quot;https://sandboxie-plus.com/go.php?to=sbie-renew-cert&quot;&gt;更新凭据&lt;/a&gt;。</translation>
    </message>
    <message>
        <location filename="Windows/SettingsWindow.cpp" line="1310"/>
        <source>This does not look like a Sandboxie-Plus Serial Number.&lt;br /&gt;If you have attempted to enter the UpdateKey or the Signature from a certificate, that is not correct, please enter the entire certificate into the text area above instead.</source>
        <translation>这看起来不像是 Sandboxie Plus 的序列号&lt;br/&gt;如果您试图从证书中输入 UpdateKey 或 Signature ，无需这样做，请直接将整个证书输入到上面的文本区域。</translation>
    </message>
    <message>
        <location filename="Windows/SettingsWindow.cpp" line="1317"/>
        <source>You are attempting to use a feature Upgrade-Key without having entered a pre-existing supporter certificate. Please note that this type of key (&lt;b&gt;as it is clearly stated in bold on the website&lt;/b) requires you to have a pre-existing valid supporter certificate; it is useless without one.&lt;br /&gt;If you want to use the advanced features, you need to obtain both a standard certificate and the feature upgrade key to unlock advanced functionality.</source>
        <oldsource>You are attempting to use a feature Upgrade-Key without having entered a preexisting supporter certificate. Please note that these type of key (&lt;b&gt;as it is clearly stated in bold on the website&lt;/b&gt;) require you to have a preexisting valid supporter certificate, it is useless without one.&lt;br /&gt;If you want to use the advanced features you need to obtain booth a standard certificate and the feature upgrade key to unlock advanced functionality.</oldsource>
        <translation>您尝试在未输入预先存在的赞助者凭据的情况下使用功能升级密钥。请注意，这种类型的密钥（&lt;b&gt;正如网站上以粗体明确说明的那样&lt;/b）要求您拥有预先存在的有效赞助者凭据； &lt;br /&gt;如果您想使用高级功能，您需要同时获得标准凭据和功能升级密钥来解锁高级功能。</translation>
    </message>
    <message>
        <location filename="Windows/SettingsWindow.cpp" line="1323"/>
        <source>You are attempting to use a Renew-Key without having entered a pre-existing supporter certificate. Please note that this type of key (&lt;b&gt;as it is clearly stated in bold on the website&lt;/b) requires you to have a pre-existing valid supporter certificate; it is useless without one.</source>
        <oldsource>You are attempting to use a Renew-Key without having a preexisting supporter certificate. Please note that these type of key (&lt;b&gt;as it is clearly stated in bold on the website&lt;/b&gt;) require you to have a preexisting supporter certificate, it is useless without one.</oldsource>
        <translation>您试图在未输入预先存在的赞助者凭据的情况下使用续订密钥。请注意，这种类型的密钥（&lt;b&gt;正如网站上以粗体明确说明的那样&lt;/b）要求您拥有预先存在的有效赞助者凭据；没有它是没有用的。</translation>
    </message>
    <message>
        <location filename="Windows/SettingsWindow.cpp" line="1328"/>
        <source>&lt;br /&gt;&lt;br /&gt;&lt;u&gt;If you have not read the product description and obtained this key by mistake, please contact us via email (provided on our website) to resolve this issue.&lt;/u&gt;</source>
        <oldsource>&lt;br /&gt;&lt;br /&gt;&lt;u&gt;If you have not read the product description and got this key by mistake, please contact us by email (provided on our website) to resolve this issue.&lt;/u&gt;</oldsource>
        <translation>&lt;br /&gt;&lt;br /&gt;&lt;u&gt;如果您没有阅读产品说明而错误地获取了此密钥，请通过电子邮件（在我们的网站上提供）联系我们来解决此问题。&lt;/u&gt;</translation>
    </message>
    <message>
        <location filename="Windows/SettingsWindow.cpp" line="1343"/>
        <source>Retrieving certificate...</source>
        <translation>正在检索凭据...</translation>
    </message>
    <message>
        <location filename="Windows/SettingsWindow.cpp" line="1353"/>
        <source>Error retrieving certificate: %1</source>
        <oldsource>Error retriving certificate: %1</oldsource>
        <translation>检索凭据时出错：%1</translation>
    </message>
    <message>
        <location filename="Windows/SettingsWindow.cpp" line="1353"/>
        <source>Unknown Error (probably a network issue)</source>
        <translation>未知错误（可能是网络问题）</translation>
    </message>
    <message>
        <location filename="Windows/SettingsWindow.cpp" line="1409"/>
        <source>Home</source>
        <translation>主页</translation>
    </message>
    <message>
        <location filename="Engine/BoxObject.cpp" line="91"/>
        <location filename="Windows/SettingsWindow.cpp" line="867"/>
        <source>Sandboxed Web Browser</source>
        <translation>浏览器(沙盒)</translation>
    </message>
    <message>
        <location filename="Windows/SettingsWindow.cpp" line="257"/>
        <location filename="Windows/SettingsWindow.cpp" line="262"/>
        <source>Notify</source>
        <translation>通知</translation>
    </message>
    <message>
        <location filename="Windows/SettingsWindow.cpp" line="256"/>
        <source>Ignore</source>
        <translation>忽略</translation>
    </message>
    <message>
        <location filename="Windows/SettingsWindow.cpp" line="251"/>
        <source>Every Day</source>
        <translation>每天</translation>
    </message>
    <message>
        <location filename="Windows/SettingsWindow.cpp" line="252"/>
        <source>Every Week</source>
        <translation>每周</translation>
    </message>
    <message>
        <location filename="Windows/SettingsWindow.cpp" line="253"/>
        <source>Every 2 Weeks</source>
        <translation>每2周</translation>
    </message>
    <message>
        <location filename="Windows/SettingsWindow.cpp" line="254"/>
        <source>Every 30 days</source>
        <translation>每30天</translation>
    </message>
    <message>
        <location filename="Windows/SettingsWindow.cpp" line="258"/>
        <location filename="Windows/SettingsWindow.cpp" line="263"/>
        <source>Download &amp; Notify</source>
        <translation>下载并通知</translation>
    </message>
    <message>
        <location filename="Windows/SettingsWindow.cpp" line="259"/>
        <location filename="Windows/SettingsWindow.cpp" line="264"/>
        <source>Download &amp; Install</source>
        <translation>下载并安装</translation>
    </message>
    <message>
        <location filename="Windows/SettingsWindow.cpp" line="375"/>
        <source>Browse for Program</source>
        <translation>浏览程序</translation>
    </message>
    <message>
        <location filename="Windows/SettingsWindow.cpp" line="479"/>
        <source>Add %1 Template</source>
        <translation>添加 %1 模板</translation>
    </message>
    <message>
        <location filename="Windows/SettingsWindow.cpp" line="552"/>
        <source>Select font</source>
        <translation>选择字体</translation>
    </message>
    <message>
        <location filename="Windows/SettingsWindow.cpp" line="554"/>
        <source>Reset font</source>
        <translation>重置字体</translation>
    </message>
    <message>
        <location filename="Windows/SettingsWindow.cpp" line="614"/>
        <source>%0, %1 pt</source>
        <translation>%0, %1 磅</translation>
    </message>
    <message>
        <location filename="Windows/SettingsWindow.cpp" line="716"/>
        <source>Please enter message</source>
        <translation>请输入信息</translation>
    </message>
    <message>
        <location filename="Windows/SettingsWindow.cpp" line="748"/>
        <source>Select Program</source>
        <translation>选择程序</translation>
    </message>
    <message>
        <location filename="Windows/SettingsWindow.cpp" line="748"/>
        <source>Executables (*.exe *.cmd)</source>
        <translation>可执行文件 (*.exe *.cmd)</translation>
    </message>
    <message>
        <location filename="Windows/SettingsWindow.cpp" line="752"/>
        <location filename="Windows/SettingsWindow.cpp" line="768"/>
        <source>Please enter a menu title</source>
        <translation>请输入一个菜单标题</translation>
    </message>
    <message>
        <location filename="Windows/SettingsWindow.cpp" line="764"/>
        <source>Please enter a command</source>
        <translation>请输入一则命令</translation>
    </message>
    <message>
        <source>This supporter certificate has expired, please &lt;a href=&quot;sbie://update/cert&quot;&gt;get an updated certificate&lt;/a&gt;.</source>
        <translation type="vanished">此赞助者凭据已过期，请&lt;a href=&quot;sbie://update/cert&quot;&gt;获取新凭据&lt;/a&gt;</translation>
    </message>
    <message>
        <location filename="Windows/SettingsWindow.cpp" line="1255"/>
        <source>&lt;br /&gt;&lt;font color=&apos;red&apos;&gt;Plus features will be disabled in %1 days.&lt;/font&gt;</source>
        <translation>&lt;br /&gt;&lt;font color=&apos;red&apos;&gt;Plus 附加的高级功能将在 %1 天后被禁用&lt;/font&gt;</translation>
    </message>
    <message>
        <location filename="Windows/SettingsWindow.cpp" line="1257"/>
        <source>&lt;br /&gt;&lt;font color=&apos;red&apos;&gt;For the current build Plus features remain enabled&lt;/font&gt;, but you no longer have access to Sandboxie-Live services, including compatibility updates and the troubleshooting database.</source>
        <translation>&lt;br /&gt;&lt;font color=&apos;red&apos;&gt;对于当前安装的版本，Plus功能仍处于启用状态。&lt;/font&gt;但是，您将无法再访问Sandboxie Live服务，包括兼容性更新和在线疑难解答数据库。</translation>
    </message>
    <message>
        <location filename="Windows/SettingsWindow.cpp" line="1265"/>
        <source>This supporter certificate will &lt;font color=&apos;red&apos;&gt;expire in %1 days&lt;/font&gt;, please &lt;a href=&quot;https://sandboxie-plus.com/go.php?to=sbie-renew-cert&quot;&gt;get an updated certificate&lt;/a&gt;.</source>
        <translation>此赞助者凭据将&lt;font color=&apos;red&apos;&gt;在 %1 天后过期&lt;/font&gt;，请&lt;a href=&quot;sbie://update/cert&quot;&gt;更新凭据&lt;/a&gt;。</translation>
    </message>
    <message>
        <source>Retreiving certificate...</source>
        <translation type="vanished">正在检索凭据…</translation>
    </message>
    <message>
        <location filename="Windows/SettingsWindow.cpp" line="1395"/>
        <source>Contributor</source>
        <translation>贡献值</translation>
    </message>
    <message>
        <location filename="Windows/SettingsWindow.cpp" line="1397"/>
        <source>Eternal</source>
        <translation>终身</translation>
    </message>
    <message>
        <location filename="Windows/SettingsWindow.cpp" line="1399"/>
        <source>Business</source>
        <translation>商业</translation>
    </message>
    <message>
        <location filename="Windows/SettingsWindow.cpp" line="1401"/>
        <source>Personal</source>
        <translation>个人</translation>
    </message>
    <message>
        <location filename="Windows/SettingsWindow.cpp" line="1403"/>
        <source>Great Patreon</source>
        <translation>Great Patreon</translation>
    </message>
    <message>
        <location filename="Windows/SettingsWindow.cpp" line="1405"/>
        <source>Patreon</source>
        <translation>Patreon</translation>
    </message>
    <message>
        <location filename="Windows/SettingsWindow.cpp" line="1407"/>
        <source>Family</source>
        <translation>家庭</translation>
    </message>
    <message>
        <source>Subscription</source>
        <translation type="vanished">订阅</translation>
    </message>
    <message>
        <location filename="Windows/SettingsWindow.cpp" line="1411"/>
        <source>Evaluation</source>
        <translation>评估</translation>
    </message>
    <message>
        <location filename="Windows/SettingsWindow.cpp" line="1413"/>
        <source>Type %1</source>
        <translation>类型 %1</translation>
    </message>
    <message>
        <source>Standard</source>
        <translation type="vanished">标准</translation>
    </message>
    <message>
        <location filename="Windows/SettingsWindow.cpp" line="1441"/>
        <source>Advanced</source>
        <translation>高级</translation>
    </message>
    <message>
        <location filename="Windows/SettingsWindow.cpp" line="1443"/>
        <source>Advanced (L)</source>
        <translation>高级 (L)</translation>
    </message>
    <message>
        <location filename="Windows/SettingsWindow.cpp" line="1445"/>
        <source>Max Level</source>
        <translation>最高等级</translation>
    </message>
    <message>
        <location filename="Windows/SettingsWindow.cpp" line="1447"/>
        <source>Level %1</source>
        <translation>等级 %1</translation>
    </message>
    <message>
        <location filename="Windows/SettingsWindow.cpp" line="1472"/>
        <source>Supporter certificate required for access</source>
        <translation>需要赞助者凭据进行访问</translation>
    </message>
    <message>
        <location filename="Windows/SettingsWindow.cpp" line="1489"/>
        <source>Supporter certificate required for automation</source>
        <translation>需要赞助者凭据进行自动化动作</translation>
    </message>
    <message>
        <location filename="Windows/SettingsWindow.cpp" line="1903"/>
        <source>This certificate is unfortunately not valid for the current build, you need to get a new certificate or downgrade to an earlier build.</source>
        <translation>很遗憾，此凭据对当前版本无效，您需要获取新凭据或降级到早期版本。</translation>
    </message>
    <message>
        <location filename="Windows/SettingsWindow.cpp" line="1905"/>
        <source>Although this certificate has expired, for the currently installed version plus features remain enabled. However, you will no longer have access to Sandboxie-Live services, including compatibility updates and the online troubleshooting database.</source>
        <translation>尽管此凭据已过期，但对于当前安装的版本，附加功能仍处于启用状态。但是，您将无法再访问Sandboxie Live服务，包括兼容性更新和在线疑难解答数据库。</translation>
    </message>
    <message>
        <location filename="Windows/SettingsWindow.cpp" line="1907"/>
        <source>This certificate has unfortunately expired, you need to get a new certificate.</source>
        <translation>很遗憾，此凭据已过期，请获取新凭据。</translation>
    </message>
    <message>
        <source>&lt;br /&gt;&lt;font color=&apos;red&apos;&gt;For this build Plus features remain enabled.&lt;/font&gt;</source>
        <translation type="vanished">&lt;br /&gt;&lt;font color=&apos;red&apos;&gt;在此版本中，Plus 附加的高级功能仍是可用的&lt;/font&gt;</translation>
    </message>
    <message>
        <location filename="Windows/SettingsWindow.cpp" line="1259"/>
        <source>&lt;br /&gt;Plus features are no longer enabled.</source>
        <translation>&lt;br /&gt;Plus 附加的高级功能已不再可用</translation>
    </message>
    <message>
        <source>This supporter certificate will &lt;font color=&apos;red&apos;&gt;expire in %1 days&lt;/font&gt;, please &lt;a href=&quot;sbie://update/cert&quot;&gt;get an updated certificate&lt;/a&gt;.</source>
        <translation type="vanished">此赞助者凭据将&lt;font color=&apos;red&apos;&gt;在 %1 天后过期&lt;/font&gt;，请&lt;a href=&quot;sbie://update/cert&quot;&gt;获取新凭据&lt;/a&gt;</translation>
    </message>
    <message>
        <source>Supporter certificate required</source>
        <oldsource>Supproter certificate required</oldsource>
        <translation type="vanished">需要赞助者凭据</translation>
    </message>
    <message>
        <location filename="Windows/SettingsWindow.cpp" line="1596"/>
        <source>Run &amp;Un-Sandboxed</source>
        <translation>在沙盒外运行(&amp;U)</translation>
    </message>
    <message>
        <location filename="Windows/SettingsWindow.cpp" line="1883"/>
        <source>This does not look like a certificate. Please enter the entire certificate, not just a portion of it.</source>
        <translation>这看起来不像是一份凭据。请输入完整的凭据，而不仅仅是其中的一部分</translation>
    </message>
    <message>
        <source>This certificate is unfortunately expired.</source>
        <translation type="vanished">非常抱歉，此凭据已过期</translation>
    </message>
    <message>
        <source>This certificate is unfortunately outdated.</source>
        <translation type="vanished">非常抱歉，此凭据已过时</translation>
    </message>
    <message>
        <location filename="Windows/SettingsWindow.cpp" line="1910"/>
        <source>Thank you for supporting the development of Sandboxie-Plus.</source>
        <translation>感谢您对 Sandboxie-Plus 开发工作的支持</translation>
    </message>
    <message>
        <source>This support certificate is not valid.</source>
        <translation type="vanished">此赞助者凭据无效</translation>
    </message>
    <message>
        <location filename="Windows/SettingsWindow.cpp" line="1967"/>
        <source>Update Available</source>
        <translation>更新可用</translation>
    </message>
    <message>
        <location filename="Windows/SettingsWindow.cpp" line="1969"/>
        <source>Installed</source>
        <translation>已安装</translation>
    </message>
    <message>
        <location filename="Windows/SettingsWindow.cpp" line="1974"/>
        <source>by %1</source>
        <translation>来自 %1</translation>
    </message>
    <message>
        <location filename="Windows/SettingsWindow.cpp" line="1982"/>
        <source>(info website)</source>
        <translation>（更多信息网址）</translation>
    </message>
    <message>
        <location filename="Windows/SettingsWindow.cpp" line="2009"/>
        <source>This Add-on is mandatory and can not be removed.</source>
        <translation>此加载项是必需的，无法删除。</translation>
    </message>
    <message>
        <location filename="Windows/SettingsWindow.cpp" line="2018"/>
        <location filename="Windows/SettingsWindow.cpp" line="2164"/>
        <source>Select Directory</source>
        <translation>选择目录</translation>
    </message>
    <message>
        <location filename="Windows/SettingsWindow.cpp" line="2047"/>
        <source>&lt;a href=&quot;check&quot;&gt;Check Now&lt;/a&gt;</source>
        <translation>&lt;a href=&quot;check&quot;&gt;立即检查&lt;/a&gt;</translation>
    </message>
    <message>
        <location filename="Windows/SettingsWindow.cpp" line="2124"/>
        <source>Please enter the new configuration password.</source>
        <translation>请输入新的配置保护密码</translation>
    </message>
    <message>
        <location filename="Windows/SettingsWindow.cpp" line="2128"/>
        <source>Please re-enter the new configuration password.</source>
        <translation>请再次输入新的配置保护密码</translation>
    </message>
    <message>
        <location filename="Windows/SettingsWindow.cpp" line="2133"/>
        <source>Passwords did not match, please retry.</source>
        <translation>输入的密码不一致，请重新输入</translation>
    </message>
    <message>
        <location filename="Windows/SettingsWindow.cpp" line="2145"/>
        <source>Process</source>
        <translation>进程</translation>
    </message>
    <message>
        <location filename="Windows/SettingsWindow.cpp" line="2145"/>
        <source>Folder</source>
        <translation>文件夹</translation>
    </message>
    <message>
        <location filename="Windows/SettingsWindow.cpp" line="2155"/>
        <source>Please enter a program file name</source>
        <translation>请输入一个程序文件名</translation>
    </message>
    <message>
        <location filename="Windows/SettingsWindow.cpp" line="2223"/>
        <source>Please enter the template identifier</source>
        <translation>请输入模板标识符</translation>
    </message>
    <message>
        <location filename="Windows/SettingsWindow.cpp" line="2231"/>
        <source>Error: %1</source>
        <translation>错误：%1</translation>
    </message>
    <message>
        <location filename="Windows/SettingsWindow.cpp" line="2263"/>
        <source>Do you really want to delete the selected local template(s)?</source>
        <translation>你真的想删除选定的本地模板吗？</translation>
    </message>
    <message>
        <location filename="Windows/SettingsWindow.cpp" line="2465"/>
        <source>%1 (Current)</source>
        <translation>%1 (当前)</translation>
    </message>
</context>
<context>
    <name>CSetupWizard</name>
    <message>
        <location filename="Wizards/SetupWizard.cpp" line="33"/>
        <source>Setup Wizard</source>
        <translation>设置向导</translation>
    </message>
    <message>
        <location filename="Wizards/SetupWizard.cpp" line="44"/>
        <source>The decision you make here will affect which page you get to see next.</source>
        <translation>你在这里做出的决定将影响你接下来看到的页面内容</translation>
    </message>
    <message>
        <location filename="Wizards/SetupWizard.cpp" line="47"/>
        <source>This help is likely not to be of any help.</source>
        <translation>此类帮助很可能没用提供任何实质性帮助</translation>
    </message>
    <message>
        <location filename="Wizards/SetupWizard.cpp" line="51"/>
        <source>Sorry, I already gave all the help I could.</source>
        <translation>对不起，我已经提供了所有能给的帮助</translation>
    </message>
    <message>
        <location filename="Wizards/SetupWizard.cpp" line="53"/>
        <source>Setup Wizard Help</source>
        <translation>设置向导帮助</translation>
    </message>
</context>
<context>
    <name>CShellPage</name>
    <message>
        <location filename="Wizards/SetupWizard.cpp" line="507"/>
        <source>Configure &lt;b&gt;Sandboxie-Plus&lt;/b&gt; shell integration</source>
        <translation>设置 &lt;b&gt;Sandboxie-Plus&lt;/b&gt; 系统集成选项</translation>
    </message>
    <message>
        <location filename="Wizards/SetupWizard.cpp" line="508"/>
        <source>Configure how Sandboxie-Plus should integrate with your system.</source>
        <translation>配置 Sandboxie-Plus 应如何与你的系统整合</translation>
    </message>
    <message>
        <location filename="Wizards/SetupWizard.cpp" line="512"/>
        <source>Start UI with Windows</source>
        <translation>随系统启动沙盒管理器</translation>
    </message>
    <message>
        <location filename="Wizards/SetupWizard.cpp" line="517"/>
        <source>Add &apos;Run Sandboxed&apos; to the explorer context menu</source>
        <translation>在资源管理器中添加“在沙盒中运行”右键菜单</translation>
    </message>
    <message>
        <location filename="Wizards/SetupWizard.cpp" line="522"/>
        <source>Add desktop shortcut for starting Web browser under Sandboxie</source>
        <translation>添加沙盒化的网络浏览器快捷方式到桌面</translation>
    </message>
    <message>
        <location filename="Wizards/SetupWizard.cpp" line="527"/>
        <source>Only applications with admin rights can change configuration</source>
        <oldsource>Only applications with administrator token can change ini setting.</oldsource>
        <translation>仅带有管理员令牌的程序可以修改ini设置</translation>
    </message>
    <message>
        <location filename="Wizards/SetupWizard.cpp" line="539"/>
        <source>Warning</source>
        <translation>警告</translation>
    </message>
    <message>
        <location filename="Wizards/SetupWizard.cpp" line="539"/>
        <source>Enabling this option prevents changes to the Sandboxie.ini configuration from the user interface without admin rights. Be careful, as using Sandboxie Manager with normal user rights may result in a lockout. To make changes to the configuration, you must restart Sandboxie Manager as an admin by clicking &apos;Restart as Admin&apos; in the &apos;Sandbox&apos; menu in the main window.</source>
        <translation>启用这个选项会阻止从无管理员权限的用户界面对Sandboxie.ini的配置更改。小心点，因为使用带有普通用户权限的沙盒管理器将可能陷入锁定。为了对配置进行修改，你必须通过点击主窗口中 &apos; 沙盒 &apos; 菜单下的 &apos; 以管理员特权重启 &apos; 菜单项来作为管理员重启沙盒管理器。</translation>
    </message>
    <message>
        <source>When this option is set, Sandbox Manager with normal user permissions will not be able to modify the configuration, which may result in a lock. You need to open the Sandbox Manager main window, click &quot;Sandbox (s)&quot; in the system menu, and then click &quot;Restart as Admin&quot; in the pop - up context menu to gain control of the configuration.</source>
        <translation type="vanished">当这个选项被设置，以普通用户权限启动的沙盒管理器将不能够去更改配置，这可能造成陷入循环。你需要打开沙盒管理器主窗口，在系统菜单中点击&quot;沙盒(s)&quot;并点击上下文菜单中的&quot;以管理员特权重启&quot;以重新获取配置控制权。</translation>
    </message>
</context>
<context>
    <name>CSnapshotsWindow</name>
    <message>
        <location filename="Windows/SnapshotsWindow.cpp" line="23"/>
        <source>%1 - Snapshots</source>
        <translation>%1 - 快照</translation>
    </message>
    <message>
        <location filename="Windows/SnapshotsWindow.cpp" line="37"/>
        <source>Snapshot</source>
        <translation>快照</translation>
    </message>
    <message>
        <location filename="Windows/SnapshotsWindow.cpp" line="55"/>
        <source>Revert to empty box</source>
        <translation>恢复到空沙盒</translation>
    </message>
    <message>
        <location filename="Windows/SnapshotsWindow.cpp" line="102"/>
        <source> (default)</source>
        <translation> (默认)</translation>
    </message>
    <message>
        <location filename="Windows/SnapshotsWindow.cpp" line="172"/>
        <source>Please enter a name for the new Snapshot.</source>
        <translation>请输入新快照的名称</translation>
    </message>
    <message>
        <location filename="Windows/SnapshotsWindow.cpp" line="172"/>
        <source>New Snapshot</source>
        <translation>新快照</translation>
    </message>
    <message>
        <location filename="Windows/SnapshotsWindow.cpp" line="195"/>
        <source>Do you really want to switch the active snapshot? Doing so will delete the current state!</source>
        <translation>确定要切换正在使用的快照？这将删除当前的状态！</translation>
    </message>
    <message>
        <location filename="Windows/SnapshotsWindow.cpp" line="229"/>
        <source>Do you really want to delete the selected snapshot?</source>
        <translation>确定要删除选中的快照？</translation>
    </message>
    <message>
        <location filename="Windows/SnapshotsWindow.cpp" line="244"/>
        <source>Performing Snapshot operation...</source>
        <translation>正在执行快照操作……</translation>
    </message>
</context>
<context>
    <name>CStackView</name>
    <message>
        <location filename="Views/StackView.cpp" line="17"/>
        <source>#|Symbol</source>
        <translation>#|符号</translation>
    </message>
</context>
<context>
    <name>CSubmitPage</name>
    <message>
        <location filename="Wizards/BoxAssistant.cpp" line="811"/>
        <source>Submit Issue Report</source>
        <translation>提交问题报告</translation>
    </message>
    <message>
        <location filename="Wizards/BoxAssistant.cpp" line="825"/>
        <source>Detailed issue description</source>
        <translation>详细问题描述</translation>
    </message>
    <message>
        <location filename="Wizards/BoxAssistant.cpp" line="829"/>
        <source>Attach Sandboxie.ini</source>
        <translation>附加 Sandboxie.ini</translation>
    </message>
    <message>
        <source>Sandboxing compatibility is reliant on the configuration hence attaching the Sandboxie.ini file helps a lot with finding the issue.</source>
        <oldsource>Sandboxing compatybility is relyent on the configuration hence attaching the sandboxie.ini helps a lot with finding the issue.</oldsource>
        <translation type="vanished">沙盒的兼容性取决于配置，因此附加 Sandboxe.ini 文件有助于发现问题。</translation>
    </message>
    <message>
        <location filename="Wizards/BoxAssistant.cpp" line="830"/>
        <source>Sandboxing compatibility is reliant on the configuration, hence attaching the Sandboxie.ini file helps a lot with finding the issue.</source>
        <translation>沙盒的兼容性取决于配置，因此附加 Sandboxe.ini 文件有助于发现问题。</translation>
    </message>
    <message>
        <location filename="Wizards/BoxAssistant.cpp" line="833"/>
        <source>Attach Logs</source>
        <translation>附加日志</translation>
    </message>
    <message>
        <location filename="Wizards/BoxAssistant.cpp" line="835"/>
        <source>Selecting partially checked state sends only the message log, but not the trace log.
Before sending, you can review the logs in the main window.</source>
        <oldsource>Select partially checked state to sends only message log but no trace log.
Before sending you can review the logs in the main window.</oldsource>
        <translation>选择部分检查状态将只发送消息日志，而不发送跟踪日志。
发送之前，您可以在主窗口中查看日志。</translation>
    </message>
    <message>
        <location filename="Wizards/BoxAssistant.cpp" line="838"/>
        <source>Attach Crash Dumps</source>
        <translation>附加崩溃转储</translation>
    </message>
    <message>
        <location filename="Wizards/BoxAssistant.cpp" line="839"/>
        <source>An application crashed during the troubleshooting procedure, attaching a crash dump can help with the debugging.</source>
        <oldsource>An applicatin crashed during the troubleshooting procedure, attaching a crash dump can help with the debugging.</oldsource>
        <translation>应用程序在故障排除程序中崩溃，附加崩溃转储可以帮助调试。</translation>
    </message>
    <message>
        <location filename="Wizards/BoxAssistant.cpp" line="843"/>
        <source>Email address</source>
        <translation>电子邮件地址</translation>
    </message>
    <message>
        <location filename="Wizards/BoxAssistant.cpp" line="844"/>
        <source>You have the option to provide an email address to receive a notification once a solution for your issue has been identified.</source>
        <translation>您可以选择提供电子邮件地址，以在确定了问题的解决方案后收到通知。</translation>
    </message>
    <message>
        <location filename="Wizards/BoxAssistant.cpp" line="852"/>
        <source>We apologize for the inconvenience you are currently facing with Sandboxie-Plus. </source>
        <translation>对于 Sandboxie-Plus 给您带来的不便，我们深表歉意。 </translation>
    </message>
    <message>
        <location filename="Wizards/BoxAssistant.cpp" line="859"/>
        <source>Unfortunately, the automated troubleshooting procedure failed. </source>
        <translation>很遗憾，自动故障排除程序失败了。 </translation>
    </message>
    <message>
        <location filename="Wizards/BoxAssistant.cpp" line="865"/>
        <source>Regrettably, there is no automated troubleshooting procedure available for the specific issue you have described. </source>
        <translation>遗憾的是，对于您所描述的特定问题，没有可用的自动故障排除程序。</translation>
    </message>
    <message>
        <location filename="Wizards/BoxAssistant.cpp" line="870"/>
        <source>If you wish to submit an issue report, please review the report below and click &apos;Finish&apos;.</source>
        <translation>如果您希望提交问题报告，请查看下面的报告并单击“完成”。</translation>
    </message>
    <message>
        <location filename="Wizards/BoxAssistant.cpp" line="969"/>
        <source>Compressing Logs</source>
        <translation>正在压缩日志</translation>
    </message>
    <message>
        <location filename="Wizards/BoxAssistant.cpp" line="1003"/>
        <source>Compressing Dumps</source>
        <translation>正在压缩转储</translation>
    </message>
    <message>
        <location filename="Wizards/BoxAssistant.cpp" line="1040"/>
        <source>Submitting issue report...</source>
        <translation>提交问题报告……</translation>
    </message>
    <message>
        <location filename="Wizards/BoxAssistant.cpp" line="1051"/>
        <source>Failed to submit issue report, error %1
Try submitting without the log attached.</source>
        <translation>提交问题报告失败，错误%1
请尝试在不附加日志的情况下提交。</translation>
    </message>
    <message>
        <location filename="Wizards/BoxAssistant.cpp" line="1055"/>
        <source>Your issue report has been successfully submitted, thank you.</source>
        <oldsource>Your issue report have been successfully submitted, thank you.</oldsource>
        <translation>您的问题报告已成功提交，谢谢。</translation>
    </message>
</context>
<context>
    <name>CSummaryPage</name>
    <message>
        <location filename="Wizards/NewBoxWizard.cpp" line="945"/>
        <source>Create the new Sandbox</source>
        <translation>创建新沙盒</translation>
    </message>
    <message>
        <location filename="Wizards/NewBoxWizard.cpp" line="956"/>
        <source>Almost complete, click Finish to create a new sandbox and conclude the wizard.</source>
        <translation>即将就绪, 点击完成按钮结束沙盒创建向导</translation>
    </message>
    <message>
        <location filename="Wizards/NewBoxWizard.cpp" line="965"/>
        <source>Save options as new defaults</source>
        <translation>保存选项为新的默认配置</translation>
    </message>
    <message>
        <location filename="Wizards/NewBoxWizard.cpp" line="976"/>
        <source>Skip this summary page when advanced options are not set</source>
        <oldsource>Don&apos;t show the summary page in future (unless advanced options were set)</oldsource>
        <translation>以后不再显示总结页面 (除非启用高级选项)</translation>
    </message>
    <message>
        <location filename="Wizards/NewBoxWizard.cpp" line="995"/>
        <source>
This Sandbox will be saved to: %1</source>
        <translation>
该沙盒将保存到: %1</translation>
    </message>
    <message>
        <location filename="Wizards/NewBoxWizard.cpp" line="998"/>
        <source>
This box&apos;s content will be DISCARDED when it&apos;s closed, and the box will be removed.</source>
        <oldsource>
This box&apos;s content will be DISCARDED when its closed, and the box will be removed.</oldsource>
        <translation>
该沙盒中的内容将在所有程序结束后被删除，同时沙盒本身将被移除</translation>
    </message>
    <message>
        <location filename="Wizards/NewBoxWizard.cpp" line="1000"/>
        <source>
This box will DISCARD its content when its closed, its suitable only for temporary data.</source>
        <translation>
该沙盒中的内容将在所有程序结束后被删除，因此仅适合临时数据</translation>
    </message>
    <message>
        <location filename="Wizards/NewBoxWizard.cpp" line="1002"/>
        <source>
Processes in this box will not be able to access the internet or the local network, this ensures all accessed data to stay confidential.</source>
        <translation>
该沙盒中所有进程将无法访问网络和本地连接，以确保所有可访问的数据不被泄露</translation>
    </message>
    <message>
        <location filename="Wizards/NewBoxWizard.cpp" line="1004"/>
        <source>
This box will run the MSIServer (*.msi installer service) with a system token, this improves the compatibility but reduces the security isolation.</source>
        <oldsource>
This box will run the MSIServer (*.msi installer service) with a system token, this improves the compatybility but reduces the security isolation.</oldsource>
        <translation>
该沙盒允许 MSIServer (*.msi 安装服务) 在沙盒内使用系统令牌运行，这将改善兼容性但会影响安全隔离效果</translation>
    </message>
    <message>
        <location filename="Wizards/NewBoxWizard.cpp" line="1006"/>
        <source>
Processes in this box will think they are run with administrative privileges, without actually having them, hence installers can be used even in a security hardened box.</source>
        <translation>
该沙盒中所有进程将认为其运行在管理员模式下，即使实际上并没有该权限，这有助于在安全加固型沙盒中运行安装程序</translation>
    </message>
    <message>
        <location filename="Wizards/NewBoxWizard.cpp" line="1008"/>
        <source>
Processes in this box will be running with a custom process token indicating the sandbox they belong to.</source>
        <oldsource>
Processes in this box will be running with a custom process token indicating the sandbox thay belong to.</oldsource>
        <translation>
该沙盒中的进程将会以沙盒专属的自定义进程凭据运行</translation>
    </message>
    <message>
        <location filename="Wizards/NewBoxWizard.cpp" line="1046"/>
        <source>Failed to create new box: %1</source>
        <translation>无法创建新沙盒: %1</translation>
    </message>
</context>
<context>
    <name>CSupportDialog</name>
    <message>
        <location filename="Windows/SupportDialog.cpp" line="43"/>
        <source>This Insider build requires a special certificate of type GREAT_PATREON, PERSONAL-HUGE, or CONTRIBUTOR.
If you are a Great Supporter on Patreon already, Sandboxie can check online for an update of your certificate.</source>
        <oldsource>This Insider build requires a special certificate of type GREAT_PATREON, PERSONAL-HUGE, or CONTRIBUTOR.
If you are a great patreaon supporter already, sandboxie can check online for an update of your certificate.</oldsource>
        <translation>此 Insider 内部版本需要 GREAT_PATREON 、 PERSONAL-HUGE 或 CONTRIBUTOR 类型的特殊凭据。
如果你已经在 Patreaon 是 Great Supporter 类型的赞助者，Sandboxie 可以在线检测你的凭据更新。</translation>
    </message>
    <message>
        <location filename="Windows/SupportDialog.cpp" line="51"/>
        <location filename="Windows/SupportDialog.cpp" line="347"/>
        <source>This Insider build requires a special certificate of type GREAT_PATREON, PERSONAL-HUGE, or CONTRIBUTOR.</source>
        <translation>此 Insider 内部版本需要 GREAT_PATREON 、 PERSONAL-HUGE 或 CONTRIBUTOR 类型的特殊凭据。</translation>
    </message>
    <message>
        <location filename="Windows/SupportDialog.cpp" line="72"/>
        <source>An attempt was made to use a blocked certificate on this system. This action violates the terms of use for the support certificate. You must now purchase a valid certificate, as the usage of the free version has been restricted.</source>
        <translation>你正试图在此系统上使用被阻止的凭据。此操作违反了支持凭据的使用条款。您现在必须购买有效的凭据，否则将受到免费版本的使用限制。</translation>
    </message>
    <message>
        <location filename="Windows/SupportDialog.cpp" line="162"/>
        <source>This is a &lt;a href=&quot;https://sandboxie-plus.com/go.php?to=sbie-insider&quot;&gt;exclusive Insider build&lt;/a&gt; of Sandboxie-Plus it is only available to &lt;a href=&quot;https://sandboxie-plus.com/go.php?to=patreon&quot;&gt;Patreon Supporters&lt;/a&gt; on higher tiers as well as to project contributors and owners of a HUGE supporter certificate.</source>
        <translation>这是一份 &lt;a href=&quot;https://sandboxie-plus.com/go.php?to=sbie-insider&quot;&gt;Insider独占版本构建&lt;/a&gt; 的Sandboxie Plus。其仅对于等级更高的（如项目贡献者，HUGE supporter凭据拥有者）的&lt;a href=&quot;https://sandboxie-plus.com/go.php?to=patreon&quot;&gt;Patreon 赞助者&lt;/a&gt; 可用。</translation>
    </message>
    <message>
        <location filename="Windows/SupportDialog.cpp" line="168"/>
        <source>The installed supporter certificate allows for &lt;b&gt;%1 seats&lt;/b&gt; to be active.&lt;br /&gt;&lt;br /&gt;</source>
        <translation>安装的赞助者凭据允许激活&lt;b&gt;%1 个&lt;/b&gt;设备。&lt;br /&gt;&lt;br /&gt;</translation>
    </message>
    <message>
        <location filename="Windows/SupportDialog.cpp" line="170"/>
        <source>&lt;b&gt;There seems to be however %1 Sandboxie-Plus instances on your network, &lt;font color=&apos;red&apos;&gt;you need to obtain additional &lt;a href=&quot;https://sandboxie-plus.com/go.php?to=sbie-obtain-cert&amp;tip=more&quot;&gt;support certificates&lt;/a&gt;&lt;/font&gt;.&lt;/b&gt;&lt;br /&gt;&lt;br /&gt;</source>
        <oldsource>&lt;b&gt;There seams to be howeever %1 Sandboxie-Plus instances on your network, &lt;font color=&apos;red&apos;&gt;you need to obtain additional &lt;a href=&quot;https://sandboxie-plus.com/go.php?to=sbie-obtain-cert&amp;tip=more&quot;&gt;support certificates&lt;/a&gt;&lt;/font&gt;.&lt;/b&gt;&lt;br /&gt;&lt;br /&gt;</oldsource>
        <translation>&lt;b&gt;似乎您的网络中存在了 %1个 Sandboxie-Plus 实例， &lt;font color=&apos;red&apos;&gt;你需要获得额外的&lt;a href=&quot;https://sandboxie-plus.com/go.php?to=sbie-obtain-cert&amp;tip=more&quot;&gt;赞助者凭据&lt;/a&gt;&lt;/font&gt;。&lt;/b&gt;&lt;br /&gt;&lt;br /&gt;</translation>
    </message>
    <message>
        <location filename="Windows/SupportDialog.cpp" line="177"/>
        <source>The installed supporter certificate &lt;b&gt;has expired %1 days ago&lt;/b&gt; and &lt;a href=&quot;https://sandboxie-plus.com/go.php?to=sbie-renew-cert&quot;&gt;must be renewed&lt;/a&gt;.&lt;br /&gt;&lt;br /&gt;</source>
        <oldsource>The installed supporter certificate &lt;b&gt;has expired %1 days ago&lt;/b&gt; and &lt;a href=&quot;https://sandboxie-plus.com/go.php?to=sbie-get-cert&quot;&gt;must be renewed&lt;/a&gt;.&lt;br /&gt;&lt;br /&gt;</oldsource>
        <translation>已安装的赞助者凭据&lt;b&gt;已经过期 %1 天了&lt;/b&gt;，&lt;a href=&quot;https://sandboxie-plus.com/go.php?to=sbie-get-cert&quot;&gt;必须续期&lt;/a&gt;。&lt;br /&gt;&lt;br /&gt;</translation>
    </message>
    <message>
        <location filename="Windows/SupportDialog.cpp" line="179"/>
        <source>&lt;b&gt;You have installed Sandboxie-Plus more than %1 days ago.&lt;/b&gt;&lt;br /&gt;&lt;br /&gt;</source>
        <translation>&lt;b&gt;您已安装 Sandboxie-Plus 超过 %1 天了。&lt;/b&gt;&lt;br /&gt;&lt;br /&gt;</translation>
    </message>
    <message>
        <location filename="Windows/SupportDialog.cpp" line="181"/>
        <source>&lt;u&gt;Commercial use of Sandboxie past the evaluation period&lt;/u&gt;, requires a valid &lt;a href=&quot;https://sandboxie-plus.com/go.php?to=sbie-obtain-cert&quot;&gt;support certificate&lt;/a&gt;.</source>
        <oldsource>&lt;u&gt;Commercial use of Sandboxie past the evaluation period&lt;/u&gt;, requires a valid &lt;a href=&quot;https://sandboxie-plus.com/go.php?to=sbie-get-cert&quot;&gt;support certificate&lt;/a&gt;.</oldsource>
        <translation>&lt;u&gt;商业使用 Sandboxie 的评估期已过&lt;/u&gt;，需要一份有效的&lt;a href=&quot;https://sandboxie-plus.com/go.php?to=sbie-get-cert&quot;&gt;赞助者凭据&lt;/a&gt;。</translation>
    </message>
    <message>
        <location filename="Windows/SupportDialog.cpp" line="188"/>
        <source>The installed supporter certificate is &lt;b&gt;outdated&lt;/b&gt; and it is &lt;u&gt;not valid for&lt;b&gt; this version&lt;/b&gt;&lt;/u&gt; of Sandboxie-Plus.&lt;br /&gt;&lt;br /&gt;</source>
        <translation>安装的赞助者凭据&lt;b&gt;已过期&lt;/b&gt;，并且&lt;u&gt;不再适用于&lt;b&gt;此版本&lt;/b&gt;&lt;/u&gt;的 Sandboxie-Plus。&lt;br /&gt;&lt;br /&gt;</translation>
    </message>
    <message>
        <location filename="Windows/SupportDialog.cpp" line="190"/>
        <source>The installed supporter certificate is &lt;b&gt;expired&lt;/b&gt; and &lt;u&gt;should be renewed&lt;/u&gt;.&lt;br /&gt;&lt;br /&gt;</source>
        <oldsource>The installed supporter certificate is &lt;b&gt;expired&lt;/b&gt; and &lt;u&gt;should to be renewed&lt;/u&gt;.&lt;br /&gt;&lt;br /&gt;</oldsource>
        <translation>安装的赞助者凭据&lt;b&gt;已过期&lt;/b&gt;，&lt;u&gt;应当更新&lt;/u&gt;。&lt;br /&gt;&lt;br /&gt;</translation>
    </message>
    <message>
        <location filename="Windows/SupportDialog.cpp" line="192"/>
        <source>&lt;b&gt;You have been using Sandboxie-Plus for more than %1 days now.&lt;/b&gt;&lt;br /&gt;&lt;br /&gt;</source>
        <translation>&lt;b&gt;已经使用 Sandboxie-Plus 超过 %1 天了。&lt;/b&gt;&lt;br /&gt;&lt;br /&gt;</translation>
    </message>
    <message>
        <location filename="Windows/SupportDialog.cpp" line="195"/>
        <source>Sandboxie on ARM64 requires a valid supporter certificate for continued use.&lt;br /&gt;&lt;br /&gt;</source>
        <translation>Sandboxie 的 ARM64 支持需要一份有效的赞助者凭据。&lt;br /&gt;&lt;br /&gt;</translation>
    </message>
    <message>
        <location filename="Windows/SupportDialog.cpp" line="197"/>
        <source>Personal use of Sandboxie is free of charge on x86/x64, although some functionality is only available to project supporters.&lt;br /&gt;&lt;br /&gt;</source>
        <translation>个人用途的 Sandboxie 在 x86/x64 平台上是免费的，尽管有些功能只对项目赞助者开放。&lt;br /&gt;&lt;br /&gt;</translation>
    </message>
    <message>
        <location filename="Windows/SupportDialog.cpp" line="200"/>
        <source>Please continue &lt;a href=&quot;https://sandboxie-plus.com/go.php?to=sbie-renew-cert&quot;&gt;supporting the project&lt;/a&gt; by renewing your &lt;a href=&quot;https://sandboxie-plus.com/go.php?to=sbie-cert&quot;&gt;supporter certificate&lt;/a&gt; and continue using the &lt;b&gt;enhanced functionality&lt;/b&gt; in new builds.</source>
        <oldsource>Please continue &lt;a href=&quot;https://sandboxie-plus.com/go.php?to=sbie-get-cert&quot;&gt;supporting the project&lt;/a&gt; by renewing your &lt;a href=&quot;https://sandboxie-plus.com/go.php?to=sbie-cert&quot;&gt;supporter certificate&lt;/a&gt; and continue using the &lt;b&gt;enhanced functionality&lt;/b&gt; in new builds.</oldsource>
        <translation>请考虑继续 &lt;a href=&quot;https://sandboxie-plus.com/go.php?to=sbie-get-cert&quot;&gt;捐赠支持该项目&lt;/a&gt;，以续签 &lt;a href=&quot;https://sandboxie-plus.com/go.php?to=sbie-cert&quot;&gt;赞助者凭据&lt;/a&gt;，从而继续使用新构建版本中的增强功能</translation>
    </message>
    <message>
        <location filename="Windows/SupportDialog.cpp" line="203"/>
        <source>Sandboxie &lt;u&gt;without&lt;/u&gt; a valid supporter certificate will sometimes &lt;b&gt;&lt;font color=&apos;red&apos;&gt;pause for a few seconds&lt;/font&gt;&lt;/b&gt;. This pause allows you to consider &lt;a href=&quot;https://sandboxie-plus.com/go.php?to=sbie-obtain-cert&quot;&gt;purchasing a supporter certificate&lt;/a&gt; or &lt;a href=&quot;https://sandboxie-plus.com/go.php?to=sbie-contribute&quot;&gt;earning one by contributing&lt;/a&gt; to the project. &lt;br /&gt;&lt;br /&gt;A &lt;a href=&quot;https://sandboxie-plus.com/go.php?to=sbie-cert&quot;&gt;supporter certificate&lt;/a&gt; not just removes this reminder, but also enables &lt;b&gt;exclusive enhanced functionality&lt;/b&gt; providing better security and compatibility.</source>
        <oldsource>Sandboxie &lt;u&gt;without&lt;/u&gt; a valid supporter certificate will sometimes &lt;b&gt;&lt;font color=&apos;red&apos;&gt;pause for a few seconds&lt;/font&gt;&lt;/b&gt;, to give you time to contemplate the option of &lt;a href=&quot;https://sandboxie-plus.com/go.php?to=sbie-get-cert&quot;&gt;supporting the project&lt;/a&gt;.&lt;br /&gt;&lt;br /&gt;A &lt;a href=&quot;https://sandboxie-plus.com/go.php?to=sbie-cert&quot;&gt;supporter certificate&lt;/a&gt; not just removes this reminder, but also enables &lt;b&gt;exclusive enhanced functionality&lt;/b&gt; providing better security and compatibility.</oldsource>
        <translation>Sandboxie &lt;u&gt;在没有&lt;/u&gt;有效的赞助者凭据时有时会&lt;b&gt;&lt;font color=&apos;red&apos;&gt;弹窗提醒&lt;/font&gt;&lt;/b&gt;，让您考虑是否&lt;a href=&quot;https://sandboxie-plus.com/go.php?to=sbie-get-cert&quot;&gt;捐赠支持此项目&lt;/a&gt;(但不会中断不需要赞助着凭据的沙盒内的程序)，&lt;br /&gt;&lt;br /&gt;&lt;a href=&quot;https://sandboxie-plus.com/go.php?to=sbie-cert&quot;&gt;赞助者凭据&lt;/a&gt;不仅可以消除这种提醒，还可以 &lt;b&gt;提供特殊的增强功能&lt;b&gt;，实现更好的安全性和兼容性</translation>
    </message>
    <message>
        <location filename="Windows/SupportDialog.cpp" line="233"/>
        <source>Sandboxie-Plus - Support Reminder</source>
        <translation>Sandboxie-Plus - 捐赠提醒</translation>
    </message>
    <message>
        <location filename="Windows/SupportDialog.cpp" line="312"/>
        <source>%1</source>
        <translation>%1</translation>
    </message>
    <message>
        <location filename="Windows/SupportDialog.cpp" line="319"/>
        <source>Quit</source>
        <translation>退出</translation>
    </message>
    <message>
        <location filename="Windows/SupportDialog.cpp" line="320"/>
        <source>Continue</source>
        <translation>继续</translation>
    </message>
    <message>
        <location filename="Windows/SupportDialog.cpp" line="321"/>
        <source>Get Certificate</source>
        <translation>获取凭据</translation>
    </message>
    <message>
        <location filename="Windows/SupportDialog.cpp" line="322"/>
        <source>Enter Certificate</source>
        <translation>输入凭据</translation>
    </message>
</context>
<context>
    <name>CTemplateTypePage</name>
    <message>
        <location filename="Wizards/TemplateWizard.cpp" line="258"/>
        <source>Create new Template</source>
        <translation>创建新的模板</translation>
    </message>
    <message>
        <location filename="Wizards/TemplateWizard.cpp" line="270"/>
        <source>Select template type:</source>
        <translation>选择模板类型：</translation>
    </message>
    <message>
        <location filename="Wizards/TemplateWizard.cpp" line="274"/>
        <source>%1 template</source>
        <translation>%1 模板</translation>
    </message>
</context>
<context>
    <name>CTemplateWizard</name>
    <message>
        <location filename="Wizards/TemplateWizard.cpp" line="37"/>
        <source>Compatibility Template Wizard</source>
        <oldsource>Compatybility Template Wizard</oldsource>
        <translation>兼容性模板向导</translation>
    </message>
    <message>
        <location filename="Wizards/TemplateWizard.cpp" line="48"/>
        <source>Custom</source>
        <translation>自定义</translation>
    </message>
    <message>
        <location filename="Wizards/TemplateWizard.cpp" line="49"/>
        <source>Web Browser</source>
        <translation>网络浏览器</translation>
    </message>
    <message>
        <location filename="Wizards/TemplateWizard.cpp" line="82"/>
        <source>Force %1 to run in this sandbox</source>
        <translation>强制 %1 在此沙盒内运行</translation>
    </message>
    <message>
        <location filename="Wizards/TemplateWizard.cpp" line="100"/>
        <source>Allow direct access to the entire %1 profile folder</source>
        <translation>允许直接访问整个 %1 的配置目录</translation>
    </message>
    <message>
        <location filename="Wizards/TemplateWizard.cpp" line="113"/>
        <location filename="Wizards/TemplateWizard.cpp" line="168"/>
        <source>Allow direct access to %1 phishing database</source>
        <translation>允许直接访问 %1 的反钓鱼数据库</translation>
    </message>
    <message>
        <location filename="Wizards/TemplateWizard.cpp" line="127"/>
        <source>Allow direct access to %1 session management</source>
        <translation>允许直接访问 %1 的会话管理</translation>
    </message>
    <message>
        <location filename="Wizards/TemplateWizard.cpp" line="136"/>
        <location filename="Wizards/TemplateWizard.cpp" line="199"/>
        <source>Allow direct access to %1 passwords</source>
        <translation>允许直接访问 %1 存储的密码</translation>
    </message>
    <message>
        <location filename="Wizards/TemplateWizard.cpp" line="146"/>
        <location filename="Wizards/TemplateWizard.cpp" line="208"/>
        <source>Allow direct access to %1 cookies</source>
        <translation>允许直接访问 %1 存储的 Cookies</translation>
    </message>
    <message>
        <location filename="Wizards/TemplateWizard.cpp" line="155"/>
        <location filename="Wizards/TemplateWizard.cpp" line="227"/>
        <source>Allow direct access to %1 bookmark and history database</source>
        <translation>允许直接访问 %1 收藏的书签和历史浏览数据</translation>
    </message>
    <message>
        <location filename="Wizards/TemplateWizard.cpp" line="180"/>
        <source>Allow direct access to %1 sync data</source>
        <translation>允许直接访问 %1 的同步数据</translation>
    </message>
    <message>
        <location filename="Wizards/TemplateWizard.cpp" line="190"/>
        <source>Allow direct access to %1 preferences</source>
        <translation>允许直接访问 %1 的偏好设定</translation>
    </message>
    <message>
        <location filename="Wizards/TemplateWizard.cpp" line="217"/>
        <source>Allow direct access to %1 bookmarks</source>
        <translation>允许直接访问 %1 收藏的书签</translation>
    </message>
</context>
<context>
    <name>CTestProxyDialog</name>
    <message>
        <location filename="Windows/TestProxyDialog.cpp" line="25"/>
        <location filename="Windows/TestProxyDialog.cpp" line="62"/>
        <location filename="Windows/TestProxyDialog.cpp" line="360"/>
        <location filename="Windows/TestProxyDialog.cpp" line="367"/>
        <location filename="Windows/TestProxyDialog.cpp" line="373"/>
        <location filename="Windows/TestProxyDialog.cpp" line="379"/>
        <source>Sandboxie-Plus - Test Proxy</source>
        <translation>Sandboxie-Plus - 测试代理</translation>
    </message>
    <message>
        <location filename="Windows/TestProxyDialog.cpp" line="37"/>
        <source>N/A</source>
        <translation>N/A</translation>
    </message>
    <message>
        <location filename="Windows/TestProxyDialog.cpp" line="42"/>
        <location filename="Windows/TestProxyDialog.cpp" line="308"/>
        <source>Testing...</source>
        <translation>测试中...</translation>
    </message>
    <message>
        <location filename="Windows/TestProxyDialog.cpp" line="62"/>
        <source>This test cannot be disabled.</source>
        <translation>这个测试不能被禁用。</translation>
    </message>
    <message>
        <location filename="Windows/TestProxyDialog.cpp" line="80"/>
        <source>[%1] Starting Test 1: Connection to the Proxy Server</source>
        <translation>[%1] 启动测试 1: 连接到代理服务器</translation>
    </message>
    <message>
        <location filename="Windows/TestProxyDialog.cpp" line="81"/>
        <source>[%1] IP Address: %2</source>
        <translation>[%1] IP地址: %2</translation>
    </message>
    <message>
        <location filename="Windows/TestProxyDialog.cpp" line="97"/>
        <source>[%1] Connection established.</source>
        <translation>[%1] 连接已建立。</translation>
    </message>
    <message>
        <location filename="Windows/TestProxyDialog.cpp" line="98"/>
        <location filename="Windows/TestProxyDialog.cpp" line="246"/>
        <source>[%1] Test passed.</source>
        <translation>[%1] 测试通过。</translation>
    </message>
    <message>
        <location filename="Windows/TestProxyDialog.cpp" line="103"/>
        <source>[%1] Connection to proxy server failed: %2.</source>
        <translation>[%1] 连接到代理服务器失败: %2。</translation>
    </message>
    <message>
        <location filename="Windows/TestProxyDialog.cpp" line="104"/>
        <location filename="Windows/TestProxyDialog.cpp" line="158"/>
        <location filename="Windows/TestProxyDialog.cpp" line="252"/>
        <location filename="Windows/TestProxyDialog.cpp" line="259"/>
        <source>[%1] Test failed.</source>
        <translation>[%1] 测试失败。</translation>
    </message>
    <message>
        <location filename="Windows/TestProxyDialog.cpp" line="114"/>
        <source>[%1] Starting Test 2: Connection through the Proxy Server</source>
        <translation>[%1] 启动测试2: 通过代理服务器连接</translation>
    </message>
    <message>
        <location filename="Windows/TestProxyDialog.cpp" line="141"/>
        <source>[%1] Authentication was successful.</source>
        <translation>[%1] 认证成功。</translation>
    </message>
    <message>
        <location filename="Windows/TestProxyDialog.cpp" line="142"/>
        <source>[%1] Connection to %2 established through the proxy server.</source>
        <translation>[%1] 通过代理服务器连接到 %2 并已确立信道。</translation>
    </message>
    <message>
        <location filename="Windows/TestProxyDialog.cpp" line="146"/>
        <source>[%1] Loading a web page to test the proxy server.</source>
        <translation>[%1] 加载一个互联网页面以测试代理服务器。</translation>
    </message>
    <message>
        <location filename="Windows/TestProxyDialog.cpp" line="152"/>
        <source>[%1] %2.</source>
        <translation>[%1] %2</translation>
    </message>
    <message>
        <location filename="Windows/TestProxyDialog.cpp" line="157"/>
        <source>[%1] Connection through proxy server failed: %2.</source>
        <translation>[%1] 通过代理服务器连接失败: %2</translation>
    </message>
    <message>
        <location filename="Windows/TestProxyDialog.cpp" line="191"/>
        <source>[%1] Web page loaded successfully.</source>
        <translation>[%1] 互联网页面加载成功。</translation>
    </message>
    <message>
        <location filename="Windows/TestProxyDialog.cpp" line="196"/>
        <source>Timeout</source>
        <translation>超时</translation>
    </message>
    <message>
        <location filename="Windows/TestProxyDialog.cpp" line="197"/>
        <source>[%1] Failed to load web page: %2.</source>
        <translation>[%1] 加载互联网页面失败: %2。</translation>
    </message>
    <message>
        <location filename="Windows/TestProxyDialog.cpp" line="214"/>
        <source>[%1] Starting Test 3: Proxy Server latency</source>
        <translation>[%1] 启动测试 3: 代理服务器延迟</translation>
    </message>
    <message>
        <location filename="Windows/TestProxyDialog.cpp" line="245"/>
        <source>[%1] Latency through proxy server: %2ms.</source>
        <translation>[%1] 通过代理服务器的延迟: %2毫秒。</translation>
    </message>
    <message>
        <location filename="Windows/TestProxyDialog.cpp" line="251"/>
        <source>[%1] Failed to get proxy server latency: Request timeout.</source>
        <translation>[%1] 获取代理服务器延迟失败: 请求超时。</translation>
    </message>
    <message>
        <location filename="Windows/TestProxyDialog.cpp" line="258"/>
        <source>[%1] Failed to get proxy server latency.</source>
        <translation>[%1] 获取代理服务器延迟失败。</translation>
    </message>
    <message>
        <location filename="Windows/TestProxyDialog.cpp" line="287"/>
        <source>[%1] Test Finished.</source>
        <translation>[%1] 测试结束。</translation>
    </message>
    <message>
        <location filename="Windows/TestProxyDialog.cpp" line="300"/>
        <location filename="Windows/TestProxyDialog.cpp" line="337"/>
        <source>Stopped</source>
        <translation>停止的</translation>
    </message>
    <message>
        <location filename="Windows/TestProxyDialog.cpp" line="309"/>
        <source>Stop</source>
        <translation>停止</translation>
    </message>
    <message>
        <location filename="Windows/TestProxyDialog.cpp" line="312"/>
        <source>[%1] Testing started...
	Proxy Server
	Address:		%2
	Protocol:		%3
	Authentication:	%4%5</source>
        <translation>[%1] 测试开始...
	代理服务器
	地址:                   %2
	协议:                   %3
	认证:          %4%5</translation>
    </message>
    <message>
        <location filename="Windows/TestProxyDialog.cpp" line="332"/>
        <source>Retry</source>
        <translation>重试</translation>
    </message>
    <message>
        <location filename="Windows/TestProxyDialog.cpp" line="341"/>
        <source>Test Passed</source>
        <translation>测试通过</translation>
    </message>
    <message>
        <location filename="Windows/TestProxyDialog.cpp" line="347"/>
        <source>Test Failed</source>
        <translation>测试失败</translation>
    </message>
    <message>
        <location filename="Windows/TestProxyDialog.cpp" line="360"/>
        <source>Invalid Timeout value. Please enter a value between 1 and 60.</source>
        <translation>无效的超时等待值。请输入一个1到60范围内的数值。</translation>
    </message>
    <message>
        <location filename="Windows/TestProxyDialog.cpp" line="367"/>
        <source>Invalid Port value. Please enter a value between 1 and 65535.</source>
        <translation>无效的端口值。请输入一个1到65535范围内的数值。</translation>
    </message>
    <message>
        <location filename="Windows/TestProxyDialog.cpp" line="373"/>
        <source>Invalid Host value. Please enter a valid host name excluding &apos;http[s]://&apos;.</source>
        <translation>无效的主机值。请输入一个不包含 &apos;http[s]://&apos; 的有效主机名。</translation>
    </message>
    <message>
        <location filename="Windows/TestProxyDialog.cpp" line="379"/>
        <source>Invalid Ping Count value. Please enter a value between 1 and 10.</source>
        <translation>无效的Ping次数值。请输入一个在1到10之间的数值。</translation>
    </message>
</context>
<context>
    <name>CTraceModel</name>
    <message>
        <location filename="Models/TraceModel.cpp" line="196"/>
        <source>Unknown</source>
        <translation>未知</translation>
    </message>
    <message>
        <location filename="Models/TraceModel.cpp" line="175"/>
        <source>%1 (%2)</source>
        <translation>%1 (%2)</translation>
    </message>
    <message>
        <location filename="Models/TraceModel.cpp" line="176"/>
        <source>Process %1</source>
        <translation>进程 %1</translation>
    </message>
    <message>
        <location filename="Models/TraceModel.cpp" line="179"/>
        <source>Thread %1</source>
        <translation>线程 %1</translation>
    </message>
    <message>
        <location filename="Models/TraceModel.cpp" line="333"/>
        <source>Process</source>
        <translation>进程</translation>
    </message>
    <message>
        <location filename="Models/TraceModel.cpp" line="335"/>
        <source>Type</source>
        <translation>类型</translation>
    </message>
    <message>
        <location filename="Models/TraceModel.cpp" line="336"/>
        <source>Status</source>
        <translation>状态</translation>
    </message>
    <message>
        <location filename="Models/TraceModel.cpp" line="337"/>
        <source>Value</source>
        <translation>值</translation>
    </message>
</context>
<context>
    <name>CTraceView</name>
    <message>
        <location filename="Views/TraceView.cpp" line="253"/>
        <source>Monitor mode</source>
        <translation>监控模式</translation>
    </message>
    <message>
        <location filename="Views/TraceView.cpp" line="257"/>
        <source>Show as task tree</source>
        <translation>显示为任务树</translation>
    </message>
    <message>
        <location filename="Views/TraceView.cpp" line="261"/>
        <source>Show NT Object Tree</source>
        <translation>展示 NT 对象树</translation>
    </message>
    <message>
        <location filename="Views/TraceView.cpp" line="268"/>
        <source>PID:</source>
        <translation>进程 PID：</translation>
    </message>
    <message>
        <location filename="Views/TraceView.cpp" line="270"/>
        <location filename="Views/TraceView.cpp" line="277"/>
        <location filename="Views/TraceView.cpp" line="286"/>
        <location filename="Views/TraceView.cpp" line="287"/>
        <location filename="Views/TraceView.cpp" line="296"/>
        <location filename="Views/TraceView.cpp" line="563"/>
        <location filename="Views/TraceView.cpp" line="566"/>
        <location filename="Views/TraceView.cpp" line="664"/>
        <source>[All]</source>
        <translation>[所有]</translation>
    </message>
    <message>
        <location filename="Views/TraceView.cpp" line="275"/>
        <source>TID:</source>
        <translation>线程 TID：</translation>
    </message>
    <message>
        <location filename="Views/TraceView.cpp" line="283"/>
        <source>Type:</source>
        <translation>类型：</translation>
    </message>
    <message>
        <location filename="Views/TraceView.cpp" line="294"/>
        <source>Status:</source>
        <translation>状态：</translation>
    </message>
    <message>
        <location filename="Views/TraceView.cpp" line="297"/>
        <source>Open</source>
        <translation>开放</translation>
    </message>
    <message>
        <location filename="Views/TraceView.cpp" line="298"/>
        <source>Closed</source>
        <translation>封禁</translation>
    </message>
    <message>
        <location filename="Views/TraceView.cpp" line="299"/>
        <source>Trace</source>
        <translation>跟踪</translation>
    </message>
    <message>
        <location filename="Views/TraceView.cpp" line="300"/>
        <source>Other</source>
        <translation>其它</translation>
    </message>
    <message>
        <location filename="Views/TraceView.cpp" line="308"/>
        <source>Show All Boxes</source>
        <translation>显示所有沙盒</translation>
    </message>
    <message>
        <location filename="Views/TraceView.cpp" line="312"/>
        <source>Show Stack Trace</source>
        <translation>显示堆栈跟踪</translation>
    </message>
    <message>
        <location filename="Views/TraceView.cpp" line="317"/>
        <source>Save to file</source>
        <translation>保存到文件</translation>
    </message>
    <message>
        <location filename="Views/TraceView.cpp" line="330"/>
        <source>Auto Scroll</source>
        <translation>自动滚动</translation>
    </message>
    <message>
        <location filename="Views/TraceView.cpp" line="336"/>
        <source>Cleanup Trace Log</source>
        <translation>清理跟踪日志</translation>
    </message>
    <message>
        <location filename="Views/TraceView.cpp" line="382"/>
        <source>To use the stack traces feature the DbgHelp.dll and SymSrv.dll are required, do you want to download and install them?</source>
        <translation>要使用堆栈跟踪功能，需要 DbgHelp.dll 和 SymSrv.dll ，是否要下载并安装它们？</translation>
    </message>
    <message>
        <location filename="Views/TraceView.cpp" line="707"/>
        <source>Save trace log to file</source>
        <translation>保存跟踪日志到文件</translation>
    </message>
    <message>
        <location filename="Views/TraceView.cpp" line="713"/>
        <source>Failed to open log file for writing</source>
        <translation>无法打开日志文件进行写入</translation>
    </message>
    <message>
        <location filename="Views/TraceView.cpp" line="733"/>
        <source>Saving TraceLog...</source>
        <translation>保存跟踪日志……</translation>
    </message>
    <message>
        <source>Unknown</source>
        <translation type="vanished">未知</translation>
    </message>
    <message>
        <location filename="Views/TraceView.cpp" line="637"/>
        <source>%1 (%2)</source>
        <translation>%1 (%2)</translation>
    </message>
    <message>
        <location filename="Views/TraceView.cpp" line="644"/>
        <source>%1</source>
        <translation>%1</translation>
    </message>
</context>
<context>
    <name>CTraceWindow</name>
    <message>
        <location filename="Views/TraceView.cpp" line="801"/>
        <source>Sandboxie-Plus - Trace Monitor</source>
        <translation>Sandboxie-Plus - 跟踪监测</translation>
    </message>
</context>
<context>
    <name>CUIPage</name>
    <message>
        <location filename="Wizards/SetupWizard.cpp" line="392"/>
        <source>Configure &lt;b&gt;Sandboxie-Plus&lt;/b&gt; UI</source>
        <translation>配置 &lt;b&gt;Sandboxie-Plus&lt;/b&gt; 用户界面</translation>
    </message>
    <message>
        <location filename="Wizards/SetupWizard.cpp" line="393"/>
        <source>Select the user interface style you prefer.</source>
        <translation>选择您喜欢的用户界面风格</translation>
    </message>
    <message>
        <location filename="Wizards/SetupWizard.cpp" line="397"/>
        <source>&amp;Advanced UI for experts</source>
        <translation>适合专家的高级视图(&amp;A)</translation>
    </message>
    <message>
        <location filename="Wizards/SetupWizard.cpp" line="402"/>
        <source>&amp;Simple UI for beginners</source>
        <translation>适合新手的简易视图(&amp;S)</translation>
    </message>
    <message>
        <location filename="Wizards/SetupWizard.cpp" line="407"/>
        <source>&amp;Vintage SbieCtrl.exe UI</source>
        <translation>SbieCtrl 经典视图(&amp;V)</translation>
    </message>
    <message>
        <location filename="Wizards/SetupWizard.cpp" line="432"/>
        <source>Use Bright Mode</source>
        <translation>使用浅色主题</translation>
    </message>
    <message>
        <location filename="Wizards/SetupWizard.cpp" line="436"/>
        <source>Use Dark Mode</source>
        <translation>使用深色主题</translation>
    </message>
</context>
<context>
    <name>CWFPPage</name>
    <message>
        <source>Configure &lt;b&gt;Sandboxie-Plus&lt;/b&gt; network filtering</source>
        <translation type="vanished">配置 &lt;b&gt;Sandboxie-Plus&lt;/b&gt; 的网络过滤功能</translation>
    </message>
    <message>
        <source>Sandboxie can use the Windows Filtering Platform (WFP) to restrict network access.</source>
        <translation type="vanished">沙盒可以使用 Windows 筛选平台 (WFP) 来限制网络访问</translation>
    </message>
    <message>
        <source>Using WFP allows Sandboxie to reliably enforce IP/Port based rules for network access. Unlike system level application firewalls, Sandboxie can use different rules in each box for the same application. If you already have a good and reliable application firewall and do not need per box rules, you can leave this option unchecked. Without WFP enabled, Sandboxie will still be able to reliably and entirely block processes from accessing the network. However, this can cause the process to crash, as the driver blocks the required network device endpoints. Even with WFP disabled, Sandboxie offers to set IP/Port based rules, however these will be applied in user mode only and not be enforced by the driver. Hence, without WFP enabled, an intentionally malicious process could bypass those rules, but not the entire network block.</source>
        <translation type="vanished">启用 WFP 使 Sandboxie 能够可靠地执行基于 IP/端口 的网络访问规则
与系统层级的应用防火墙不同，Sandboxie 可以针对同一应用在不同的沙盒内设置不同的规则
如果你已有一个更友好、更可靠的应用防火墙，并且不需要针对同一应用在不同沙盒设置不同的规则，则可不勾选此选项
如果不启用 WFP，Sandboxie 仍然能够可靠地完全阻止进程访问网络
然而，这可能会导致进程崩溃，因为驱动程序会阻止程序访问请求的网络设备端点
即使禁用 WFP，Sandboxie 也将提供基于 IP/端口 的规则过滤功能，但此时规则只能在用户态下应用，而无法被驱动程序强制执行
因此，如果不启用 WFP，某些恶意程序可能可以绕过这些规则，但不能绕过整个网络区块</translation>
    </message>
    <message>
        <source>Enable Windows Filtering Platform (WFP) support</source>
        <translation type="vanished">启用 Windows 筛选平台 (WFP) 功能支持</translation>
    </message>
</context>
<context>
    <name>CompressDialog</name>
    <message>
        <location filename="Forms/CompressDialog.ui" line="14"/>
        <source>Compress Files</source>
        <translation>文件压缩</translation>
    </message>
    <message>
        <location filename="Forms/CompressDialog.ui" line="38"/>
        <source>Compression</source>
        <translation>压缩</translation>
    </message>
    <message>
        <location filename="Forms/CompressDialog.ui" line="45"/>
        <source>When selected you will be prompted for a password after clicking OK</source>
        <translation>选择后，你将需要在点击确定后根据提示输入密码</translation>
    </message>
    <message>
        <location filename="Forms/CompressDialog.ui" line="48"/>
        <source>Encrypt archive content</source>
        <translation>加密压缩文件内容</translation>
    </message>
    <message>
        <location filename="Forms/CompressDialog.ui" line="55"/>
        <source>Solid archiving improves compression ratios by treating multiple files as a single continuous data block. Ideal for a large number of small files, it makes the archive more compact but may increase the time required for extracting individual files.</source>
        <translation>固实压缩通过将多个文件视为单个连续数据块来提高压缩率。它是大量小文件的理想选择，会使归档更加紧凑，但可能会增加提取单个文件所需的时间。</translation>
    </message>
    <message>
        <location filename="Forms/CompressDialog.ui" line="58"/>
        <source>Create Solide Archive</source>
        <translation>创建固实压缩包</translation>
    </message>
    <message>
        <location filename="Forms/CompressDialog.ui" line="65"/>
        <source>Export Sandbox to a 7z archive, Choose Your Compression Rate and Customize Additional Compression Settings.</source>
        <translation>将沙盒导出到7z压缩包，选择压缩率并自定义其他压缩设置。</translation>
    </message>
</context>
<context>
    <name>NewBoxWindow</name>
    <message>
        <source>SandboxiePlus new box</source>
        <translation type="vanished">SandboxiePlus 新建沙盒</translation>
    </message>
    <message>
        <source>Box Type Preset:</source>
        <translation type="vanished">沙盒类型预设配置：</translation>
    </message>
    <message>
        <source>A sandbox isolates your host system from processes running within the box, it prevents them from making permanent changes to other programs and data in your computer. The level of isolation impacts your security as well as the compatibility with applications, hence there will be a different level of isolation depending on the selected Box Type. Sandboxie can also protect your personal data from being accessed by processes running under its supervision.</source>
        <translation type="vanished">沙盒将主机系统与在盒内运行的进程隔离开来，可以防止它们对计算机中的其它程序和数据进行永久性的改变，根据所选的沙盒类型，会有不同的隔离程度，隔离的程度影响到主机的安全性以及盒内应用程序的兼容性，此外沙盒还可以保护你的个人数据不被受监督下运行的进程的访问</translation>
    </message>
    <message>
        <source>Box info</source>
        <translation type="vanished">沙盒信息</translation>
    </message>
    <message>
        <source>Sandbox Name:</source>
        <translation type="vanished">沙盒名称：</translation>
    </message>
</context>
<context>
    <name>OptionsWindow</name>
    <message>
        <location filename="Forms/OptionsWindow.ui" line="32"/>
        <source>SandboxiePlus Options</source>
        <translation>SandboxiePlus 选项</translation>
    </message>
    <message>
        <location filename="Forms/OptionsWindow.ui" line="52"/>
        <source>General Options</source>
        <translation>常规选项</translation>
    </message>
    <message>
        <location filename="Forms/OptionsWindow.ui" line="62"/>
        <source>Box Options</source>
        <translation>沙盒选项</translation>
    </message>
    <message>
        <location filename="Forms/OptionsWindow.ui" line="258"/>
        <source>Appearance</source>
        <translation>外观</translation>
    </message>
    <message>
        <location filename="Forms/OptionsWindow.ui" line="227"/>
        <source>px Width</source>
        <translation>宽度(像素)</translation>
    </message>
    <message>
        <location filename="Forms/OptionsWindow.ui" line="96"/>
        <source>Sandbox Indicator in title:</source>
        <translation>标题栏中的沙盒标识：</translation>
    </message>
    <message>
        <location filename="Forms/OptionsWindow.ui" line="106"/>
        <source>Sandboxed window border:</source>
        <translation>沙盒内窗口边框：</translation>
    </message>
    <message>
        <location filename="Forms/OptionsWindow.ui" line="686"/>
        <location filename="Forms/OptionsWindow.ui" line="730"/>
        <location filename="Forms/OptionsWindow.ui" line="1131"/>
        <location filename="Forms/OptionsWindow.ui" line="1176"/>
        <location filename="Forms/OptionsWindow.ui" line="1708"/>
        <location filename="Forms/OptionsWindow.ui" line="3828"/>
        <source>Protect the system from sandboxed processes</source>
        <translation>保护系统免受沙盒内进程的影响</translation>
    </message>
    <message>
        <location filename="Forms/OptionsWindow.ui" line="1134"/>
        <source>Elevation restrictions</source>
        <translation>提权限制</translation>
    </message>
    <message>
        <location filename="Forms/OptionsWindow.ui" line="3767"/>
        <source>Block network files and folders, unless specifically opened.</source>
        <translation>拦截对网络文件和文件夹的访问，除非专门开放访问权限</translation>
    </message>
    <message>
        <location filename="Forms/OptionsWindow.ui" line="1141"/>
        <source>Make applications think they are running elevated (allows to run installers safely)</source>
        <translation>使应用程序认为自己已被提权运行(允许安全地运行安装程序)</translation>
    </message>
    <message>
        <location filename="Forms/OptionsWindow.ui" line="3831"/>
        <source>Network restrictions</source>
        <translation>网络限制</translation>
    </message>
    <message>
        <location filename="Forms/OptionsWindow.ui" line="1219"/>
        <source>Drop rights from Administrators and Power Users groups</source>
        <translation>撤销管理员和 Power Users 用户组的权限</translation>
    </message>
    <message>
        <location filename="Forms/OptionsWindow.ui" line="1155"/>
        <source>(Recommended)</source>
        <translation>(推荐)</translation>
    </message>
    <message>
        <location filename="Forms/OptionsWindow.ui" line="285"/>
        <source>File Options</source>
        <translation>文件选项</translation>
    </message>
    <message>
        <location filename="Forms/OptionsWindow.ui" line="334"/>
        <source>Auto delete content changes when last sandboxed process terminates</source>
        <oldsource>Auto delete content when last sandboxed process terminates</oldsource>
        <translation>当最后一个沙盒内的进程终止后自动删除内容更改</translation>
    </message>
    <message>
        <location filename="Forms/OptionsWindow.ui" line="513"/>
        <source>Copy file size limit:</source>
        <translation>复制文件大小限制：</translation>
    </message>
    <message>
        <location filename="Forms/OptionsWindow.ui" line="425"/>
        <source>Box Delete options</source>
        <translation>沙盒删除选项</translation>
    </message>
    <message>
        <location filename="Forms/OptionsWindow.ui" line="351"/>
        <source>Protect this sandbox from deletion or emptying</source>
        <translation>保护此沙盒免受删除或清空</translation>
    </message>
    <message>
        <location filename="Forms/OptionsWindow.ui" line="493"/>
        <location filename="Forms/OptionsWindow.ui" line="534"/>
        <source>File Migration</source>
        <translation>文件迁移</translation>
    </message>
    <message>
        <location filename="Forms/OptionsWindow.ui" line="483"/>
        <source>Allow elevated sandboxed applications to read the harddrive</source>
        <translation>允许提权的沙盒内程序读取硬盘</translation>
    </message>
    <message>
        <location filename="Forms/OptionsWindow.ui" line="320"/>
        <source>Warn when an application opens a harddrive handle</source>
        <translation>有程序打开硬盘句柄时警示</translation>
    </message>
    <message>
        <location filename="Forms/OptionsWindow.ui" line="563"/>
        <source>kilobytes</source>
        <translation>KB</translation>
    </message>
    <message>
        <location filename="Forms/OptionsWindow.ui" line="656"/>
        <source>Issue message 2102 when a file is too large</source>
        <translation>文件太大时，提示问题代码 2102</translation>
    </message>
    <message>
        <location filename="Forms/OptionsWindow.ui" line="520"/>
        <source>Prompt user for large file migration</source>
        <translation>询问用户是否迁移大文件</translation>
    </message>
    <message>
        <location filename="Forms/OptionsWindow.ui" line="703"/>
        <source>Remove spooler restriction, printers can be installed outside the sandbox</source>
        <translation>解除打印限制，可在沙盒外安装打印机</translation>
    </message>
    <message>
        <location filename="Forms/OptionsWindow.ui" line="689"/>
        <source>Printing restrictions</source>
        <translation>打印限制</translation>
    </message>
    <message>
        <location filename="Forms/OptionsWindow.ui" line="740"/>
        <source>Open System Protected Storage</source>
        <translation>开放“系统保护的存储”权限</translation>
    </message>
    <message>
        <location filename="Forms/OptionsWindow.ui" line="716"/>
        <source>Allow the print spooler to print to files outside the sandbox</source>
        <translation>允许打印服务在沙盒外打印文件</translation>
    </message>
    <message>
        <location filename="Forms/OptionsWindow.ui" line="1233"/>
        <source>CAUTION: When running under the built in administrator, processes can not drop administrative privileges.</source>
        <translation>警告：在内置的管理员用户下运行时，不能撤销进程的管理员权限</translation>
    </message>
    <message>
        <location filename="Forms/OptionsWindow.ui" line="696"/>
        <source>Block access to the printer spooler</source>
        <translation>阻止访问打印服务</translation>
    </message>
    <message>
        <location filename="Forms/OptionsWindow.ui" line="733"/>
        <source>Other restrictions</source>
        <translation>其它限制</translation>
    </message>
    <message>
        <location filename="Forms/OptionsWindow.ui" line="773"/>
        <source>Block read access to the clipboard</source>
        <translation>阻止访问系统剪贴板</translation>
    </message>
    <message>
        <location filename="Forms/OptionsWindow.ui" line="175"/>
        <source>Show this box in the &apos;run in box&apos; selection prompt</source>
        <translation>在“在沙盒中运行”对话框中显示此沙盒</translation>
    </message>
    <message>
        <location filename="Forms/OptionsWindow.ui" line="1260"/>
        <source>Security note: Elevated applications running under the supervision of Sandboxie, with an admin or system token, have more opportunities to bypass isolation and modify the system outside the sandbox.</source>
        <translation>安全提示：在沙盒监管下运行的程序，若具有管理员或系统权限令牌，将有更多机会绕过沙盒的隔离，并修改沙盒外部的系统</translation>
    </message>
    <message>
        <location filename="Forms/OptionsWindow.ui" line="1186"/>
        <source>Allow MSIServer to run with a sandboxed system token and apply other exceptions if required</source>
        <translation>允许 MSIServer 在沙盒内使用系统令牌运行，并在必要时给予其它限制权限的豁免</translation>
    </message>
    <message>
        <location filename="Forms/OptionsWindow.ui" line="1243"/>
        <source>Note: Msi Installer Exemptions should not be required, but if you encounter issues installing a msi package which you trust, this option may help the installation complete successfully. You can also try disabling drop admin rights.</source>
        <translation>注意：MSI 安装程序的权限豁免不是必须的，但是如果在安装受信任的程序包时遇到问题，此选项可能会有助于成功完成安装，此外也可以尝试关闭「撤销管理员权限」选项</translation>
    </message>
    <message>
        <location filename="Forms/OptionsWindow.ui" line="940"/>
        <source>Run Menu</source>
        <translation>运行菜单</translation>
    </message>
    <message>
        <location filename="Forms/OptionsWindow.ui" line="1064"/>
        <source>You can configure custom entries for the sandbox run menu.</source>
        <translation>可以在此处为沙盒列表的「运行」菜单配置自定义命令</translation>
    </message>
    <message>
        <location filename="Forms/OptionsWindow.ui" line="1013"/>
        <location filename="Forms/OptionsWindow.ui" line="1934"/>
        <location filename="Forms/OptionsWindow.ui" line="2052"/>
        <location filename="Forms/OptionsWindow.ui" line="2206"/>
        <location filename="Forms/OptionsWindow.ui" line="2269"/>
        <location filename="Forms/OptionsWindow.ui" line="2341"/>
        <location filename="Forms/OptionsWindow.ui" line="2525"/>
        <location filename="Forms/OptionsWindow.ui" line="3339"/>
        <location filename="Forms/OptionsWindow.ui" line="3886"/>
        <location filename="Forms/OptionsWindow.ui" line="4002"/>
        <location filename="Forms/OptionsWindow.ui" line="4194"/>
        <location filename="Forms/OptionsWindow.ui" line="5206"/>
        <location filename="Forms/OptionsWindow.ui" line="5344"/>
        <source>Name</source>
        <translation>名称</translation>
    </message>
    <message>
        <location filename="Forms/OptionsWindow.ui" line="1018"/>
        <source>Command Line</source>
        <translation>命令行</translation>
    </message>
    <message>
        <location filename="Forms/OptionsWindow.ui" line="989"/>
        <source>Add program</source>
        <translation>添加程序</translation>
    </message>
    <message>
        <location filename="Forms/OptionsWindow.ui" line="970"/>
        <location filename="Forms/OptionsWindow.ui" line="1452"/>
        <location filename="Forms/OptionsWindow.ui" line="1942"/>
        <location filename="Forms/OptionsWindow.ui" line="2079"/>
        <location filename="Forms/OptionsWindow.ui" line="2214"/>
        <location filename="Forms/OptionsWindow.ui" line="2294"/>
        <location filename="Forms/OptionsWindow.ui" line="2369"/>
        <location filename="Forms/OptionsWindow.ui" line="2560"/>
        <location filename="Forms/OptionsWindow.ui" line="2623"/>
        <location filename="Forms/OptionsWindow.ui" line="2757"/>
        <location filename="Forms/OptionsWindow.ui" line="2856"/>
        <location filename="Forms/OptionsWindow.ui" line="2937"/>
        <location filename="Forms/OptionsWindow.ui" line="3050"/>
        <location filename="Forms/OptionsWindow.ui" line="3308"/>
        <location filename="Forms/OptionsWindow.ui" line="3450"/>
        <location filename="Forms/OptionsWindow.ui" line="3570"/>
        <location filename="Forms/OptionsWindow.ui" line="3643"/>
        <location filename="Forms/OptionsWindow.ui" line="3924"/>
        <location filename="Forms/OptionsWindow.ui" line="4010"/>
        <location filename="Forms/OptionsWindow.ui" line="4330"/>
        <location filename="Forms/OptionsWindow.ui" line="4419"/>
        <location filename="Forms/OptionsWindow.ui" line="4738"/>
        <location filename="Forms/OptionsWindow.ui" line="4825"/>
        <location filename="Forms/OptionsWindow.ui" line="5187"/>
        <source>Remove</source>
        <translation>移除</translation>
    </message>
    <message>
        <location filename="Forms/OptionsWindow.ui" line="2047"/>
        <location filename="Forms/OptionsWindow.ui" line="2201"/>
        <location filename="Forms/OptionsWindow.ui" line="2634"/>
        <location filename="Forms/OptionsWindow.ui" line="2734"/>
        <location filename="Forms/OptionsWindow.ui" line="2867"/>
        <location filename="Forms/OptionsWindow.ui" line="2987"/>
        <location filename="Forms/OptionsWindow.ui" line="3061"/>
        <source>Type</source>
        <translation>类型</translation>
    </message>
    <message>
        <location filename="Forms/OptionsWindow.ui" line="1878"/>
        <source>Program Groups</source>
        <translation>程序组</translation>
    </message>
    <message>
        <location filename="Forms/OptionsWindow.ui" line="1906"/>
        <source>Add Group</source>
        <translation>添加组</translation>
    </message>
    <message>
        <location filename="Forms/OptionsWindow.ui" line="1913"/>
        <location filename="Forms/OptionsWindow.ui" line="2258"/>
        <location filename="Forms/OptionsWindow.ui" line="2362"/>
        <location filename="Forms/OptionsWindow.ui" line="2533"/>
        <location filename="Forms/OptionsWindow.ui" line="3294"/>
        <source>Add Program</source>
        <translation>添加程序</translation>
    </message>
    <message>
        <location filename="Forms/OptionsWindow.ui" line="2029"/>
        <source>Force Folder</source>
        <translation>必沙目录</translation>
    </message>
    <message>
        <location filename="Forms/OptionsWindow.ui" line="2649"/>
        <location filename="Forms/OptionsWindow.ui" line="2749"/>
        <location filename="Forms/OptionsWindow.ui" line="2882"/>
        <source>Path</source>
        <translation>路径</translation>
    </message>
    <message>
        <location filename="Forms/OptionsWindow.ui" line="2072"/>
        <source>Force Program</source>
        <translation>必沙程序</translation>
    </message>
    <message>
        <location filename="Forms/OptionsWindow.ui" line="610"/>
        <location filename="Forms/OptionsWindow.ui" line="1466"/>
        <location filename="Forms/OptionsWindow.ui" line="1886"/>
        <location filename="Forms/OptionsWindow.ui" line="2036"/>
        <location filename="Forms/OptionsWindow.ui" line="2158"/>
        <location filename="Forms/OptionsWindow.ui" line="2277"/>
        <location filename="Forms/OptionsWindow.ui" line="2376"/>
        <location filename="Forms/OptionsWindow.ui" line="2553"/>
        <location filename="Forms/OptionsWindow.ui" line="2616"/>
        <location filename="Forms/OptionsWindow.ui" line="2723"/>
        <location filename="Forms/OptionsWindow.ui" line="2849"/>
        <location filename="Forms/OptionsWindow.ui" line="2944"/>
        <location filename="Forms/OptionsWindow.ui" line="3084"/>
        <location filename="Forms/OptionsWindow.ui" line="3496"/>
        <location filename="Forms/OptionsWindow.ui" line="3917"/>
        <location filename="Forms/OptionsWindow.ui" line="4024"/>
        <location filename="Forms/OptionsWindow.ui" line="4366"/>
        <location filename="Forms/OptionsWindow.ui" line="4599"/>
        <location filename="Forms/OptionsWindow.ui" line="4677"/>
        <source>Show Templates</source>
        <translation>显示模板</translation>
    </message>
    <message>
        <location filename="Forms/OptionsWindow.ui" line="244"/>
        <source>General Configuration</source>
        <translation>常规配置</translation>
    </message>
    <message>
        <location filename="Forms/OptionsWindow.ui" line="217"/>
        <source>Box Type Preset:</source>
        <translation>沙盒类型预设配置：</translation>
    </message>
    <message>
        <location filename="Forms/OptionsWindow.ui" line="182"/>
        <source>Box info</source>
        <translation>沙盒信息</translation>
    </message>
    <message>
        <location filename="Forms/OptionsWindow.ui" line="142"/>
        <source>&lt;b&gt;More Box Types&lt;/b&gt; are exclusively available to &lt;u&gt;project supporters&lt;/u&gt;, the Privacy Enhanced boxes &lt;b&gt;&lt;font color=&apos;red&apos;&gt;protect user data from illicit access&lt;/font&gt;&lt;/b&gt; by the sandboxed programs.&lt;br /&gt;If you are not yet a supporter, then please consider &lt;a href=&quot;https://sandboxie-plus.com/go.php?to=sbie-get-cert&quot;&gt;supporting the project&lt;/a&gt;, to receive a &lt;a href=&quot;https://sandboxie-plus.com/go.php?to=sbie-cert&quot;&gt;supporter certificate&lt;/a&gt;.&lt;br /&gt;You can test the other box types by creating new sandboxes of those types, however processes in these will be auto terminated after 5 minutes.</source>
        <translation>&lt;b&gt;更多沙盒类型&lt;/b&gt;仅&lt;u&gt;项目赞助者&lt;/u&gt;可用，隐私增强沙盒&lt;b&gt;&lt;font color=&apos;red&apos;&gt;保护用户数据免受沙盒化的程序非法访问&lt;/font&gt;&lt;/b&gt;&lt;br /&gt;如果你还不是赞助者，请考虑&lt;a href=&quot;https://sandboxie-plus.com/go.php?to=sbie-get-cert&quot;&gt;捐赠此项目&lt;/a&gt;，来获得&lt;a href=&quot;https://sandboxie-plus.com/go.php?to=sbie-cert&quot;&gt;赞助者凭据&lt;/a&gt;&lt;br /&gt;当然你也可以直接新建一个这些类型的沙盒进行测试，不过沙盒中运行的程序将在 5 分钟之后自动终止</translation>
    </message>
    <message>
        <location filename="Forms/OptionsWindow.ui" line="89"/>
        <source>Always show this sandbox in the systray list (Pinned)</source>
        <translation>固定住此沙盒，以便总是在系统托盘列表显示</translation>
    </message>
    <message>
        <location filename="Forms/OptionsWindow.ui" line="766"/>
        <source>Open Windows Credentials Store (user mode)</source>
        <translation>开放 Windows 凭据存储访问权限 (用户态)</translation>
    </message>
    <message>
        <location filename="Forms/OptionsWindow.ui" line="3838"/>
        <source>Prevent change to network and firewall parameters (user mode)</source>
        <translation>拦截对网络及防火墙参数的更改 (用户态)</translation>
    </message>
    <message>
        <location filename="Forms/OptionsWindow.ui" line="300"/>
        <source>Force protection on mount</source>
        <translation>强制挂载保护</translation>
    </message>
    <message>
        <source>Prevent interference with user control operations (move mouse, bring in front, etc...)</source>
        <translation type="vanished">阻止干预用户操作（移动鼠标，使窗口Z序靠前等）</translation>
    </message>
    <message>
        <location filename="Forms/OptionsWindow.ui" line="1920"/>
        <source>You can group programs together and give them a group name.  Program groups can be used with some of the settings instead of program names. Groups defined for the box overwrite groups defined in templates.</source>
        <translation>可以在此处将应用程序分组并给它们分配一个组名，程序组可用于代替程序名被用于某些设置，在此处定义的沙盒程序组将覆盖模板中定义的程序组</translation>
    </message>
    <message>
        <location filename="Forms/OptionsWindow.ui" line="1994"/>
        <source>Programs entered here, or programs started from entered locations, will be put in this sandbox automatically, unless they are explicitly started in another sandbox.</source>
        <translation>此处指定的程序或者指定位置中的程序，将自动进入此沙盒，除非已明确在其它沙盒中启动它</translation>
    </message>
    <message>
        <location filename="Forms/OptionsWindow.ui" line="2165"/>
        <source>&lt;b&gt;&lt;font color=&apos;red&apos;&gt;SECURITY ADVISORY&lt;/font&gt;:&lt;/b&gt; Using &lt;a href=&quot;sbie://docs/breakoutfolder&quot;&gt;BreakoutFolder&lt;/a&gt; and/or &lt;a href=&quot;sbie://docs/breakoutprocess&quot;&gt;BreakoutProcess&lt;/a&gt; in combination with Open[File/Pipe]Path directives can compromise security. Please review the security section for each option in the documentation before use.</source>
        <translation>&lt;b&gt;&lt;font color=&apos;red&apos;&gt;SECURITY ADVISORY&lt;/font&gt;:&lt;/b&gt; 将 &lt;a href=&quot;sbie://docs/breakoutfolder&quot;&gt;BreakoutFolder&lt;/a&gt; 和/或 &lt;a href=&quot;sbie://docs/breakoutprocess&quot;&gt;BreakoutProcess&lt;/a&gt; 结合 Open[File/Pipe]Path directives 功能会造成安全性下降。请在使用前阅读文档中相应选项的安全小节。</translation>
    </message>
    <message>
        <location filename="Forms/OptionsWindow.ui" line="2228"/>
        <location filename="Forms/OptionsWindow.ui" line="2411"/>
        <source>Stop Behaviour</source>
        <translation>停止行为</translation>
    </message>
    <message>
        <location filename="Forms/OptionsWindow.ui" line="2396"/>
        <source>Stop Options</source>
        <translation>停止选项</translation>
    </message>
    <message>
        <location filename="Forms/OptionsWindow.ui" line="2418"/>
        <source>Use Linger Leniency</source>
        <translation>使用停留宽容度</translation>
    </message>
    <message>
        <location filename="Forms/OptionsWindow.ui" line="2428"/>
        <source>Don&apos;t stop lingering processes with windows</source>
        <translation>不要停止含有窗口的驻留进程</translation>
    </message>
    <message>
        <location filename="Forms/OptionsWindow.ui" line="2468"/>
        <source>Start Restrictions</source>
        <translation>启动限制</translation>
    </message>
    <message>
        <location filename="Forms/OptionsWindow.ui" line="2567"/>
        <source>Issue message 1308 when a program fails to start</source>
        <translation>程序启动失败时，提示问题代码 1308</translation>
    </message>
    <message>
        <location filename="Forms/OptionsWindow.ui" line="2505"/>
        <source>Allow only selected programs to start in this sandbox. *</source>
        <translation>仅允许所选程序在此沙盒中启动 *</translation>
    </message>
    <message>
        <location filename="Forms/OptionsWindow.ui" line="2512"/>
        <source>Prevent selected programs from starting in this sandbox.</source>
        <translation>阻止所选的程序在此沙盒中启动</translation>
    </message>
    <message>
        <location filename="Forms/OptionsWindow.ui" line="2498"/>
        <source>Allow all programs to start in this sandbox.</source>
        <translation>允许所有程序在此沙盒中启动</translation>
    </message>
    <message>
        <location filename="Forms/OptionsWindow.ui" line="2488"/>
        <source>* Note: Programs installed to this sandbox won&apos;t be able to start at all.</source>
        <translation>* 注意：安装在此沙盒里的程序将完全无法启动</translation>
    </message>
    <message>
        <location filename="Forms/OptionsWindow.ui" line="3267"/>
        <source>Process Restrictions</source>
        <translation>程序限制</translation>
    </message>
    <message>
        <location filename="Forms/OptionsWindow.ui" line="3287"/>
        <source>Issue message 1307 when a program is denied internet access</source>
        <translation>程序被拒绝访问网络时，提示问题代码 1307</translation>
    </message>
    <message>
        <location filename="Forms/OptionsWindow.ui" line="3315"/>
        <source>Note: Programs installed to this sandbox won&apos;t be able to access the internet at all.</source>
        <translation>注意：安装在此沙盒中的程序将完全无法访问网络</translation>
    </message>
    <message>
        <location filename="Forms/OptionsWindow.ui" line="3301"/>
        <source>Prompt user whether to allow an exemption from the blockade.</source>
        <translation>询问用户是否允许例外</translation>
    </message>
    <message>
        <location filename="Forms/OptionsWindow.ui" line="2586"/>
        <source>Resource Access</source>
        <translation>资源访问</translation>
    </message>
    <message>
        <location filename="Forms/OptionsWindow.ui" line="626"/>
        <location filename="Forms/OptionsWindow.ui" line="2639"/>
        <location filename="Forms/OptionsWindow.ui" line="2739"/>
        <location filename="Forms/OptionsWindow.ui" line="2872"/>
        <location filename="Forms/OptionsWindow.ui" line="2992"/>
        <location filename="Forms/OptionsWindow.ui" line="3066"/>
        <location filename="Forms/OptionsWindow.ui" line="3468"/>
        <location filename="Forms/OptionsWindow.ui" line="3581"/>
        <location filename="Forms/OptionsWindow.ui" line="3674"/>
        <location filename="Forms/OptionsWindow.ui" line="4353"/>
        <source>Program</source>
        <translation>程序</translation>
    </message>
    <message>
        <location filename="Forms/OptionsWindow.ui" line="2644"/>
        <location filename="Forms/OptionsWindow.ui" line="2744"/>
        <location filename="Forms/OptionsWindow.ui" line="2877"/>
        <location filename="Forms/OptionsWindow.ui" line="2997"/>
        <location filename="Forms/OptionsWindow.ui" line="3071"/>
        <location filename="Forms/OptionsWindow.ui" line="3344"/>
        <source>Access</source>
        <translation>访问</translation>
    </message>
    <message>
        <location filename="Forms/OptionsWindow.ui" line="2776"/>
        <source>Add Reg Key</source>
        <translation>添加注册表键值</translation>
    </message>
    <message>
        <location filename="Forms/OptionsWindow.ui" line="2669"/>
        <source>Add File/Folder</source>
        <translation>添加文件/文件夹</translation>
    </message>
    <message>
        <location filename="Forms/OptionsWindow.ui" line="2963"/>
        <source>Add Wnd Class</source>
        <translation>添加窗口类</translation>
    </message>
    <message>
        <location filename="Forms/OptionsWindow.ui" line="3103"/>
        <source>Add COM Object</source>
        <translation>添加 COM 对象</translation>
    </message>
    <message>
        <location filename="Forms/OptionsWindow.ui" line="2842"/>
        <source>Add IPC Path</source>
        <translation>添加 IPC 路径</translation>
    </message>
    <message>
        <location filename="Forms/OptionsWindow.ui" line="3852"/>
        <source>File Recovery</source>
        <translation>文件恢复</translation>
    </message>
    <message>
        <location filename="Forms/OptionsWindow.ui" line="3931"/>
        <source>Add Folder</source>
        <translation>添加文件夹</translation>
    </message>
    <message>
        <location filename="Forms/OptionsWindow.ui" line="3971"/>
        <source>Ignore Extension</source>
        <translation>忽略扩展名</translation>
    </message>
    <message>
        <location filename="Forms/OptionsWindow.ui" line="4017"/>
        <source>Ignore Folder</source>
        <translation>忽略文件夹</translation>
    </message>
    <message>
        <location filename="Forms/OptionsWindow.ui" line="3978"/>
        <source>Enable Immediate Recovery prompt to be able to recover files as soon as they are created.</source>
        <translation>启用快速恢复提示，以便快速恢复创建的文件</translation>
    </message>
    <message>
        <location filename="Forms/OptionsWindow.ui" line="3961"/>
        <source>You can exclude folders and file types (or file extensions) from Immediate Recovery.</source>
        <translation>可以在此处从快速恢复中排除特定目录和文件类型(扩展名)</translation>
    </message>
    <message>
        <location filename="Forms/OptionsWindow.ui" line="3894"/>
        <source>When the Quick Recovery function is invoked, the following folders will be checked for sandboxed content. </source>
        <translation>当快速恢复功能被调用时，检查沙盒内的下列文件夹 </translation>
    </message>
    <message>
        <location filename="Forms/OptionsWindow.ui" line="4274"/>
        <source>Advanced Options</source>
        <translation>高级选项</translation>
    </message>
    <message>
        <location filename="Forms/OptionsWindow.ui" line="4291"/>
        <source>Miscellaneous</source>
        <translation>杂项</translation>
    </message>
    <message>
        <location filename="Forms/OptionsWindow.ui" line="1801"/>
        <source>Do not start sandboxed services using a system token (recommended)</source>
        <translation>不使用系统令牌启动沙盒化的服务 (推荐)</translation>
    </message>
    <message>
        <location filename="Forms/OptionsWindow.ui" line="3010"/>
        <source>Don&apos;t alter window class names created by sandboxed programs</source>
        <translation>不要改变由沙盒内程序创建的窗口类名</translation>
    </message>
    <message>
        <location filename="Forms/OptionsWindow.ui" line="901"/>
        <location filename="Forms/OptionsWindow.ui" line="1354"/>
        <location filename="Forms/OptionsWindow.ui" line="1506"/>
        <location filename="Forms/OptionsWindow.ui" line="1605"/>
        <location filename="Forms/OptionsWindow.ui" line="1791"/>
        <location filename="Forms/OptionsWindow.ui" line="1861"/>
        <location filename="Forms/OptionsWindow.ui" line="4177"/>
        <source>Protect the sandbox integrity itself</source>
        <translation>沙盒完整性保护</translation>
    </message>
    <message>
        <location filename="Forms/OptionsWindow.ui" line="4054"/>
        <location filename="Forms/OptionsWindow.ui" line="4112"/>
        <source>Compatibility</source>
        <translation>兼容性</translation>
    </message>
    <message>
        <location filename="Forms/OptionsWindow.ui" line="1592"/>
        <source>Add sandboxed processes to job objects (recommended)</source>
        <translation>添加沙盒化进程到作业对象 (推荐)</translation>
    </message>
    <message>
        <location filename="Forms/OptionsWindow.ui" line="4119"/>
        <source>Force usage of custom dummy Manifest files (legacy behaviour)</source>
        <translation>强制使用自定义虚拟 Manifest 文件 (传统行为)</translation>
    </message>
    <message>
        <location filename="Forms/OptionsWindow.ui" line="1755"/>
        <source>Allow only privileged processes to access the Service Control Manager</source>
        <translation>仅允许特权进程访问“服务控制管理器”</translation>
    </message>
    <message>
        <location filename="Forms/OptionsWindow.ui" line="4126"/>
        <source>Emulate sandboxed window station for all processes</source>
        <translation>为所有进程模拟沙盒化窗口工作站</translation>
    </message>
    <message>
        <location filename="Forms/OptionsWindow.ui" line="880"/>
        <source>Open access to Windows Security Account Manager</source>
        <oldsource>Open access to windows Security Account Manager</oldsource>
        <translation>开放 Windows 安全帐户管理器 (SAM) 的访问权限</translation>
    </message>
    <message>
        <location filename="Forms/OptionsWindow.ui" line="4671"/>
        <source>Hide Processes</source>
        <translation>隐藏进程</translation>
    </message>
    <message>
        <location filename="Forms/OptionsWindow.ui" line="4745"/>
        <source>Add Process</source>
        <translation>添加进程</translation>
    </message>
    <message>
        <location filename="Forms/OptionsWindow.ui" line="4701"/>
        <source>Hide host processes from processes running in the sandbox.</source>
        <translation>对沙盒内运行的进程隐藏宿主的进程</translation>
    </message>
    <message>
        <location filename="Forms/OptionsWindow.ui" line="4752"/>
        <source>Don&apos;t allow sandboxed processes to see processes running in other boxes</source>
        <translation>不允许沙盒内的进程查看其它沙盒里运行的进程</translation>
    </message>
    <message>
        <location filename="Forms/OptionsWindow.ui" line="818"/>
        <source>This feature does not block all means of obtaining a screen capture, only some common ones.</source>
        <oldsource>This feature does not block all means of optaining a screen capture only some common once.</oldsource>
        <translation>此功能仅能阻止常见的一些，而不是所有的屏幕捕获方法。</translation>
    </message>
    <message>
        <location filename="Forms/OptionsWindow.ui" line="801"/>
        <source>Prevent move mouse, bring in front, and similar operations, this is likely to cause issues with games.</source>
        <oldsource>Prevent move mouse, bring in front, and simmilar operations, this is likely to cause issues with games.</oldsource>
        <translation>防止移动鼠标、窗口前置和类似操作，这可能会导致游戏出现问题。</translation>
    </message>
    <message>
        <location filename="Forms/OptionsWindow.ui" line="811"/>
        <source>Allow sandboxed windows to cover the taskbar</source>
        <oldsource>Allow sandboxed windows to cover taskbar</oldsource>
        <translation type="unfinished">允许沙盒内窗口遮盖任务栏</translation>
    </message>
    <message>
        <location filename="Forms/OptionsWindow.ui" line="855"/>
        <source>Isolation</source>
        <translation>隔离</translation>
    </message>
    <message>
        <location filename="Forms/OptionsWindow.ui" line="1569"/>
        <source>Only Administrator user accounts can make changes to this sandbox</source>
        <translation>仅管理员账户可以对这个沙盒做出更改</translation>
    </message>
    <message>
        <location filename="Forms/OptionsWindow.ui" line="2574"/>
        <source>This setting can be used to prevent programs from running in the sandbox without the user&apos;s knowledge or consent.</source>
        <oldsource>This can be used to prevent a host malicious program from breaking through by launching a pre-designed malicious program into an unlocked encrypted sandbox.</oldsource>
        <translation>该设置可用于防止程序在未经用户知情或同意的情况下在已解锁的加密沙盒中运行。</translation>
    </message>
    <message>
        <location filename="Forms/OptionsWindow.ui" line="2577"/>
        <source>Display a pop-up warning before starting a process in the sandbox from an external source</source>
        <oldsource>A pop-up warning before launching a process into the sandbox from an external source.</oldsource>
        <translation>在从外部源启动沙盒中的进程之前显示弹出警告</translation>
    </message>
    <message>
        <location filename="Forms/OptionsWindow.ui" line="1711"/>
        <source>Limit restrictions</source>
        <translation>限制</translation>
    </message>
    <message>
        <location filename="Forms/OptionsWindow.ui" line="1629"/>
        <location filename="Forms/OptionsWindow.ui" line="1636"/>
        <source>Leave it blank to disable the setting(Unit:KB)</source>
        <translation>留空以禁用此设置(单位:KB)</translation>
    </message>
    <message>
        <location filename="Forms/OptionsWindow.ui" line="1643"/>
        <source>Leave it blank to disable the setting</source>
        <translation>留空以禁用此设置</translation>
    </message>
    <message>
        <location filename="Forms/OptionsWindow.ui" line="1585"/>
        <source>Total Processes Number Limit:</source>
        <translation>进程数量限制:</translation>
    </message>
    <message>
        <location filename="Forms/OptionsWindow.ui" line="1577"/>
        <source>Job Object</source>
        <translation>作业对象</translation>
    </message>
    <message>
        <location filename="Forms/OptionsWindow.ui" line="1615"/>
        <source>Total Processes Memory Limit:</source>
        <translation>所有进程内存占用限制:</translation>
    </message>
    <message>
        <location filename="Forms/OptionsWindow.ui" line="1622"/>
        <source>Single Process Memory Limit:</source>
        <translation>单个进程内存占用限制:</translation>
    </message>
    <message>
        <location filename="Forms/OptionsWindow.ui" line="4519"/>
        <source>These commands are run UNBOXED after all processes in the sandbox have finished.</source>
        <translation>沙盒中的所有进程结束后，这些命令将在无沙盒的环境下运行。</translation>
    </message>
    <message>
        <location filename="Forms/OptionsWindow.ui" line="4711"/>
        <source>Don&apos;t allow sandboxed processes to see processes running outside any boxes</source>
        <translation>不允许沙盒内的进程查看任何沙盒外运行的进程</translation>
    </message>
    <message>
        <location filename="Forms/OptionsWindow.ui" line="4718"/>
        <source>Prevent sandboxed processes from accessing system details through WMI</source>
        <oldsource>Prevent sandboxed processes from accessing system deatils through WMI</oldsource>
        <translation type="unfinished">防止沙盒内的进程通过 WMI 访问系统信息</translation>
    </message>
    <message>
        <location filename="Forms/OptionsWindow.ui" line="4759"/>
        <source>Some programs retrieve system details via WMI (Windows Management Instrumentation), a built-in Windows database, rather than using conventional methods. For instance, &apos;tasklist.exe&apos; can access a complete list of processes even if &apos;HideOtherBoxes&apos; is enabled. Enable this option to prevent such behavior.</source>
        <oldsource>Some programs read system deatils through WMI(A Windows built-in database) instead of normal ways. For example,&quot;tasklist.exe&quot; could get full processes list even if &quot;HideOtherBoxes&quot; is opened through accessing WMI. Enable this option to stop these heavior.</oldsource>
        <translation type="unfinished">一些程序通过 WMI(一个Windows内置数据库) 读取系统信息，而不是通过正常方式。例如，尽管已经打开 &quot;隐藏其它沙盒&quot; ，&quot;tasklist.exe&quot; 仍然可以通过访问 WMI 获取全部进程列表。开启此选项来阻止这些行为。</translation>
    </message>
    <message>
        <location filename="Forms/OptionsWindow.ui" line="4777"/>
        <source>Users</source>
        <translation>用户</translation>
    </message>
    <message>
        <location filename="Forms/OptionsWindow.ui" line="4795"/>
        <source>Restrict Resource Access monitor to administrators only</source>
        <translation>仅允许管理员访问“资源访问监视器”</translation>
    </message>
    <message>
        <location filename="Forms/OptionsWindow.ui" line="4802"/>
        <source>Add User</source>
        <translation>添加用户</translation>
    </message>
    <message>
        <location filename="Forms/OptionsWindow.ui" line="4832"/>
        <source>Add user accounts and user groups to the list below to limit use of the sandbox to only those accounts.  If the list is empty, the sandbox can be used by all user accounts.

Note:  Forced Programs and Force Folders settings for a sandbox do not apply to user accounts which cannot use the sandbox.</source>
        <translation>添加用户和用户组到下方列表来仅限这些系统用户使用沙盒，如果列表为空，则所有系统用户均可使用沙盒

注意：沙盒的必沙程序及文件夹设置不适用于不能运行沙盒的系统用户</translation>
    </message>
    <message>
        <location filename="Forms/OptionsWindow.ui" line="4845"/>
        <source>Tracing</source>
        <translation>跟踪</translation>
    </message>
    <message>
        <location filename="Forms/OptionsWindow.ui" line="4860"/>
        <source>API call Trace (traces all SBIE hooks)</source>
        <translation>API 调用跟踪 (跟踪所有 SBIE 钩子)</translation>
    </message>
    <message>
        <location filename="Forms/OptionsWindow.ui" line="5030"/>
        <source>COM Class Trace</source>
        <translation>COM 类跟踪</translation>
    </message>
    <message>
        <location filename="Forms/OptionsWindow.ui" line="4915"/>
        <source>IPC Trace</source>
        <translation>IPC 跟踪</translation>
    </message>
    <message>
        <location filename="Forms/OptionsWindow.ui" line="4901"/>
        <source>Key Trace</source>
        <translation>键值跟踪</translation>
    </message>
    <message>
        <location filename="Forms/OptionsWindow.ui" line="4969"/>
        <source>GUI Trace</source>
        <translation>GUI 跟踪</translation>
    </message>
    <message>
        <location filename="Forms/OptionsWindow.ui" line="1179"/>
        <source>Security enhancements</source>
        <translation>安全增强</translation>
    </message>
    <message>
        <location filename="Forms/OptionsWindow.ui" line="1110"/>
        <source>Use the original token only for approved NT system calls</source>
        <translation>只在经过批准的 NT 系统调用中使用原始令牌</translation>
    </message>
    <message>
        <location filename="Forms/OptionsWindow.ui" line="1162"/>
        <source>Restrict driver/device access to only approved ones</source>
        <translation>将对“驱动程序/设备”的访问权限制在已知的终结点列表内</translation>
    </message>
    <message>
        <location filename="Forms/OptionsWindow.ui" line="1117"/>
        <source>Enable all security enhancements (make security hardened box)</source>
        <translation>启用所有安全增强功能(安全防护加固型沙盒选项)</translation>
    </message>
    <message>
        <location filename="Forms/OptionsWindow.ui" line="265"/>
        <source>Double click action:</source>
        <translation>双击动作：</translation>
    </message>
    <message>
        <location filename="Forms/OptionsWindow.ui" line="459"/>
        <source>Separate user folders</source>
        <translation>隔离不同用户的文件夹</translation>
    </message>
    <message>
        <location filename="Forms/OptionsWindow.ui" line="404"/>
        <source>Box Structure</source>
        <translation>沙盒结构</translation>
    </message>
    <message>
        <source>Icon</source>
        <translation type="vanished">图标</translation>
    </message>
    <message>
        <location filename="Forms/OptionsWindow.ui" line="1038"/>
        <location filename="Forms/OptionsWindow.ui" line="3714"/>
        <source>Move Up</source>
        <translation>上移</translation>
    </message>
    <message>
        <location filename="Forms/OptionsWindow.ui" line="1057"/>
        <location filename="Forms/OptionsWindow.ui" line="3725"/>
        <source>Move Down</source>
        <translation>下移</translation>
    </message>
    <message>
        <location filename="Forms/OptionsWindow.ui" line="1092"/>
        <source>Security Options</source>
        <translation>安全选项</translation>
    </message>
    <message>
        <location filename="Forms/OptionsWindow.ui" line="1102"/>
        <source>Security Hardening</source>
        <translation>安全加固</translation>
    </message>
    <message>
        <location filename="Forms/OptionsWindow.ui" line="1292"/>
        <source>Security Isolation</source>
        <translation>安全隔离</translation>
    </message>
    <message>
        <location filename="Forms/OptionsWindow.ui" line="1330"/>
        <source>Various isolation features can break compatibility with some applications. If you are using this sandbox &lt;b&gt;NOT for Security&lt;/b&gt; but for application portability, by changing these options you can restore compatibility by sacrificing some security.</source>
        <translation>注意：各种隔离功能会破坏与某些应用程序的兼容性&lt;br /&gt;如果使用此沙盒&lt;b&gt;不是为了安全性&lt;/b&gt;，而是为了应用程序的可移植性，可通过改变这些选项，以便通过牺牲部分安全性来恢复兼容性</translation>
    </message>
    <message>
        <location filename="Forms/OptionsWindow.ui" line="904"/>
        <source>Access Isolation</source>
        <translation>访问隔离</translation>
    </message>
    <message>
        <location filename="Forms/OptionsWindow.ui" line="4180"/>
        <source>Image Protection</source>
        <translation>映像保护</translation>
    </message>
    <message>
        <location filename="Forms/OptionsWindow.ui" line="4218"/>
        <source>Issue message 1305 when a program tries to load a sandboxed dll</source>
        <translation>当一个程序试图加载一个沙盒内部的动态链接库(.dll)文件时，提示问题代码 1305</translation>
    </message>
    <message>
        <location filename="Forms/OptionsWindow.ui" line="4211"/>
        <source>Prevent sandboxed programs installed on the host from loading DLLs from the sandbox</source>
        <oldsource>Prevent sandboxes programs installed on host from loading dll&apos;s from the sandbox</oldsource>
        <translation>阻止安装在宿主上的沙盒程序从沙盒内部加载DLL(动态链接库)文件</translation>
    </message>
    <message>
        <location filename="Forms/OptionsWindow.ui" line="4149"/>
        <source>Dlls &amp;&amp; Extensions</source>
        <translation>Dll &amp;&amp; 扩展</translation>
    </message>
    <message>
        <location filename="Forms/OptionsWindow.ui" line="4199"/>
        <source>Description</source>
        <translation>说明</translation>
    </message>
    <message>
        <location filename="Forms/OptionsWindow.ui" line="4207"/>
        <source>Sandboxie’s resource access rules often discriminate against program binaries located inside the sandbox. OpenFilePath and OpenKeyPath work only for application binaries located on the host natively. In order to define a rule without this restriction, OpenPipePath or OpenConfPath must be used. Likewise, all Closed(File|Key|Ipc)Path directives which are defined by negation e.g. ‘ClosedFilePath=! iexplore.exe,C:Users*’ will be always closed for binaries located inside a sandbox. Both restriction policies can be disabled on the “Access policies” page.
This is done to prevent rogue processes inside the sandbox from creating a renamed copy of themselves and accessing protected resources. Another exploit vector is the injection of a library into an authorized process to get access to everything it is allowed to access. Using Host Image Protection, this can be prevented by blocking applications (installed on the host) running inside a sandbox from loading libraries from the sandbox itself.</source>
        <translation>Sandboxie 的资源访问规则通常对位于沙盒内的二进制程序具有歧视性

一般情况下，OpenFilePath 和 OpenKeyPath 只对宿主机上的原生程序（安装在宿主上的）有效
为了定义没有此类限制的规则，则必须使用 OpenPipePath 和 OpenConfPath

同样的，通过否定来定义所有的 Closed(File|Key|Ipc)Path 指令
例如：&apos;ClosedFilePath=! iexplore.exe,C:Users*&apos;将限制沙盒内的程序访问相应资源

这两种限制策略都可以通过“访问策略”页面来禁用

这样做是为了防止沙盒内的流氓进程创建自己的重命名副本并访问受保护的资源

另一个漏洞载体是将一个动态链接库注入到一个被授权进程中，以获得对被授权进程所允许访问的一切资源的访问权
使用主机映像保护，可以通过阻止在沙盒内运行的应用程序（安装在宿主上的）加载来自沙盒的动态链接库来防止此类现象</translation>
    </message>
    <message>
        <location filename="Forms/OptionsWindow.ui" line="4231"/>
        <source>Sandboxie&apos;s functionality can be enhanced by using optional DLLs which can be loaded into each sandboxed process on start by the SbieDll.dll file, the add-on manager in the global settings offers a couple of useful extensions, once installed they can be enabled here for the current box.</source>
        <oldsource>Sandboxies functionality can be enhanced using optional dll’s which can be loaded into each sandboxed process on start by the SbieDll.dll, the add-on manager in the global settings offers a couple useful extensions, once installed they can be enabled here for the current box.</oldsource>
        <translation>沙盒功能可以使用可选的.dll文件来获得增强，这些.dll文件可以在SbieDll.dll启动时加载到每个沙盒进程中。全局设置中的插件管理器提供了一些有用的扩展。安装后，就可以在这里为当前的沙盒启用。</translation>
    </message>
    <message>
        <location filename="Forms/OptionsWindow.ui" line="1727"/>
        <source>Advanced Security</source>
        <oldsource>Adcanced Security</oldsource>
        <translation>安全性(高级)</translation>
    </message>
    <message>
        <source>Use a Sandboxie login instead of an anonymous token (experimental)</source>
        <translation type="vanished">使用 Sandboxie 限权用户，而不是匿名令牌 (实验性)</translation>
    </message>
    <message>
        <location filename="Forms/OptionsWindow.ui" line="1608"/>
        <source>Other isolation</source>
        <translation>其它隔离</translation>
    </message>
    <message>
        <location filename="Forms/OptionsWindow.ui" line="1794"/>
        <source>Privilege isolation</source>
        <translation>特权隔离</translation>
    </message>
    <message>
        <location filename="Forms/OptionsWindow.ui" line="1864"/>
        <source>Sandboxie token</source>
        <translation>沙盒令牌</translation>
    </message>
    <message>
        <location filename="Forms/OptionsWindow.ui" line="1762"/>
        <source>Using a custom Sandboxie Token allows to isolate individual sandboxes from each other better, and it shows in the user column of task managers the name of the box a process belongs to. Some 3rd party security solutions may however have problems with custom tokens.</source>
        <translation>使用自定义沙盒令牌可以更好地将各个沙盒相互隔离，同时可以实现在任务管理器的用户栏中显示进程所属的沙盒
但是，某些第三方安全解决方案可能会与自定义令牌产生兼容性问题</translation>
    </message>
    <message>
        <location filename="Forms/OptionsWindow.ui" line="1952"/>
        <source>Program Control</source>
        <translation>程序控制</translation>
    </message>
    <message>
        <location filename="Forms/OptionsWindow.ui" line="1974"/>
        <source>Force Programs</source>
        <translation>必沙程序</translation>
    </message>
    <message>
        <location filename="Forms/OptionsWindow.ui" line="2086"/>
        <source>Disable forced Process and Folder for this sandbox</source>
        <translation>禁用此沙盒的“强制进程/目录 规则”</translation>
    </message>
    <message>
        <location filename="Forms/OptionsWindow.ui" line="2096"/>
        <source>Breakout Programs</source>
        <translation>分离程序</translation>
    </message>
    <message>
        <location filename="Forms/OptionsWindow.ui" line="2128"/>
        <source>Breakout Program</source>
        <translation>分离程序</translation>
    </message>
    <message>
        <location filename="Forms/OptionsWindow.ui" line="2190"/>
        <source>Breakout Folder</source>
        <translation>分离目录</translation>
    </message>
    <message>
        <source>Block obtain an image of an un-sandboxied window through Windows public method</source>
        <translation type="vanished">阻止通过Windows公共方法获取未沙盒化窗口的图像</translation>
    </message>
    <message>
        <location filename="Forms/OptionsWindow.ui" line="2135"/>
        <source>Programs entered here will be allowed to break out of this sandbox when they start. It is also possible to capture them into another sandbox, for example to have your web browser always open in a dedicated box.</source>
        <oldsource>Programs entered here will be allowed to break out of this box when thay start, you can capture them into an other box. For example to have your web browser always open in a dedicated box. This feature requires a valid supporter certificate to be installed.</oldsource>
        <translation>此处设置的程序在启动时将被允许脱离这个沙盒，利用此选项可以将程序捕获到另一个沙盒里
例如，让网络浏览器总是在一个专门的沙盒里打开</translation>
    </message>
    <message>
        <location filename="Forms/OptionsWindow.ui" line="2238"/>
        <source>Lingering Programs</source>
        <translation>驻留程序</translation>
    </message>
    <message>
        <location filename="Forms/OptionsWindow.ui" line="2284"/>
        <source>Lingering programs will be automatically terminated if they are still running after all other processes have been terminated.</source>
        <translation>其它所有程序被终止后，仍在运行的驻留程序将自动终止</translation>
    </message>
    <message>
        <location filename="Forms/OptionsWindow.ui" line="2317"/>
        <source>Leader Programs</source>
        <translation>引导进程</translation>
    </message>
    <message>
        <location filename="Forms/OptionsWindow.ui" line="2383"/>
        <source>If leader processes are defined, all others are treated as lingering processes.</source>
        <translation>如果定义了引导进程，其它进程将被视作驻留进程</translation>
    </message>
    <message>
        <location filename="Forms/OptionsWindow.ui" line="2596"/>
        <source>Files</source>
        <translation>文件</translation>
    </message>
    <message>
        <location filename="Forms/OptionsWindow.ui" line="2689"/>
        <source>Configure which processes can access Files, Folders and Pipes. 
&apos;Open&apos; access only applies to program binaries located outside the sandbox, you can use &apos;Open for All&apos; instead to make it apply to all programs, or change this behavior in the Policies tab.</source>
        <translation>配置哪些进程可以访问文件、文件夹和管道
“开放”访问权限只适用于原先已位于沙盒之外的程序二进制文件
你可以使用“完全开放”来对所有程序开放所有权限，或者在策略标签中改变这一行为</translation>
    </message>
    <message>
        <location filename="Forms/OptionsWindow.ui" line="2703"/>
        <source>Registry</source>
        <translation>注册表</translation>
    </message>
    <message>
        <location filename="Forms/OptionsWindow.ui" line="2796"/>
        <source>Configure which processes can access the Registry. 
&apos;Open&apos; access only applies to program binaries located outside the sandbox, you can use &apos;Open for All&apos; instead to make it apply to all programs, or change this behavior in the Policies tab.</source>
        <translation>配置哪些进程可以读写注册表
“开放”访问权限只适用于原先已位于沙盒之外的程序二进制文件
你可以使用“完全开放”来对所有程序开放所有权限，或者在策略标签中改变这一行为</translation>
    </message>
    <message>
        <location filename="Forms/OptionsWindow.ui" line="2810"/>
        <source>IPC</source>
        <translation>IPC</translation>
    </message>
    <message>
        <location filename="Forms/OptionsWindow.ui" line="2903"/>
        <source>Configure which processes can access NT IPC objects like ALPC ports and other processes memory and context.
To specify a process use &apos;$:program.exe&apos; as path.</source>
        <translation>配置哪些进程可以访问 NT IPC 对象，如 ALPC 端口及其他进程的内存和相关运行状态环境
如需指定一个进程，使用“$:program.exe”作为路径值(不含双引号)</translation>
    </message>
    <message>
        <location filename="Forms/OptionsWindow.ui" line="2917"/>
        <source>Wnd</source>
        <translation>窗口</translation>
    </message>
    <message>
        <location filename="Forms/OptionsWindow.ui" line="3002"/>
        <source>Wnd Class</source>
        <translation>窗口类</translation>
    </message>
    <message>
        <source>Configure which processes can access desktop objects like windows and alike.</source>
        <oldsource>Configure which processes can access Desktop objects like Windows and alike.</oldsource>
        <translation type="vanished">配置哪些进程可以访问桌面对象，如 Windows 或其它类似对象</translation>
    </message>
    <message>
        <location filename="Forms/OptionsWindow.ui" line="3030"/>
        <source>COM</source>
        <translation>COM</translation>
    </message>
    <message>
        <location filename="Forms/OptionsWindow.ui" line="3076"/>
        <source>Class Id</source>
        <translation>类 Id</translation>
    </message>
    <message>
        <location filename="Forms/OptionsWindow.ui" line="3123"/>
        <source>Configure which processes can access COM objects.</source>
        <translation>配置哪些进程可以访问 COM 对象</translation>
    </message>
    <message>
        <location filename="Forms/OptionsWindow.ui" line="3135"/>
        <source>Don&apos;t use virtualized COM, Open access to hosts COM infrastructure (not recommended)</source>
        <translation>不虚拟化 COM 对象，而是开放主机的 COM 基础结构 (不推荐)</translation>
    </message>
    <message>
        <location filename="Forms/OptionsWindow.ui" line="3143"/>
        <source>Access Policies</source>
        <translation>权限策略</translation>
    </message>
    <message>
        <location filename="Forms/OptionsWindow.ui" line="3156"/>
        <source>Apply Close...=!&lt;program&gt;,... rules also to all binaries located in the sandbox.</source>
        <translation>将 Close...=!&lt;program&gt;,... 规则，应用到位于沙盒内的所有相关二进制文件</translation>
    </message>
    <message>
        <location filename="Forms/OptionsWindow.ui" line="3257"/>
        <source>Network Options</source>
        <translation>网络选项</translation>
    </message>
    <message>
        <location filename="Forms/OptionsWindow.ui" line="3354"/>
        <source>Set network/internet access for unlisted processes:</source>
        <translation>不在列表中的程序的网络访问权限：</translation>
    </message>
    <message>
        <location filename="Forms/OptionsWindow.ui" line="3401"/>
        <source>Test Rules, Program:</source>
        <translation>测试规则或程序:</translation>
    </message>
    <message>
        <location filename="Forms/OptionsWindow.ui" line="3411"/>
        <source>Port:</source>
        <translation>端口:</translation>
    </message>
    <message>
        <location filename="Forms/OptionsWindow.ui" line="3421"/>
        <source>IP:</source>
        <translation>IP:</translation>
    </message>
    <message>
        <location filename="Forms/OptionsWindow.ui" line="3431"/>
        <source>Protocol:</source>
        <translation>协议:</translation>
    </message>
    <message>
        <location filename="Forms/OptionsWindow.ui" line="3441"/>
        <source>X</source>
        <translation>X</translation>
    </message>
    <message>
        <location filename="Forms/OptionsWindow.ui" line="3457"/>
        <source>Add Rule</source>
        <translation>添加规则</translation>
    </message>
    <message>
        <location filename="Forms/OptionsWindow.ui" line="621"/>
        <location filename="Forms/OptionsWindow.ui" line="1532"/>
        <location filename="Forms/OptionsWindow.ui" line="3473"/>
        <location filename="Forms/OptionsWindow.ui" line="4506"/>
        <source>Action</source>
        <translation>动作</translation>
    </message>
    <message>
        <location filename="Forms/OptionsWindow.ui" line="3478"/>
        <location filename="Forms/OptionsWindow.ui" line="3684"/>
        <source>Port</source>
        <translation>端口</translation>
    </message>
    <message>
        <location filename="Forms/OptionsWindow.ui" line="3483"/>
        <location filename="Forms/OptionsWindow.ui" line="3591"/>
        <location filename="Forms/OptionsWindow.ui" line="3679"/>
        <source>IP</source>
        <translation>IP</translation>
    </message>
    <message>
        <location filename="Forms/OptionsWindow.ui" line="3488"/>
        <source>Protocol</source>
        <translation>协议</translation>
    </message>
    <message>
        <location filename="Forms/OptionsWindow.ui" line="3510"/>
        <source>CAUTION: Windows Filtering Platform is not enabled with the driver, therefore these rules will be applied only in user mode and can not be enforced!!! This means that malicious applications may bypass them.</source>
        <translation>警告：未在此驱动程序启用 Windows 筛选平台，因此以下规则只能在用户模式下生效，无法被强制执行！！！恶意程序可能会绕过这些规则的限制</translation>
    </message>
    <message>
        <location filename="Forms/OptionsWindow.ui" line="3241"/>
        <source>The rule specificity is a measure to how well a given rule matches a particular path, simply put the specificity is the length of characters from the begin of the path up to and including the last matching non-wildcard substring. A rule which matches only file types like &quot;*.tmp&quot; would have the highest specificity as it would always match the entire file path.
The process match level has a higher priority than the specificity and describes how a rule applies to a given process. Rules applying by process name or group have the strongest match level, followed by the match by negation (i.e. rules applying to all processes but the given one), while the lowest match levels have global matches, i.e. rules that apply to any process.</source>
        <translation>规则的特异度是衡量一个给定规则对特定路径的匹配程度，简单地说，特异度是指从路径的最开始到最后一个匹配的非通配符子串之间的字符长度，一个只匹配 “*.tmp” 这样的文件类型的规则将具有最高的特异性，因为它总是匹配整个文件路径
进程匹配级别的优先级高于特异度，它描述了一条规则如何适用于一个给定的进程，按进程名称或程序组应用的规则具有最高的匹配级别，其次是否定匹配模式(即适用于匹配除给定进程以外的所有进程的规则)，而匹配级别最低的是全局匹配，即适用于任何进程的规则</translation>
    </message>
    <message>
        <location filename="Forms/OptionsWindow.ui" line="3173"/>
        <source>Prioritize rules based on their Specificity and Process Match Level</source>
        <translation>基于规则的特异度和进程匹配级别对规则进行优先级排序</translation>
    </message>
    <message>
        <location filename="Forms/OptionsWindow.ui" line="3220"/>
        <source>Privacy Mode, block file and registry access to all locations except the generic system ones</source>
        <translation>隐私模式，阻止对通用系统目录之外的所有文件位置和注册表节点的访问</translation>
    </message>
    <message>
        <location filename="Forms/OptionsWindow.ui" line="3200"/>
        <source>Access Mode</source>
        <translation>访问权限模式</translation>
    </message>
    <message>
        <location filename="Forms/OptionsWindow.ui" line="3163"/>
        <source>When the Privacy Mode is enabled, sandboxed processes will be only able to read C:\Windows\*, C:\Program Files\*, and parts of the HKLM registry, all other locations will need explicit access to be readable and/or writable. In this mode, Rule Specificity is always enabled.</source>
        <translation>当启用隐私模式时，沙盒进程将只能读取 C:\Windows\* 、 C:\Program Files\* 和注册表 HKLM 节点下的部分内容，除此之外的所有其它位置都需要明确的访问授权才能被读取或写入，在此模式下，专有规则将总是被应用</translation>
    </message>
    <message>
        <location filename="Forms/OptionsWindow.ui" line="3234"/>
        <source>Rule Policies</source>
        <translation>规则策略</translation>
    </message>
    <message>
        <location filename="Forms/OptionsWindow.ui" line="3149"/>
        <source>Apply File and Key Open directives only to binaries located outside the sandbox.</source>
        <translation>只对位于沙盒之外的二进制文件应用文件和密钥权限开放指令</translation>
    </message>
    <message>
        <location filename="Forms/OptionsWindow.ui" line="1828"/>
        <source>Start the sandboxed RpcSs as a SYSTEM process (not recommended)</source>
        <translation>以系统进程启动沙盒服务 RpcSs (不推荐)</translation>
    </message>
    <message>
        <location filename="Forms/OptionsWindow.ui" line="1650"/>
        <source>Allow use of nested job objects (works on Windows 8 and later)</source>
        <oldsource>Allow use of nested job objects (experimental, works on Windows 8 and later)</oldsource>
        <translation>允许使用嵌套作业对象(job object) (仅适用于 Windows 8 及更高版本)</translation>
    </message>
    <message>
        <location filename="Forms/OptionsWindow.ui" line="1735"/>
        <source>Drop critical privileges from processes running with a SYSTEM token</source>
        <translation>撤销以系统令牌运行中的程序的关键特权</translation>
    </message>
    <message>
        <location filename="Forms/OptionsWindow.ui" line="1778"/>
        <location filename="Forms/OptionsWindow.ui" line="1848"/>
        <source>(Security Critical)</source>
        <translation>(安全关键)</translation>
    </message>
    <message>
        <location filename="Forms/OptionsWindow.ui" line="1835"/>
        <source>Protect sandboxed SYSTEM processes from unprivileged processes</source>
        <translation>保护沙盒中的系统进程免受非特权进程的影响</translation>
    </message>
    <message>
        <location filename="Forms/OptionsWindow.ui" line="1377"/>
        <source>Security Isolation through the usage of a heavily restricted process token is Sandboxie&apos;s primary means of enforcing sandbox restrictions, when this is disabled the box is operated in the application compartment mode, i.e. it’s no longer providing reliable security, just simple application compartmentalization.</source>
        <translation>通过严格限制进程令牌的使用来进行安全隔离是 Sandboxie 执行沙盒化限制的主要手段，当它被禁用时，沙盒将在应用隔间模式下运行，此时将不再提供可靠的安全限制，只是简单进行应用分隔</translation>
    </message>
    <message>
        <location filename="Forms/OptionsWindow.ui" line="887"/>
        <source>Allow sandboxed programs to manage Hardware/Devices</source>
        <translation>允许沙盒内程序管理硬件设备</translation>
    </message>
    <message>
        <location filename="Forms/OptionsWindow.ui" line="873"/>
        <source>Open access to Windows Local Security Authority</source>
        <translation>开放 Windows 本地安全验证 (LSA) 的访问权限</translation>
    </message>
    <message>
        <location filename="Forms/OptionsWindow.ui" line="780"/>
        <source>Allow to read memory of unsandboxed processes (not recommended)</source>
        <translation>允许读取非沙盒进程的内存 (不推荐)</translation>
    </message>
    <message>
        <location filename="Forms/OptionsWindow.ui" line="787"/>
        <source>Issue message 2111 when a process access is denied</source>
        <translation>进程被拒绝访问非沙盒进程内存时，提示问题代码 2111</translation>
    </message>
    <message>
        <location filename="Forms/OptionsWindow.ui" line="4079"/>
        <source>Disable the use of RpcMgmtSetComTimeout by default (this may resolve compatibility issues)</source>
        <translation>默认禁用 RpcMgmtSetComTimeout (或许可以解决兼容性问题)</translation>
    </message>
    <message>
        <source>Disable Security Isolation (experimental)</source>
        <translation type="vanished">禁用安全隔离 (实验性)</translation>
    </message>
    <message>
        <location filename="Forms/OptionsWindow.ui" line="1357"/>
        <source>Security Isolation &amp; Filtering</source>
        <translation>安全隔离 &amp; 筛查</translation>
    </message>
    <message>
        <location filename="Forms/OptionsWindow.ui" line="1300"/>
        <source>Disable Security Filtering (not recommended)</source>
        <translation>禁用安全筛查功能 (不推荐)</translation>
    </message>
    <message>
        <location filename="Forms/OptionsWindow.ui" line="1320"/>
        <source>Security Filtering used by Sandboxie to enforce filesystem and registry access restrictions, as well as to restrict process access.</source>
        <translation>安全筛查被 Sandboxie 用来强制执行文件系统和注册表访问限制，以及限制进程访问</translation>
    </message>
    <message>
        <location filename="Forms/OptionsWindow.ui" line="863"/>
        <source>The below options can be used safely when you don&apos;t grant admin rights.</source>
        <translation>以下选项可以在你未授予管理员权限时安全的使用</translation>
    </message>
    <message>
        <location filename="Forms/OptionsWindow.ui" line="4389"/>
        <source>Triggers</source>
        <translation>触发器</translation>
    </message>
    <message>
        <location filename="Forms/OptionsWindow.ui" line="4501"/>
        <source>Event</source>
        <translation>事件</translation>
    </message>
    <message>
        <location filename="Forms/OptionsWindow.ui" line="4451"/>
        <location filename="Forms/OptionsWindow.ui" line="4592"/>
        <location filename="Forms/OptionsWindow.ui" line="4637"/>
        <location filename="Forms/OptionsWindow.ui" line="4656"/>
        <source>Run Command</source>
        <translation>执行命令</translation>
    </message>
    <message>
        <location filename="Forms/OptionsWindow.ui" line="4618"/>
        <source>Start Service</source>
        <translation>启动服务</translation>
    </message>
    <message>
        <location filename="Forms/OptionsWindow.ui" line="4564"/>
        <source>These events are executed each time a box is started</source>
        <translation>这些事件当沙盒每次启动时都会被执行</translation>
    </message>
    <message>
        <location filename="Forms/OptionsWindow.ui" line="4567"/>
        <source>On Box Start</source>
        <translation>沙盒启动阶段</translation>
    </message>
    <message>
        <location filename="Forms/OptionsWindow.ui" line="4426"/>
        <location filename="Forms/OptionsWindow.ui" line="4484"/>
        <source>These commands are run UNBOXED just before the box content is deleted</source>
        <translation>这些命令将在删除沙盒的内容之前，以非沙盒化的方式被执行</translation>
    </message>
    <message>
        <location filename="Forms/OptionsWindow.ui" line="4458"/>
        <source>These commands are executed only when a box is initialized. To make them run again, the box content must be deleted.</source>
        <translation>这些命令只在沙盒被初始化时执行，要使它们再次运行，必须删除沙盒内容</translation>
    </message>
    <message>
        <location filename="Forms/OptionsWindow.ui" line="4461"/>
        <source>On Box Init</source>
        <translation>沙盒初始阶段</translation>
    </message>
    <message>
        <location filename="Forms/OptionsWindow.ui" line="4532"/>
        <source>Here you can specify actions to be executed automatically on various box events.</source>
        <translation>在此处可以配置各种沙盒事件中自动执行特定的动作</translation>
    </message>
    <message>
        <source>API call trace (requires LogAPI to be installed in the Sbie directory)</source>
        <oldsource>API call trace (requirers logapi to be installed in the sbie dir)</oldsource>
        <translation type="vanished">API 调用跟踪 (需要安装 LogAPI 模块到沙盒目录)</translation>
    </message>
    <message>
        <location filename="Forms/OptionsWindow.ui" line="4867"/>
        <source>Log all SetError&apos;s to Trace log (creates a lot of output)</source>
        <translation>记录所有 SetError 到跟踪日志 (将产生大量输出)</translation>
    </message>
    <message>
        <location filename="Forms/OptionsWindow.ui" line="4908"/>
        <source>File Trace</source>
        <translation>文件跟踪</translation>
    </message>
    <message>
        <location filename="Forms/OptionsWindow.ui" line="4853"/>
        <source>Pipe Trace</source>
        <translation>管道跟踪</translation>
    </message>
    <message>
        <location filename="Forms/OptionsWindow.ui" line="5010"/>
        <source>Access Tracing</source>
        <translation>访问跟踪</translation>
    </message>
    <message>
        <location filename="Forms/OptionsWindow.ui" line="4922"/>
        <source>Log Debug Output to the Trace Log</source>
        <translation>调试日志输出到跟踪日志</translation>
    </message>
    <message>
        <location filename="Forms/OptionsWindow.ui" line="4976"/>
        <source>Log all access events as seen by the driver to the resource access log.

This options set the event mask to &quot;*&quot; - All access events
You can customize the logging using the ini by specifying
&quot;A&quot; - Allowed accesses
&quot;D&quot; - Denied accesses
&quot;I&quot; - Ignore access requests
instead of &quot;*&quot;.</source>
        <translation>将驱动程序看到的所有访问事件记录到资源访问日志

这些选项将事件掩码设定为 &quot;*&quot; - 所有访问事件
另外可以通过编辑配置文本来详细自定义日志行为
&quot;A&quot; - 允许的访问
&quot;D&quot; - 拒绝的访问
&quot;I&quot; - 忽略访问请求
来代替 &quot;*&quot;</translation>
    </message>
    <message>
        <source>Ntdll syscall Trace (creates a lot of output)</source>
        <translation type="vanished">Ntdll 系统调用跟踪 (将产生大量输出)</translation>
    </message>
    <message>
        <location filename="Forms/OptionsWindow.ui" line="4996"/>
        <source>Disable Resource Access Monitor</source>
        <translation>禁用资源访问监控器</translation>
    </message>
    <message>
        <location filename="Forms/OptionsWindow.ui" line="4881"/>
        <source>Resource Access Monitor</source>
        <translation>资源访问监控</translation>
    </message>
    <message>
        <location filename="Forms/OptionsWindow.ui" line="3369"/>
        <location filename="Forms/OptionsWindow.ui" line="4955"/>
        <source>Network Firewall</source>
        <translation>网络防火墙</translation>
    </message>
    <message>
        <location filename="Forms/OptionsWindow.ui" line="5054"/>
        <source>Debug</source>
        <translation>调试</translation>
    </message>
    <message>
        <location filename="Forms/OptionsWindow.ui" line="5110"/>
        <source>WARNING, these options can disable core security guarantees and break sandbox security!!!</source>
        <translation>警告，这些选项可使核心安全保障失效并且破坏沙盒安全！</translation>
    </message>
    <message>
        <location filename="Forms/OptionsWindow.ui" line="5120"/>
        <source>These options are intended for debugging compatibility issues, please do not use them in production use. </source>
        <translation>这些选项是为调试兼容性问题提供的，日常使用者勿碰。 </translation>
    </message>
    <message>
        <location filename="Forms/OptionsWindow.ui" line="5135"/>
        <source>App Templates</source>
        <translation>应用模板</translation>
    </message>
    <message>
        <location filename="Forms/OptionsWindow.ui" line="5165"/>
        <source>Filter Categories</source>
        <translation>类别筛选</translation>
    </message>
    <message>
        <location filename="Forms/OptionsWindow.ui" line="5236"/>
        <source>Text Filter</source>
        <translation>文本筛选</translation>
    </message>
    <message>
        <location filename="Forms/OptionsWindow.ui" line="5226"/>
        <source>Add Template</source>
        <translation>添加模板</translation>
    </message>
    <message>
        <location filename="Forms/OptionsWindow.ui" line="5259"/>
        <source>This list contains a large amount of sandbox compatibility enhancing templates</source>
        <translation>此列表含有大量的沙盒兼容性增强模板</translation>
    </message>
    <message>
        <location filename="Forms/OptionsWindow.ui" line="5201"/>
        <source>Category</source>
        <translation>类别</translation>
    </message>
    <message>
        <location filename="Forms/OptionsWindow.ui" line="5298"/>
        <source>Template Folders</source>
        <translation>目录模板</translation>
    </message>
    <message>
        <location filename="Forms/OptionsWindow.ui" line="5318"/>
        <source>Configure the folder locations used by your other applications.

Please note that this values are currently user specific and saved globally for all boxes.</source>
        <translation>配置你的其它应用程序所使用的文件夹位置

请注意，这些值对当前用户的所有沙盒保存</translation>
    </message>
    <message>
        <location filename="Forms/OptionsWindow.ui" line="4358"/>
        <location filename="Forms/OptionsWindow.ui" line="5349"/>
        <source>Value</source>
        <translation>值</translation>
    </message>
    <message>
        <location filename="Forms/OptionsWindow.ui" line="5360"/>
        <source>Accessibility</source>
        <translation>无障碍功能</translation>
    </message>
    <message>
        <location filename="Forms/OptionsWindow.ui" line="5456"/>
        <source>To compensate for the lost protection, please consult the Drop Rights settings page in the Restrictions settings group.</source>
        <translation>要弥补失去的保护，请参考“限制”设置组中的降低权限部分</translation>
    </message>
    <message>
        <location filename="Forms/OptionsWindow.ui" line="5380"/>
        <source>Screen Readers: JAWS, NVDA, Window-Eyes, System Access</source>
        <translation>屏幕阅读器：JAWS、NVDA、Window-Eyes、系统无障碍接口</translation>
    </message>
    <message>
        <location filename="Forms/OptionsWindow.ui" line="341"/>
        <source>Use volume serial numbers for drives, like: \drive\C~1234-ABCD</source>
        <translation>使用驱动器的卷系列号，例如：\drive\C~1234-ABCD</translation>
    </message>
    <message>
        <location filename="Forms/OptionsWindow.ui" line="361"/>
        <source>The box structure can only be changed when the sandbox is empty</source>
        <translation>只有在沙盒为空时，才能更改沙盒结构</translation>
    </message>
    <message>
        <location filename="Forms/OptionsWindow.ui" line="476"/>
        <source>Disk/File access</source>
        <translation>“磁盘/文件”访问权限</translation>
    </message>
    <message>
        <location filename="Forms/OptionsWindow.ui" line="452"/>
        <source>Encrypt sandbox content</source>
        <translation>加密沙盒内容</translation>
    </message>
    <message>
        <location filename="Forms/OptionsWindow.ui" line="432"/>
        <source>When &lt;a href=&quot;sbie://docs/boxencryption&quot;&gt;Box Encryption&lt;/a&gt; is enabled the box’s root folder, including its registry hive, is stored in an encrypted disk image, using &lt;a href=&quot;https://diskcryptor.org&quot;&gt;Disk Cryptor&apos;s&lt;/a&gt; AES-XTS implementation.</source>
        <translation>当 &lt;a href=&quot;sbie://docs/boxencryption&quot;&gt;沙盒加密&lt;/a&gt; 为沙盒根目录启用时，包括虚拟注册表在内，沙盒内容将会被存储在加密的磁盘映像中， 使用 &lt;a href=&quot;https://diskcryptor.org&quot;&gt;Disk Cryptor&apos;s&lt;/a&gt; AES-XTS 实现。</translation>
    </message>
    <message>
        <location filename="Forms/OptionsWindow.ui" line="348"/>
        <source>Partially checked means prevent box removal but not content deletion.</source>
        <translation>部分选中表示阻止删除沙盒，但不阻止删除内容。</translation>
    </message>
    <message>
        <location filename="Forms/OptionsWindow.ui" line="445"/>
        <source>&lt;a href=&quot;addon://ImDisk&quot;&gt;Install ImDisk&lt;/a&gt; driver to enable Ram Disk and Disk Image support.</source>
        <translation>&lt;a href=&quot;addon://ImDisk&quot;&gt;安装 ImDisk&lt;/a&gt; 驱动以开启内存虚拟磁盘与磁盘映像支持。</translation>
    </message>
    <message>
        <location filename="Forms/OptionsWindow.ui" line="327"/>
        <source>Store the sandbox content in a Ram Disk</source>
        <translation>将沙盒内容存储于内存虚拟磁盘</translation>
    </message>
    <message>
        <location filename="Forms/OptionsWindow.ui" line="411"/>
        <source>Set Password</source>
        <translation>设置密码</translation>
    </message>
    <message>
        <location filename="Forms/OptionsWindow.ui" line="293"/>
        <source>Virtualization scheme</source>
        <translation>虚拟化方案</translation>
    </message>
    <message>
        <location filename="Forms/OptionsWindow.ui" line="541"/>
        <source>2113: Content of migrated file was discarded
2114: File was not migrated, write access to file was denied
2115: File was not migrated, file will be opened read only</source>
        <translation>2113：待迁移文件的内容被遗弃了
2114：文件没有被迁移，文件的写入访问被拒绝
2115：文件没有被迁移，文件将以只读方式打开</translation>
    </message>
    <message>
        <location filename="Forms/OptionsWindow.ui" line="546"/>
        <source>Issue message 2113/2114/2115 when a file is not fully migrated</source>
        <translation>当一个文件没有被完全迁移时，提示问题代码：2113/2114/2115</translation>
    </message>
    <message>
        <location filename="Forms/OptionsWindow.ui" line="570"/>
        <source>Add Pattern</source>
        <translation>添加“模式”</translation>
    </message>
    <message>
        <location filename="Forms/OptionsWindow.ui" line="577"/>
        <source>Remove Pattern</source>
        <translation>移除“模式”</translation>
    </message>
    <message>
        <location filename="Forms/OptionsWindow.ui" line="631"/>
        <source>Pattern</source>
        <translation>模式</translation>
    </message>
    <message>
        <location filename="Forms/OptionsWindow.ui" line="639"/>
        <source>Sandboxie does not allow writing to host files, unless permitted by the user. When a sandboxed application attempts to modify a file, the entire file must be copied into the sandbox, for large files this can take a significate amount of time. Sandboxie offers options for handling these cases, which can be configured on this page.</source>
        <translation>Sandboxie 不被允许对主机文件进行写入，除非得到用户的允许
当沙盒化的应用程序试图修改一个文件时，整个文件必须被复制到沙盒中
对于大文件来说，这可能需要相当长的时间
Sandboxie 提供了针对这些情况的处理选项，可以在此页面进行配置</translation>
    </message>
    <message>
        <location filename="Forms/OptionsWindow.ui" line="649"/>
        <source>Using wildcard patterns file specific behavior can be configured in the list below:</source>
        <translation>使用“通配符模式”，具体的文件行为可以在下面的列表中进行配置：</translation>
    </message>
    <message>
        <location filename="Forms/OptionsWindow.ui" line="663"/>
        <source>When a file cannot be migrated, open it in read-only mode instead</source>
        <translation>当一个文件不能被迁移时，尝试以只读模式打开它</translation>
    </message>
    <message>
        <location filename="Forms/OptionsWindow.ui" line="673"/>
        <source>Restrictions</source>
        <translation>限制选项</translation>
    </message>
    <message>
        <source>Prevent sandboxed processes from using public methods to capture window images</source>
        <oldsource>Block process from taking screenshots of windows not belonging to the containing sandbox</oldsource>
        <translation type="vanished">阻止沙盒内的进程使用公共方法捕获窗口图像</translation>
    </message>
    <message>
        <source>Prevent sandboxed processes from interfering with power operations</source>
        <oldsource>Prevents processes in the sandbox from interfering with power operation</oldsource>
        <translation type="vanished">防止沙盒中的进程干扰电源操作</translation>
    </message>
    <message>
        <location filename="Forms/OptionsWindow.ui" line="1340"/>
        <source>Disable Security Isolation</source>
        <translation>关闭安全隔离功能</translation>
    </message>
    <message>
        <location filename="Forms/OptionsWindow.ui" line="1390"/>
        <location filename="Forms/OptionsWindow.ui" line="1509"/>
        <source>Box Protection</source>
        <translation>沙盒保护</translation>
    </message>
    <message>
        <location filename="Forms/OptionsWindow.ui" line="1545"/>
        <source>Prevent processes from capturing window images from sandboxed windows</source>
        <oldsource>Prevents getting an image of the window in the sandbox.</oldsource>
        <translation>阻止进程捕获在沙盒中的窗口的图像</translation>
    </message>
    <message>
        <location filename="Forms/OptionsWindow.ui" line="1516"/>
        <source>Allow useful Windows processes access to protected processes</source>
        <translation>允许有用的 Windows 进程访问受保护的进程</translation>
    </message>
    <message>
        <location filename="Forms/OptionsWindow.ui" line="1426"/>
        <source>Protect processes within this box from host processes</source>
        <translation>阻止沙盒外程序访问沙盒内进程</translation>
    </message>
    <message>
        <location filename="Forms/OptionsWindow.ui" line="1396"/>
        <source>Allow Process</source>
        <translation>允许进程</translation>
    </message>
    <message>
        <location filename="Forms/OptionsWindow.ui" line="1459"/>
        <source>Issue message 1318/1317 when a host process tries to access a sandboxed process/the box root</source>
        <translation>当沙盒外程序访问沙盒根目录或沙盒化进程对象时，发出 1318/1317 警告。</translation>
    </message>
    <message>
        <location filename="Forms/OptionsWindow.ui" line="1403"/>
        <source>Sandboxie-Plus is able to create confidential sandboxes that provide robust protection against unauthorized surveillance or tampering by host processes. By utilizing an encrypted sandbox image, this feature delivers the highest level of operational confidentiality, ensuring the safety and integrity of sandboxed processes.</source>
        <translation>Sandboxie-Plus 可以创建凭据加密沙盒，避免沙盒外潜在的恶意软件篡改或监听沙盒内进程。通过利用加密沙盒映像，该功能提供了高度可靠的操作安全性，保障了沙盒进程的安全与完整性。</translation>
    </message>
    <message>
        <location filename="Forms/OptionsWindow.ui" line="1552"/>
        <source>Deny Process</source>
        <translation>阻止进程</translation>
    </message>
    <message>
        <location filename="Forms/OptionsWindow.ui" line="794"/>
        <source>Prevent sandboxed processes from interfering with power operations (Experimental)</source>
        <translation>防止沙盒进程干扰电源操作（实验性）</translation>
    </message>
    <message>
        <location filename="Forms/OptionsWindow.ui" line="804"/>
        <source>Prevent interference with the user interface (Experimental)</source>
        <translation>防止干扰用户界面（实验性）</translation>
    </message>
    <message>
        <location filename="Forms/OptionsWindow.ui" line="821"/>
        <source>Prevent sandboxed processes from capturing window images (Experimental, may cause UI glitches)</source>
        <translation>阻止沙盒进程捕获窗口图像（实验性，可能会导致UI故障）</translation>
    </message>
    <message>
        <location filename="Forms/OptionsWindow.ui" line="1808"/>
        <source>Use a Sandboxie login instead of an anonymous token</source>
        <translation>使用 Sandboxie 限权用户替代匿名令牌</translation>
    </message>
    <message>
        <source>&lt;b&gt;&lt;font color=&apos;red&apos;&gt;SECURITY ADVISORY&lt;/font&gt;:&lt;/b&gt; Using &lt;a href=&quot;sbie://docs/breakoutfolder&quot;&gt;BreakoutFolder&lt;/a&gt; and/or &lt;a href=&quot;sbie://docs/breakoutprocess&quot;&gt;BreakoutProcess&lt;/a&gt; in combination with Open[File/Pipe]Path directives can compromise security, as can the use of &lt;a href=&quot;sbie://docs/breakoutdocument&quot;&gt;BreakoutDocument&lt;/a&gt; allowing any * or insecure (*.exe;*.dll;*.ocx;*.cmd;*.bat;*.lnk;*.pif;*.url;*.ps1;etc…) extensions. Please review the security section for each option in the documentation before use.</source>
        <translation type="vanished">&lt;b&gt;&lt;font color=&apos;red&apos;&gt;安全提示&lt;/font&gt;:&lt;/b&gt; 使用 &lt;a href=&quot;sbie://docs/breakoutfolder&quot;&gt;BreakoutFolder&lt;/a&gt; 或 &lt;a href=&quot;sbie://docs/breakoutprocess&quot;&gt;BreakoutProcess&lt;/a&gt; 结合 Open[File/Pipe]Path directives 功能会造成安全性下降， &lt;a href=&quot;sbie://docs/breakoutdocument&quot;&gt;BreakoutDocument&lt;/a&gt;允许任意拓展名 * 或不安全拓展名 (*.exe;*.dll;*.ocx;*.cmd;*.bat;*.lnk;*.pif;*.url;*.ps1;etc…) . 请您在使用前，自行阅读文档中关于安全的部分。</translation>
    </message>
    <message>
        <location filename="Forms/OptionsWindow.ui" line="3017"/>
        <source>Configure which processes can access Desktop objects like Windows and alike.</source>
        <translation>配置那些进程可以访问桌面组件（例如窗口等）</translation>
    </message>
    <message>
        <location filename="Forms/OptionsWindow.ui" line="3523"/>
        <source>DNS Filter</source>
        <translation>DNS 过滤器</translation>
    </message>
    <message>
        <location filename="Forms/OptionsWindow.ui" line="3540"/>
        <source>Add Filter</source>
        <translation>添加过滤器</translation>
    </message>
    <message>
        <location filename="Forms/OptionsWindow.ui" line="3560"/>
        <source>With the DNS filter individual domains can be blocked, on a per process basis. Leave the IP column empty to block or enter an ip to redirect.</source>
        <translation> 使用 DNS 过滤器可以根据每个进程禁用单个域（域名）。保留 IP 列为空以阻止域名解析或输入 IP 以重定向域名解析。</translation>
    </message>
    <message>
        <location filename="Forms/OptionsWindow.ui" line="3586"/>
        <source>Domain</source>
        <translation>域</translation>
    </message>
    <message>
        <location filename="Forms/OptionsWindow.ui" line="3602"/>
        <source>Internet Proxy</source>
        <translation>互联网代理</translation>
    </message>
    <message>
        <location filename="Forms/OptionsWindow.ui" line="3663"/>
        <source>Add Proxy</source>
        <translation>添加代理</translation>
    </message>
    <message>
        <location filename="Forms/OptionsWindow.ui" line="3636"/>
        <source>Test Proxy</source>
        <translation>测试代理</translation>
    </message>
    <message>
        <location filename="Forms/OptionsWindow.ui" line="3689"/>
        <source>Auth</source>
        <translation>认证</translation>
    </message>
    <message>
        <location filename="Forms/OptionsWindow.ui" line="3694"/>
        <source>Login</source>
        <translation>登陆</translation>
    </message>
    <message>
        <location filename="Forms/OptionsWindow.ui" line="3699"/>
        <source>Password</source>
        <translation>密码</translation>
    </message>
    <message>
        <location filename="Forms/OptionsWindow.ui" line="3619"/>
        <source>Sandboxed programs can be forced to use a preset SOCKS5 proxy.</source>
        <translation>沙盒化进程可以被强制使用一个预设的套接字5代理。</translation>
    </message>
    <message>
        <location filename="Forms/OptionsWindow.ui" line="3629"/>
        <source>Resolve hostnames via proxy</source>
        <translation>通过代理解析主机名</translation>
    </message>
    <message>
        <location filename="Forms/OptionsWindow.ui" line="3752"/>
        <source>Other Options</source>
        <translation>其它选项</translation>
    </message>
    <message>
        <location filename="Forms/OptionsWindow.ui" line="3801"/>
        <source>Port Blocking</source>
        <translation>阻止端口</translation>
    </message>
    <message>
        <location filename="Forms/OptionsWindow.ui" line="3760"/>
        <source>Block common SAMBA ports</source>
        <translation>阻止常见 SAMBA 端口</translation>
    </message>
    <message>
        <location filename="Forms/OptionsWindow.ui" line="3774"/>
        <source>Block DNS, UDP port 53</source>
        <translation>阻止 DNS、UDP 端口 53</translation>
    </message>
    <message>
        <location filename="Forms/OptionsWindow.ui" line="3862"/>
        <source>Quick Recovery</source>
        <translation>快速恢复</translation>
    </message>
    <message>
        <location filename="Forms/OptionsWindow.ui" line="3941"/>
        <source>Immediate Recovery</source>
        <translation>即时恢复</translation>
    </message>
    <message>
        <location filename="Forms/OptionsWindow.ui" line="4038"/>
        <source>Various Options</source>
        <translation>其它杂项</translation>
    </message>
    <message>
        <location filename="Forms/OptionsWindow.ui" line="4062"/>
        <source>Apply ElevateCreateProcess Workaround (legacy behaviour)</source>
        <translation>应用 ElevateCreateProcess 解决方案 (传统行为)</translation>
    </message>
    <message>
        <location filename="Forms/OptionsWindow.ui" line="4086"/>
        <source>Use desktop object workaround for all processes</source>
        <translation>对所有进程应用桌面对象解决方案</translation>
    </message>
    <message>
        <location filename="Forms/OptionsWindow.ui" line="4069"/>
        <source>When the global hotkey is pressed 3 times in short succession this exception will be ignored.</source>
        <translation>当短时间连续按下全局热键3次时，此异常将被忽略。</translation>
    </message>
    <message>
        <location filename="Forms/OptionsWindow.ui" line="4072"/>
        <source>Exclude this sandbox from being terminated when &quot;Terminate All Processes&quot; is invoked.</source>
        <translation>当调用“终止所有进程”时，排除终止此沙盒的进程。</translation>
    </message>
    <message>
        <source>This command runs after all processes in the sandbox have finished.</source>
        <translation type="vanished">此命令在沙盒中的所有进程终止后运行。</translation>
    </message>
    <message>
        <location filename="Forms/OptionsWindow.ui" line="4522"/>
        <source>On Box Terminate</source>
        <translation>在沙盒所有进程终止时</translation>
    </message>
    <message>
        <location filename="Forms/OptionsWindow.ui" line="4589"/>
        <source>This command will be run before the box content will be deleted</source>
        <translation>该命令将在删除沙盒内容之前运行</translation>
    </message>
    <message>
        <location filename="Forms/OptionsWindow.ui" line="4429"/>
        <source>On File Recovery</source>
        <translation>文件恢复阶段</translation>
    </message>
    <message>
        <location filename="Forms/OptionsWindow.ui" line="4554"/>
        <source>This command will be run before a file is being recovered and the file path will be passed as the first argument. If this command returns anything other than 0, the recovery will be blocked</source>
        <oldsource>This command will be run before a file is being recoverd and the file path will be passed as the first argument, if this command return something other than 0 the recovery will be blocked</oldsource>
        <translation>该命令将在文件恢复前运行，文件路径将作为最先被传递的参数，如果该命令的返回值不为 0，恢复动作将被终止</translation>
    </message>
    <message>
        <location filename="Forms/OptionsWindow.ui" line="4557"/>
        <source>Run File Checker</source>
        <translation>运行文件检查</translation>
    </message>
    <message>
        <location filename="Forms/OptionsWindow.ui" line="4487"/>
        <source>On Delete Content</source>
        <translation>内容删除阶段</translation>
    </message>
    <message>
        <location filename="Forms/OptionsWindow.ui" line="1559"/>
        <source>Protect processes in this box from being accessed by specified unsandboxed host processes.</source>
        <translation>保护此沙盒内的进程不被指定的非沙盒的主机进程访问</translation>
    </message>
    <message>
        <location filename="Forms/OptionsWindow.ui" line="1527"/>
        <location filename="Forms/OptionsWindow.ui" line="4688"/>
        <source>Process</source>
        <translation>进程</translation>
    </message>
    <message>
        <source>Block also read access to processes in this sandbox</source>
        <translation type="vanished">阻止对位于该沙盒中的进程的读取访问</translation>
    </message>
    <message>
        <location filename="Forms/OptionsWindow.ui" line="4323"/>
        <source>Add Option</source>
        <translation>添加选项</translation>
    </message>
    <message>
        <location filename="Forms/OptionsWindow.ui" line="4337"/>
        <source>Here you can configure advanced per process options to improve compatibility and/or customize sandboxing behavior.</source>
        <oldsource>Here you can configure advanced per process options to improve compatibility and/or customize sand boxing behavior.</oldsource>
        <translation>在此处可以配置各个进程的高级选项，以提高兼容性或自定义沙盒的某些行为</translation>
    </message>
    <message>
        <location filename="Forms/OptionsWindow.ui" line="4348"/>
        <source>Option</source>
        <translation>选项</translation>
    </message>
    <message>
        <location filename="Forms/OptionsWindow.ui" line="4962"/>
        <source>DNS Request Logging</source>
        <translation>DNS 请求日志</translation>
    </message>
    <message>
        <location filename="Forms/OptionsWindow.ui" line="5037"/>
        <source>Syscall Trace (creates a lot of output)</source>
        <translation>系统调用追踪（产生大量输出）</translation>
    </message>
    <message>
        <location filename="Forms/OptionsWindow.ui" line="5145"/>
        <source>Templates</source>
        <translation>模板</translation>
    </message>
    <message>
        <location filename="Forms/OptionsWindow.ui" line="5252"/>
        <source>Open Template</source>
        <translation>打开模板</translation>
    </message>
    <message>
        <location filename="Forms/OptionsWindow.ui" line="5420"/>
        <source>The following settings enable the use of Sandboxie in combination with accessibility software.  Please note that some measure of Sandboxie protection is necessarily lost when these settings are in effect.</source>
        <translation>以下设置允许 Sandboxie 与辅助功能软件结合，请注意：当这些设置生效时，会使 Sandboxie 的部分保护措施失效</translation>
    </message>
    <message>
        <location filename="Forms/OptionsWindow.ui" line="5473"/>
        <source>Edit ini Section</source>
        <translation>配置文本</translation>
    </message>
    <message>
        <location filename="Forms/OptionsWindow.ui" line="5479"/>
        <source>Edit ini</source>
        <translation>编辑配置</translation>
    </message>
    <message>
        <location filename="Forms/OptionsWindow.ui" line="5492"/>
        <source>Cancel</source>
        <translation>取消</translation>
    </message>
    <message>
        <location filename="Forms/OptionsWindow.ui" line="5515"/>
        <source>Save</source>
        <translation>保存</translation>
    </message>
</context>
<context>
    <name>PopUpWindow</name>
    <message>
        <location filename="Forms/PopUpWindow.ui" line="32"/>
        <source>SandboxiePlus Notifications</source>
        <translation>SandboxiePlus 通知</translation>
    </message>
</context>
<context>
    <name>ProgramsDelegate</name>
    <message>
        <location filename="Windows/OptionsWindow.cpp" line="55"/>
        <source>Group: %1</source>
        <translation>组: %1</translation>
    </message>
</context>
<context>
    <name>QObject</name>
    <message>
        <location filename="Views/SbieView.cpp" line="1596"/>
        <source>Drive %1</source>
        <translation>磁盘 %1</translation>
    </message>
</context>
<context>
    <name>QPlatformTheme</name>
    <message>
        <location filename="SandMan.cpp" line="4409"/>
        <source>OK</source>
        <translation>确定</translation>
    </message>
    <message>
        <location filename="SandMan.cpp" line="4410"/>
        <source>Apply</source>
        <translation>应用</translation>
    </message>
    <message>
        <location filename="SandMan.cpp" line="4411"/>
        <source>Cancel</source>
        <translation>取消</translation>
    </message>
    <message>
        <location filename="SandMan.cpp" line="4412"/>
        <source>&amp;Yes</source>
        <translation>是(&amp;Y)</translation>
    </message>
    <message>
        <location filename="SandMan.cpp" line="4413"/>
        <source>&amp;No</source>
        <translation>否(&amp;N)</translation>
    </message>
</context>
<context>
    <name>RecoveryWindow</name>
    <message>
        <location filename="Forms/RecoveryWindow.ui" line="32"/>
        <source>SandboxiePlus - Recovery</source>
        <translation>SandboxiePlus - 恢复</translation>
    </message>
    <message>
        <location filename="Forms/RecoveryWindow.ui" line="164"/>
        <source>Close</source>
        <translation>关闭</translation>
    </message>
    <message>
        <location filename="Forms/RecoveryWindow.ui" line="68"/>
        <source>Recover target:</source>
        <translation>恢复目标位置：</translation>
    </message>
    <message>
        <location filename="Forms/RecoveryWindow.ui" line="61"/>
        <source>Delete Content</source>
        <translation>删除内容</translation>
    </message>
    <message>
        <location filename="Forms/RecoveryWindow.ui" line="42"/>
        <source>Add Folder</source>
        <translation>添加文件夹</translation>
    </message>
    <message>
        <location filename="Forms/RecoveryWindow.ui" line="110"/>
        <source>Recover</source>
        <translation>恢复</translation>
    </message>
    <message>
        <location filename="Forms/RecoveryWindow.ui" line="78"/>
        <source>Refresh</source>
        <translation>刷新</translation>
    </message>
    <message>
        <location filename="Forms/RecoveryWindow.ui" line="142"/>
        <source>Delete</source>
        <translation>删除</translation>
    </message>
    <message>
        <location filename="Forms/RecoveryWindow.ui" line="171"/>
        <source>Show All Files</source>
        <translation>显示所有文件</translation>
    </message>
    <message>
        <location filename="Forms/RecoveryWindow.ui" line="184"/>
        <source>TextLabel</source>
        <translation>文本标签</translation>
    </message>
</context>
<context>
    <name>SelectBoxWindow</name>
    <message>
        <location filename="Forms/SelectBoxWindow.ui" line="32"/>
        <source>SandboxiePlus select box</source>
        <translation>SandboxiePlus 选择沙盒</translation>
    </message>
    <message>
        <location filename="Forms/SelectBoxWindow.ui" line="45"/>
        <source>Force direct child to be sandboxed, but does not include indirect child processes that are opened through the DCOM and IPC interface.</source>
        <translation>强制直接子进程沙盒化，但不包含通过DCOM或IPC接口启动的非直接子进程。</translation>
    </message>
    <message>
        <location filename="Forms/SelectBoxWindow.ui" line="105"/>
        <source>Select the sandbox in which to start the program, installer or document.</source>
        <translation>选择要用于运行程序、安装程序或打开文件的沙盒</translation>
    </message>
    <message>
        <location filename="Forms/SelectBoxWindow.ui" line="64"/>
        <source>Run in a new Sandbox</source>
        <translation>在新沙盒中运行</translation>
    </message>
    <message>
        <source>Force child processes to be sandboxed</source>
        <translation type="vanished">强制子进程沙盒化</translation>
    </message>
    <message>
        <location filename="Forms/SelectBoxWindow.ui" line="48"/>
        <source>Force Children</source>
        <translation>强制子进程</translation>
    </message>
    <message>
        <location filename="Forms/SelectBoxWindow.ui" line="56"/>
        <source>Sandbox</source>
        <translation>沙盒</translation>
    </message>
    <message>
        <location filename="Forms/SelectBoxWindow.ui" line="81"/>
        <source>Run As UAC Administrator</source>
        <translation>以 UAC 管理员权限运行</translation>
    </message>
    <message>
        <location filename="Forms/SelectBoxWindow.ui" line="95"/>
        <source>Run Sandboxed</source>
        <translation>在此沙盒内运行</translation>
    </message>
    <message>
        <location filename="Forms/SelectBoxWindow.ui" line="38"/>
        <source>Run Outside the Sandbox</source>
        <translation>在沙盒外运行</translation>
    </message>
</context>
<context>
    <name>SettingsWindow</name>
    <message>
        <location filename="Forms/SettingsWindow.ui" line="32"/>
        <source>SandboxiePlus Settings</source>
        <translation>SandboxiePlus 设置</translation>
    </message>
    <message>
        <location filename="Forms/SettingsWindow.ui" line="55"/>
        <source>General Config</source>
        <oldsource>General Options</oldsource>
        <translation>常规选项</translation>
    </message>
    <message>
        <location filename="Forms/SettingsWindow.ui" line="190"/>
        <source>Open urls from this ui sandboxed</source>
        <translation>总是在沙盒中打开设置页面的链接</translation>
    </message>
    <message>
        <location filename="Forms/SettingsWindow.ui" line="252"/>
        <source>Run box operations asynchronously whenever possible (like content deletion)</source>
        <translation>尽可能以异步方式执行沙盒的各类操作 (如内容删除)</translation>
    </message>
    <message>
        <location filename="Forms/SettingsWindow.ui" line="65"/>
        <source>General Options</source>
        <translation>常规选项</translation>
    </message>
    <message>
        <location filename="Forms/SettingsWindow.ui" line="656"/>
        <source>Show boxes in tray list:</source>
        <translation>沙盒列表显示：</translation>
    </message>
    <message>
        <location filename="Forms/SettingsWindow.ui" line="497"/>
        <source>Add &apos;Run Un-Sandboxed&apos; to the context menu</source>
        <translation>添加“在沙盒外运行”到右键菜单</translation>
    </message>
    <message>
        <location filename="Forms/SettingsWindow.ui" line="741"/>
        <source>Show a tray notification when automatic box operations are started</source>
        <translation>当沙盒自动化作业事件开始执行时，弹出托盘通知</translation>
    </message>
    <message>
        <location filename="Forms/SettingsWindow.ui" line="2058"/>
        <source>Activate Kernel Mode Object Filtering</source>
        <translation>激活内核模式的对象过滤器</translation>
    </message>
    <message>
        <location filename="Forms/SettingsWindow.ui" line="2092"/>
        <source>Hook selected Win32k system calls to enable GPU acceleration (experimental)</source>
        <translation>Hook 选定的 Win32k 系统调用钩子以启用 GPU 加速 (实验性)</translation>
    </message>
    <message>
        <location filename="Forms/SettingsWindow.ui" line="183"/>
        <source>Recovery Options</source>
        <translation>恢复选项</translation>
    </message>
    <message>
        <location filename="Forms/SettingsWindow.ui" line="155"/>
        <source>SandMan Options</source>
        <translation>SandMan 选项</translation>
    </message>
    <message>
        <location filename="Forms/SettingsWindow.ui" line="260"/>
        <source>Notifications</source>
        <translation>消息通知</translation>
    </message>
    <message>
        <location filename="Forms/SettingsWindow.ui" line="292"/>
        <source>Add Entry</source>
        <translation>添加条目</translation>
    </message>
    <message>
        <location filename="Forms/SettingsWindow.ui" line="412"/>
        <source>Show file migration progress when copying large files into a sandbox</source>
        <translation>将大文件复制到沙盒内部时显示文件迁移进度</translation>
    </message>
    <message>
        <location filename="Forms/SettingsWindow.ui" line="300"/>
        <source>Message ID</source>
        <translation>消息 ID</translation>
    </message>
    <message>
        <location filename="Forms/SettingsWindow.ui" line="305"/>
        <source>Message Text (optional)</source>
        <translation>信息文本 (可选)</translation>
    </message>
    <message>
        <location filename="Forms/SettingsWindow.ui" line="320"/>
        <source>SBIE Messages</source>
        <translation>SBIE 消息</translation>
    </message>
    <message>
        <location filename="Forms/SettingsWindow.ui" line="339"/>
        <source>Delete Entry</source>
        <translation>删除条目</translation>
    </message>
    <message>
        <source>Don&apos;t show the popup message log for all SBIE messages</source>
        <translation type="vanished">不显示“SBIE 消息”的所有弹出式信息记录</translation>
    </message>
    <message>
        <location filename="Forms/SettingsWindow.ui" line="353"/>
        <source>Notification Options</source>
        <translation>通知选项</translation>
    </message>
    <message>
        <source>Sandboxie may be issue &lt;a href= &quot;sbie://docs/ sbiemessages&quot;&gt;SBIE Messages&lt;/a&gt; to the Message Log and shown them as Popups. Some messages are informational and notify of a common, or in some cases, special event that has occurred, other messages indicate an error condition.&lt;br /&gt;You can hide selected SBIE messages from being popped up, using the below list:</source>
        <oldsource>Sandboxie may be issue &lt;a href=&quot;sbie://docs/sbiemessages&quot;&gt;SBIE Messages&lt;/a&gt; to the Message Log and shown them as Popups. Some messages are informational and notify of a common, or in some cases special, event that has occurred, other messages indicate an error condition.&lt;br /&gt;You can hide selected SBIE messages from being popped up, using the below list:</oldsource>
        <translation type="obsolete">Sandboxie 可能会将 &lt;a href= &quot;sbie://docs/ sbiemessages&quot;&gt;SBIE 消息&lt;/a&gt;记录到信息日志中，并以弹出窗口的形式通知&lt;br /&gt;有些消息仅仅是信息性的，通知一个普通的或某些特殊的事件发生，其它消息表明一个错误状况&lt;br /&gt;你可以使用此列表来隐藏所设定的“SBIE 消息”，使其不被弹出：</translation>
    </message>
    <message>
        <source>Disable SBIE messages popups (SBIE will still be logged to the log tab)</source>
        <oldsource>Disable SBIE messages popups (they will still be logged to the Messages tab)</oldsource>
        <translation type="obsolete">禁用 SBIE 消息通知 (SBIE 仍然会被记录到消息日志中)</translation>
    </message>
    <message>
        <location filename="Forms/SettingsWindow.ui" line="456"/>
        <source>Windows Shell</source>
        <translation>Windows 窗口管理器</translation>
    </message>
    <message>
        <location filename="Forms/SettingsWindow.ui" line="571"/>
        <source>Start Menu Integration</source>
        <translation>开始菜单集成</translation>
    </message>
    <message>
        <location filename="Forms/SettingsWindow.ui" line="534"/>
        <source>Scan shell folders and offer links in run menu</source>
        <translation>扫描系统 Shell 目录并在开始菜单中集成快捷方式</translation>
    </message>
    <message>
        <location filename="Forms/SettingsWindow.ui" line="477"/>
        <source>Integrate with Host Start Menu</source>
        <translation>与主机开始菜单整合：</translation>
    </message>
    <message>
        <source>Icon</source>
        <translation type="vanished">图标</translation>
    </message>
    <message>
        <location filename="Forms/SettingsWindow.ui" line="851"/>
        <source>Move Up</source>
        <translation>上移</translation>
    </message>
    <message>
        <location filename="Forms/SettingsWindow.ui" line="870"/>
        <source>Move Down</source>
        <translation>下移</translation>
    </message>
    <message>
        <location filename="Forms/SettingsWindow.ui" line="934"/>
        <source>User Interface</source>
        <translation>用户界面</translation>
    </message>
    <message>
        <location filename="Forms/SettingsWindow.ui" line="1033"/>
        <source>Use new config dialog layout *</source>
        <translation>使用新的配置对话框视图 *</translation>
    </message>
    <message>
        <location filename="Forms/SettingsWindow.ui" line="979"/>
        <source>Show overlay icons for boxes and processes</source>
        <translation>为沙盒与进程显示覆盖图标</translation>
    </message>
    <message>
        <location filename="Forms/SettingsWindow.ui" line="1600"/>
        <source>Supporters of the Sandboxie-Plus project can receive a &lt;a href=&quot;https://sandboxie-plus.com/go.php?to=sbie-cert&quot;&gt;supporter certificate&lt;/a&gt;. It&apos;s like a license key but for awesome people using open source software. :-)</source>
        <translation>Sandboxie-Plus 项目的支持者可以收到&lt;a href=&quot;https://sandboxie-plus.com/go.php?to=sbie-cert&quot;&gt;支持者凭据&lt;/a&gt;。这与许可证密钥类似，但适用于使用开源软件的优秀用户。:-)</translation>
    </message>
    <message>
        <location filename="Forms/SettingsWindow.ui" line="1633"/>
        <source>Keeping Sandboxie up to date with the rolling releases of Windows and compatible with all web browsers is a never-ending endeavor. You can support the development by &lt;a href=&quot;https://sandboxie-plus.com/go.php?to=sbie-contribute&quot;&gt;directly contributing to the project&lt;/a&gt;, showing your support by &lt;a href=&quot;https://sandboxie-plus.com/go.php?to=sbie-obtain-cert&quot;&gt;purchasing a supporter certificate&lt;/a&gt;, becoming a patron by &lt;a href=&quot;https://sandboxie-plus.com/go.php?to=patreon&quot;&gt;subscribing on Patreon&lt;/a&gt;, or through a &lt;a href=&quot;https://sandboxie-plus.com/go.php?to=donate&quot;&gt;PayPal donation&lt;/a&gt;.&lt;br /&gt;Your support plays a vital role in the advancement and maintenance of Sandboxie.</source>
        <translation>让 Sandboxie 跟上 Windows 的滚动发布并与所有网络浏览器兼容是一项永无止境的努力。您可以通过以下方式进行支持：&lt;a href=&quot;https://sandboxie-plus.com/go.php?to=sbie-contribute&quot;&gt;直接为项目贡献&lt;/a&gt;，通过&lt;a href=&quot;https://sandboxie-plus.com/go.php?to=sbie-obtain-cert&quot;&gt;购买赞助者凭据&lt;/a&gt;，通过&lt;a href=&quot;https://sandboxie-plus.com/go.php?to=patreon&quot;&gt;在Patreon上订阅&lt;/a&gt;，或通过&lt;a href=&quot;https://sandboxie-plus.com/go.php?to=donate&quot;&gt;PayPal捐赠&lt;/a&gt;。&lt;br/&gt;您的支持对Sandboxie的发展和维护起着至关重要的作用。</translation>
    </message>
    <message>
        <location filename="Forms/SettingsWindow.ui" line="2523"/>
        <source>Local Templates</source>
        <translation>本地模板</translation>
    </message>
    <message>
        <location filename="Forms/SettingsWindow.ui" line="2588"/>
        <source>Add Template</source>
        <translation>添加模板</translation>
    </message>
    <message>
        <location filename="Forms/SettingsWindow.ui" line="2559"/>
        <source>Text Filter</source>
        <translation>筛选文本</translation>
    </message>
    <message>
        <location filename="Forms/SettingsWindow.ui" line="2566"/>
        <source>This list contains user created custom templates for sandbox options</source>
        <translation>该列表包含用户为沙盒选项创建的自定义模板</translation>
    </message>
    <message>
        <location filename="Forms/SettingsWindow.ui" line="772"/>
        <source>Run Menu</source>
        <translation>运行菜单</translation>
    </message>
    <message>
        <location filename="Forms/SettingsWindow.ui" line="819"/>
        <source>Add program</source>
        <translation>添加程序</translation>
    </message>
    <message>
        <location filename="Forms/SettingsWindow.ui" line="877"/>
        <source>You can configure custom entries for all sandboxes run menus.</source>
        <translation>你可以为所有沙盒配置自定义运行菜单条目</translation>
    </message>
    <message>
        <location filename="Forms/SettingsWindow.ui" line="899"/>
        <location filename="Forms/SettingsWindow.ui" line="1340"/>
        <location filename="Forms/SettingsWindow.ui" line="2632"/>
        <source>Remove</source>
        <translation>移除</translation>
    </message>
    <message>
        <location filename="Forms/SettingsWindow.ui" line="799"/>
        <source>Command Line</source>
        <translation>命令行</translation>
    </message>
    <message>
        <location filename="Forms/SettingsWindow.ui" line="379"/>
        <source>Sandboxie may be issue &lt;a href=&quot;sbie://docs/sbiemessages&quot;&gt;SBIE Messages&lt;/a&gt; to the Message Log and shown them as Popups. Some messages are informational and notify of a common, or in some cases special, event that has occurred, other messages indicate an error condition.&lt;br /&gt;You can hide selected SBIE messages from being popped up, using the below list:</source>
        <translation>Sandboxie 可能会将 &lt;a href= &quot;sbie://docs/ sbiemessages&quot;&gt;SBIE 消息&lt;/a&gt;记录到信息日志中，并以弹出窗口的形式通知&lt;br /&gt;有些消息仅仅是信息性的，通知一个普通的或某些特殊的事件发生，其它消息表明一个错误状况&lt;br /&gt;你可以使用此列表来隐藏所设定的“SBIE 消息”，使其不被弹出：</translation>
    </message>
    <message>
        <location filename="Forms/SettingsWindow.ui" line="392"/>
        <source>Disable SBIE messages popups (they will still be logged to the Messages tab)</source>
        <translation>禁用SBIE消息弹出窗口（它们仍将记录到“消息”选项卡中）</translation>
    </message>
    <message>
        <location filename="Forms/SettingsWindow.ui" line="1121"/>
        <source>Ini Editor Font</source>
        <translation>Ini编辑器字体</translation>
    </message>
    <message>
        <location filename="Forms/SettingsWindow.ui" line="1153"/>
        <source>Select font</source>
        <translation>选择字体</translation>
    </message>
    <message>
        <location filename="Forms/SettingsWindow.ui" line="1163"/>
        <source>Reset font</source>
        <translation>重置字体</translation>
    </message>
    <message>
        <location filename="Forms/SettingsWindow.ui" line="1254"/>
        <source>#</source>
        <translation>#</translation>
    </message>
    <message>
        <location filename="Forms/SettingsWindow.ui" line="1530"/>
        <source>Support &amp;&amp; Updates</source>
        <translatorcomment>强迫症对齐，未想到合适的翻译之前，暂不打算跟进此处的翻译</translatorcomment>
        <translation>捐赠支持</translation>
    </message>
    <message>
        <location filename="Forms/SettingsWindow.ui" line="2048"/>
        <source>Default sandbox:</source>
        <translation>默认沙盒：</translation>
    </message>
    <message>
        <location filename="Forms/SettingsWindow.ui" line="2278"/>
        <source>Program Alerts</source>
        <translation>程序警报</translation>
    </message>
    <message>
        <location filename="Forms/SettingsWindow.ui" line="2334"/>
        <source>Issue message 1301 when forced processes has been disabled</source>
        <translation>当必沙进程被禁止时，提示问题代码 1301</translation>
    </message>
    <message>
        <location filename="Forms/SettingsWindow.ui" line="2601"/>
        <source>Open Template</source>
        <translation>打开模板</translation>
    </message>
    <message>
        <location filename="Forms/SettingsWindow.ui" line="2659"/>
        <source>Edit ini Section</source>
        <translation>配置文本</translation>
    </message>
    <message>
        <location filename="Forms/SettingsWindow.ui" line="2668"/>
        <source>Save</source>
        <translation>保存</translation>
    </message>
    <message>
        <location filename="Forms/SettingsWindow.ui" line="2675"/>
        <source>Edit ini</source>
        <translation>编辑配置</translation>
    </message>
    <message>
        <location filename="Forms/SettingsWindow.ui" line="2701"/>
        <source>Cancel</source>
        <translation>取消</translation>
    </message>
    <message>
        <location filename="Forms/SettingsWindow.ui" line="1790"/>
        <source>Incremental Updates</source>
        <oldsource>Version Updates</oldsource>
        <translation>增量更新</translation>
    </message>
    <message>
        <source>New full versions from the selected release channel.</source>
        <translation type="vanished">来自选定发布通道的新的完整版本</translation>
    </message>
    <message>
        <location filename="Forms/SettingsWindow.ui" line="1787"/>
        <source>Hotpatches for the installed version, updates to the Templates.ini and translations.</source>
        <translation>针对已安装版本的 Templates.ini 模板和翻译的热更新补丁</translation>
    </message>
    <message>
        <location filename="Forms/SettingsWindow.ui" line="965"/>
        <location filename="Forms/SettingsWindow.ui" line="1086"/>
        <source>Interface Options</source>
        <oldsource>Display Options</oldsource>
        <translation>界面选项</translation>
    </message>
    <message>
        <location filename="Forms/SettingsWindow.ui" line="1211"/>
        <source>Graphic Options</source>
        <translation>图形选项</translation>
    </message>
    <message>
        <location filename="Forms/SettingsWindow.ui" line="1797"/>
        <source>The preview channel contains the latest GitHub pre-releases.</source>
        <translation>预览版通道包含最新的 GitHub 预发布版本</translation>
    </message>
    <message>
        <source>New Versions</source>
        <translation type="vanished">新版本：</translation>
    </message>
    <message>
        <location filename="Forms/SettingsWindow.ui" line="1888"/>
        <source>The stable channel contains the latest stable GitHub releases.</source>
        <translation>稳定版通道包含最新的 GitHub 稳定版本</translation>
    </message>
    <message>
        <location filename="Forms/SettingsWindow.ui" line="1891"/>
        <source>Search in the Stable channel</source>
        <translation>稳定版通道</translation>
    </message>
    <message>
        <source>Keeping Sandboxie up to date with the rolling releases of Windows and compatible with all web browsers is a never-ending endeavor. Please consider supporting this work with a donation.&lt;br /&gt;You can support the development with a &lt;a href=&quot;https://sandboxie-plus.com/go.php?to=sbie-cert&quot;&gt;PayPal donation&lt;/a&gt;, working also with credit cards.&lt;br /&gt;Or you can provide continuous support with a &lt;a href=&quot;https://sandboxie-plus.com/go.php?to=patreon&quot;&gt;Patreon subscription&lt;/a&gt;.</source>
        <translatorcomment>感觉用“事业”有点过于夸张，此处用“努力”感觉更贴合</translatorcomment>
        <translation type="vanished">使 Sandboxie 与 Windows 的滚动更新保持同步，并和主流浏览器保持兼容性，这是一项永无止境的努力，请考虑捐赠以支持这项工作&lt;br /&gt;您可以通过 &lt;a href=&quot;https://sandboxie-plus.com/go.php?to=sbie-cert&quot;&gt;PayPal 捐赠&lt;/a&gt; (支持使用信用卡付款)来支持项目的开发&lt;br /&gt;您也可以通过 &lt;a href=&quot;https://sandboxie-plus.com/go.php?to=patreon&quot;&gt;Patreon 订阅&lt;/a&gt; 来提供持续的捐赠支持</translation>
    </message>
    <message>
        <location filename="Forms/SettingsWindow.ui" line="1800"/>
        <source>Search in the Preview channel</source>
        <translation>预览版通道</translation>
    </message>
    <message>
        <source>Supporters of the Sandboxie-Plus project can receive a &lt;a href=&quot;https://sandboxie-plus.com/go.php?to=sbie-get-cert&quot;&gt;supporter certificate&lt;/a&gt;. It&apos;s like a license key but for awesome people using open source software. :-)</source>
        <translation type="vanished">Sandboxie-Plus 项目的赞助者将收到 &lt;a href=&quot;https://sandboxie-plus.com/go.php?to=sbie-get-cert&quot;&gt;赞助者凭据&lt;/a&gt;，这类似于许可密钥，是为拥抱开源软件的优秀人士准备的 :-)</translation>
    </message>
    <message>
        <source>This supporter certificate has expired, please &lt;a href=&quot;sbie://update/cert&quot;&gt;get an updated certificate&lt;/a&gt;.</source>
        <translation type="vanished">此赞助者凭据已过期，请&lt;a href=&quot;sbie://update/cert&quot;&gt;获取新凭据&lt;/a&gt;</translation>
    </message>
    <message>
        <source>Check periodically for updates of Sandboxie-Plus</source>
        <translation type="vanished">定期检查有无 Sandboxie-Plus 更新</translation>
    </message>
    <message>
        <location filename="Forms/SettingsWindow.ui" line="1678"/>
        <source>In the future, don&apos;t notify about certificate expiration</source>
        <translation>不再通知凭据过期的情况</translation>
    </message>
    <message>
        <location filename="Forms/SettingsWindow.ui" line="544"/>
        <source>Start UI with Windows</source>
        <translation>随系统启动沙盒管理器</translation>
    </message>
    <message>
        <location filename="Forms/SettingsWindow.ui" line="490"/>
        <source>Add &apos;Run Sandboxed&apos; to the explorer context menu</source>
        <translation>在资源管理器中添加“在沙盒中运行”右键菜单</translation>
    </message>
    <message>
        <location filename="Forms/SettingsWindow.ui" line="527"/>
        <source>Start UI when a sandboxed process is started</source>
        <translation>随沙盒化应用启动沙盒管理器</translation>
    </message>
    <message>
        <location filename="Forms/SettingsWindow.ui" line="229"/>
        <source>Show file recovery window when emptying sandboxes</source>
        <oldsource>Show first recovery window when emptying sandboxes</oldsource>
        <translation>在清空沙盒时显示恢复窗口</translation>
    </message>
    <message>
        <location filename="Forms/SettingsWindow.ui" line="2236"/>
        <source>Config protection</source>
        <translation>保护配置</translation>
    </message>
    <message>
        <location filename="Forms/SettingsWindow.ui" line="2116"/>
        <source>Sandbox &lt;a href=&quot;sbie://docs/ipcrootpath&quot;&gt;ipc root&lt;/a&gt;: </source>
        <translation>沙盒 &lt;a href=&quot;sbie://docs/ipcrootpath&quot;&gt;IPC&#x3000;根目录&lt;/a&gt;: </translation>
    </message>
    <message>
        <location filename="Forms/SettingsWindow.ui" line="1989"/>
        <source>Sandbox &lt;a href=&quot;sbie://docs/keyrootpath&quot;&gt;registry root&lt;/a&gt;: </source>
        <translation>沙盒 &lt;a href=&quot;sbie://docs/keyrootpath&quot;&gt;注册表根目录&lt;/a&gt;: </translation>
    </message>
    <message>
        <location filename="Forms/SettingsWindow.ui" line="2194"/>
        <source>Clear password when main window becomes hidden</source>
        <translation>主窗口隐藏时清除密码</translation>
    </message>
    <message>
        <location filename="Forms/SettingsWindow.ui" line="2201"/>
        <source>Only Administrator user accounts can use Pause Forcing Programs command</source>
        <oldsource>Only Administrator user accounts can use Pause Forced Programs Rules command</oldsource>
        <translation>仅管理员用户可「停用必沙程序规则」</translation>
    </message>
    <message>
        <location filename="Forms/SettingsWindow.ui" line="2022"/>
        <source>Sandbox &lt;a href=&quot;sbie://docs/filerootpath&quot;&gt;file system root&lt;/a&gt;: </source>
        <translation>沙盒 &lt;a href=&quot;sbie://docs/filerootpath&quot;&gt;文件系统根目录&lt;/a&gt;: </translation>
    </message>
    <message>
        <location filename="Forms/SettingsWindow.ui" line="133"/>
        <source>Hotkey for terminating all boxed processes:</source>
        <translation>终止所有沙盒内进程的快捷键:</translation>
    </message>
    <message>
        <location filename="Forms/SettingsWindow.ui" line="692"/>
        <source>Systray options</source>
        <translation>任务栏托盘区域选项</translation>
    </message>
    <message>
        <location filename="Forms/SettingsWindow.ui" line="419"/>
        <source>Show recoverable files as notifications</source>
        <translation>将可恢复的文件以通知形式显示</translation>
    </message>
    <message>
        <location filename="Forms/SettingsWindow.ui" line="200"/>
        <source>UI Language:</source>
        <translation>界面语言:</translation>
    </message>
    <message>
        <location filename="Forms/SettingsWindow.ui" line="669"/>
        <source>Show Icon in Systray:</source>
        <translation>托盘图标显示：</translation>
    </message>
    <message>
        <location filename="Forms/SettingsWindow.ui" line="446"/>
        <source>Shell Integration</source>
        <translation>系统集成</translation>
    </message>
    <message>
        <location filename="Forms/SettingsWindow.ui" line="638"/>
        <source>Run Sandboxed - Actions</source>
        <translation>“在沙盒中运行”选项</translation>
    </message>
    <message>
        <location filename="Forms/SettingsWindow.ui" line="504"/>
        <source>Always use DefaultBox</source>
        <translation>总是使用 DefaultBox 沙盒</translation>
    </message>
    <message>
        <location filename="Forms/SettingsWindow.ui" line="624"/>
        <source>Start Sandbox Manager</source>
        <translation>沙盒管理器启动选项</translation>
    </message>
    <message>
        <location filename="Forms/SettingsWindow.ui" line="1945"/>
        <source>Advanced Config</source>
        <translation>高级选项</translation>
    </message>
    <message>
        <location filename="Forms/SettingsWindow.ui" line="2158"/>
        <source>Use Windows Filtering Platform to restrict network access</source>
        <translation>使用 Windows 筛选平台 (WFP) 限制网络访问</translation>
    </message>
    <message>
        <location filename="Forms/SettingsWindow.ui" line="2072"/>
        <source>Sandboxing features</source>
        <translation>沙盒功能</translation>
    </message>
    <message>
        <location filename="Forms/SettingsWindow.ui" line="1955"/>
        <source>Sandboxie Config</source>
        <oldsource>Config Protection</oldsource>
        <translation>保护配置</translation>
    </message>
    <message>
        <location filename="Forms/SettingsWindow.ui" line="2222"/>
        <source>Only Administrator user accounts can make changes</source>
        <translation>仅管理员用户可更改</translation>
    </message>
    <message>
        <location filename="Forms/SettingsWindow.ui" line="2243"/>
        <source>Password must be entered in order to make changes</source>
        <translation>更改必须输入密码</translation>
    </message>
    <message>
        <location filename="Forms/SettingsWindow.ui" line="2215"/>
        <source>Change Password</source>
        <translation>更改密码</translation>
    </message>
    <message>
        <location filename="Forms/SettingsWindow.ui" line="1574"/>
        <source>Enter the support certificate here</source>
        <translation>在此输入赞助者凭据</translation>
    </message>
    <message>
        <source>Support Settings</source>
        <translation type="vanished">支持设置</translation>
    </message>
    <message>
        <location filename="Forms/SettingsWindow.ui" line="2109"/>
        <source>Portable root folder</source>
        <translation>便携化根目录</translation>
    </message>
    <message>
        <location filename="Forms/SettingsWindow.ui" line="2151"/>
        <source>...</source>
        <translation>...</translation>
    </message>
    <message>
        <location filename="Forms/SettingsWindow.ui" line="2009"/>
        <source>Sandbox default</source>
        <translation>沙盒预设</translation>
    </message>
    <message>
        <location filename="Forms/SettingsWindow.ui" line="2208"/>
        <source>Watch Sandboxie.ini for changes</source>
        <translation>监控 Sandboxie.ini 变更</translation>
    </message>
    <message>
        <location filename="Forms/SettingsWindow.ui" line="71"/>
        <source>Count and display the disk space occupied by each sandbox</source>
        <oldsource>Count and display the disk space ocupied by each sandbox</oldsource>
        <translation>统计并显示每个沙盒的磁盘空间占用情况</translation>
    </message>
    <message>
        <location filename="Forms/SettingsWindow.ui" line="725"/>
        <source>Use Compact Box List</source>
        <translation>使用紧凑的沙盒列表</translation>
    </message>
    <message>
        <location filename="Forms/SettingsWindow.ui" line="924"/>
        <source>Interface Config</source>
        <translation>界面设置</translation>
    </message>
    <message>
        <location filename="Forms/SettingsWindow.ui" line="1053"/>
        <source>Show &quot;Pizza&quot; Background in box list *</source>
        <oldsource>Show &quot;Pizza&quot; Background in box list*</oldsource>
        <translation>在沙盒列表中显示“披萨”背景 *</translation>
    </message>
    <message>
        <location filename="Forms/SettingsWindow.ui" line="972"/>
        <source>Make Box Icons match the Border Color</source>
        <translation>保持沙盒内的图标与边框颜色一致</translation>
    </message>
    <message>
        <location filename="Forms/SettingsWindow.ui" line="942"/>
        <source>Use a Page Tree in the Box Options instead of Nested Tabs *</source>
        <translation>在沙盒选项中使用页面树，而不是嵌套标签 *</translation>
    </message>
    <message>
        <location filename="Forms/SettingsWindow.ui" line="996"/>
        <source>Use large icons in box list *</source>
        <translation>在沙盒列表中使用大图标 *</translation>
    </message>
    <message>
        <location filename="Forms/SettingsWindow.ui" line="1094"/>
        <source>High DPI Scaling</source>
        <translation>高 DPI 缩放</translation>
    </message>
    <message>
        <location filename="Forms/SettingsWindow.ui" line="1006"/>
        <source>Don&apos;t show icons in menus *</source>
        <translation>不在“工具栏/菜单列表”中显示图标 *</translation>
    </message>
    <message>
        <location filename="Forms/SettingsWindow.ui" line="1043"/>
        <source>Use Dark Theme</source>
        <translation>使用深色主题</translation>
    </message>
    <message>
        <location filename="Forms/SettingsWindow.ui" line="1244"/>
        <source>Font Scaling</source>
        <translation>字体缩放</translation>
    </message>
    <message>
        <location filename="Forms/SettingsWindow.ui" line="1277"/>
        <source>(Restart required)</source>
        <translation>(需要重启沙盒)</translation>
    </message>
    <message>
        <location filename="Forms/SettingsWindow.ui" line="1016"/>
        <source>* a partially checked checkbox will leave the behavior to be determined by the view mode.</source>
        <translation>* 标复选框的显示效果取决于具体的视图模式</translation>
    </message>
    <message>
        <location filename="Forms/SettingsWindow.ui" line="243"/>
        <source>Show the Recovery Window as Always on Top</source>
        <translation>始终置顶恢复文件窗口</translation>
    </message>
    <message>
        <location filename="Forms/SettingsWindow.ui" line="1104"/>
        <source>%</source>
        <translation>%</translation>
    </message>
    <message>
        <location filename="Forms/SettingsWindow.ui" line="1026"/>
        <source>Alternate row background in lists</source>
        <translation>在沙盒列表中使用奇偶(交替)行背景色</translation>
    </message>
    <message>
        <location filename="Forms/SettingsWindow.ui" line="986"/>
        <source>Use Fusion Theme</source>
        <translation>使用 Fusion 风格主题</translation>
    </message>
    <message>
        <source>Use a Sandboxie login instead of an anonymous token (experimental)</source>
        <translation type="vanished">使用 Sandboxie 限权用户，而不是匿名令牌 (实验性)</translation>
    </message>
    <message>
        <location filename="Forms/SettingsWindow.ui" line="794"/>
        <location filename="Forms/SettingsWindow.ui" line="1361"/>
        <location filename="Forms/SettingsWindow.ui" line="2300"/>
        <location filename="Forms/SettingsWindow.ui" line="2475"/>
        <location filename="Forms/SettingsWindow.ui" line="2612"/>
        <source>Name</source>
        <translation>名称</translation>
    </message>
    <message>
        <location filename="Forms/SettingsWindow.ui" line="402"/>
        <source>This option also enables asynchronous operation when needed and suspends updates.</source>
        <translation>在暂缓更新或其它需要的情况使用异步操作</translation>
    </message>
    <message>
        <location filename="Forms/SettingsWindow.ui" line="405"/>
        <source>Suppress pop-up notifications when in game / presentation mode</source>
        <translation>在“游戏/演示”模式下，禁止弹出通知</translation>
    </message>
    <message>
        <location filename="Forms/SettingsWindow.ui" line="2305"/>
        <source>Path</source>
        <translation>路径</translation>
    </message>
    <message>
        <location filename="Forms/SettingsWindow.ui" line="2327"/>
        <source>Remove Program</source>
        <translation>删除程序</translation>
    </message>
    <message>
        <location filename="Forms/SettingsWindow.ui" line="2313"/>
        <source>Add Program</source>
        <translation>添加程序</translation>
    </message>
    <message>
        <location filename="Forms/SettingsWindow.ui" line="2348"/>
        <source>When any of the following programs is launched outside any sandbox, Sandboxie will issue message SBIE1301.</source>
        <translation>下列程序在沙盒之外启动时，Sandboxie 将提示 SBIE1301 警告</translation>
    </message>
    <message>
        <location filename="Forms/SettingsWindow.ui" line="2358"/>
        <source>Add Folder</source>
        <translation>添加文件夹</translation>
    </message>
    <message>
        <location filename="Forms/SettingsWindow.ui" line="2341"/>
        <source>Prevent the listed programs from starting on this system</source>
        <translation>阻止下列程序在此系统中启动</translation>
    </message>
    <message>
        <location filename="Forms/SettingsWindow.ui" line="1076"/>
        <source>Hide Sandboxie&apos;s own processes from the task list</source>
        <oldsource>Hide sandboxie&apos;s own processes from the task list</oldsource>
        <translation>从任务列表中隐藏Sandboxie自身进程</translation>
    </message>
    <message>
        <location filename="Forms/SettingsWindow.ui" line="1291"/>
        <source>Ini Options</source>
        <translation>Ini选项</translation>
    </message>
    <message>
        <location filename="Forms/SettingsWindow.ui" line="1111"/>
        <source>External Ini Editor</source>
        <translation>外部Ini编辑器</translation>
    </message>
    <message>
        <location filename="Forms/SettingsWindow.ui" line="1312"/>
        <source>Add-Ons Manager</source>
        <translation>加载项管理器</translation>
    </message>
    <message>
        <location filename="Forms/SettingsWindow.ui" line="1322"/>
        <source>Optional Add-Ons</source>
        <translation>可选加载项</translation>
    </message>
    <message>
        <location filename="Forms/SettingsWindow.ui" line="1330"/>
        <source>Sandboxie-Plus offers numerous options and supports a wide range of extensions. On this page, you can configure the integration of add-ons, plugins, and other third-party components. Optional components can be downloaded from the web, and certain installations may require administrative privileges.</source>
        <translation>Sandboxie Plus提供了许多选项，并支持广泛的扩展。在这个页面上，您可以配置插件、插件和其他第三方组件。可选组件可以从网络下载，安装某些扩展可能需要管理员权限。</translation>
    </message>
    <message>
        <location filename="Forms/SettingsWindow.ui" line="1366"/>
        <source>Status</source>
        <translation>状态</translation>
    </message>
    <message>
        <location filename="Forms/SettingsWindow.ui" line="1371"/>
        <source>Version</source>
        <translation>版本</translation>
    </message>
    <message>
        <location filename="Forms/SettingsWindow.ui" line="1376"/>
        <source>Description</source>
        <translation>说明</translation>
    </message>
    <message>
        <location filename="Forms/SettingsWindow.ui" line="1384"/>
        <source>&lt;a href=&quot;sbie://addons&quot;&gt;update add-on list now&lt;/a&gt;</source>
        <translation>&lt;a href=&quot;sbie://addons&quot;&gt;立即更新加载项列表&lt;/a&gt;</translation>
    </message>
    <message>
        <location filename="Forms/SettingsWindow.ui" line="1394"/>
        <source>Install</source>
        <translation>安装</translation>
    </message>
    <message>
        <location filename="Forms/SettingsWindow.ui" line="1404"/>
        <source>Add-On Configuration</source>
        <translation>加载项配置</translation>
    </message>
    <message>
        <location filename="Forms/SettingsWindow.ui" line="1412"/>
        <source>Enable Ram Disk creation</source>
        <translation>启用内存虚拟磁盘创建</translation>
    </message>
    <message>
        <location filename="Forms/SettingsWindow.ui" line="1419"/>
        <source>kilobytes</source>
        <translation>Kb</translation>
    </message>
    <message>
        <location filename="Forms/SettingsWindow.ui" line="1473"/>
        <source>Disk Image Support</source>
        <translation>磁盘映像支持</translation>
    </message>
    <message>
        <location filename="Forms/SettingsWindow.ui" line="1490"/>
        <source>RAM Limit</source>
        <translation>内存大小限制</translation>
    </message>
    <message>
        <location filename="Forms/SettingsWindow.ui" line="1456"/>
        <source>&lt;a href=&quot;addon://ImDisk&quot;&gt;Install ImDisk&lt;/a&gt; driver to enable Ram Disk and Disk Image support.</source>
        <translation>&lt;a href=&quot;addon://ImDisk&quot;&gt;安装 ImDisk&lt;/a&gt; 驱动以启用内存虚拟磁盘和磁盘映像。</translation>
    </message>
    <message>
        <location filename="Forms/SettingsWindow.ui" line="164"/>
        <source>Hotkey for bringing sandman to the top:</source>
        <translation>将 Sandman 窗口置顶的快捷键：</translation>
    </message>
    <message>
        <location filename="Forms/SettingsWindow.ui" line="212"/>
        <source>Hotkey for suspending process/folder forcing:</source>
        <translation>暂停 进程/文件夹强制 的热键：</translation>
    </message>
    <message>
        <location filename="Forms/SettingsWindow.ui" line="80"/>
        <source>Hotkey for suspending all processes:</source>
        <oldsource>Hotkey for suspending all process</oldsource>
        <translation>暂停沙盒内所有进程的热键：</translation>
    </message>
    <message>
        <location filename="Forms/SettingsWindow.ui" line="236"/>
        <source>Check sandboxes&apos; auto-delete status when Sandman starts</source>
        <translation>当沙盒管理器启动时检查沙盒的自动删除状态</translation>
    </message>
    <message>
        <location filename="Forms/SettingsWindow.ui" line="514"/>
        <source>Integrate with Host Desktop</source>
        <translation>与主机桌面整合</translation>
    </message>
    <message>
        <source>Sandboxed Desktop</source>
        <translation type="vanished">沙盒化桌面</translation>
    </message>
    <message>
        <source>Switch to sandboxed desktop when starting a process</source>
        <translation type="vanished">当启动一个新进程时切换到沙盒化桌面。</translation>
    </message>
    <message>
        <source>Switch to sandboxed desktop with double click</source>
        <translation type="vanished">双击切换到沙盒化桌面</translation>
    </message>
    <message>
        <location filename="Forms/SettingsWindow.ui" line="648"/>
        <source>System Tray</source>
        <translation>任务栏托盘</translation>
    </message>
    <message>
        <location filename="Forms/SettingsWindow.ui" line="748"/>
        <source>On main window close:</source>
        <translation>当关闭主窗口时：</translation>
    </message>
    <message>
        <location filename="Forms/SettingsWindow.ui" line="755"/>
        <source>Open/Close from/to tray with a single click</source>
        <translation>单击即可打开/关闭托盘图标</translation>
    </message>
    <message>
        <location filename="Forms/SettingsWindow.ui" line="762"/>
        <source>Minimize to tray</source>
        <translation>最小化到托盘</translation>
    </message>
    <message>
        <location filename="Forms/SettingsWindow.ui" line="1298"/>
        <source>Hide SandMan windows from screen capture (UI restart required)</source>
        <translation>从屏幕捕获中隐藏 SandMan 窗口（需要重新启动UI）</translation>
    </message>
    <message>
        <location filename="Forms/SettingsWindow.ui" line="1436"/>
        <source>Assign drive letter to Ram Disk</source>
        <translation>为内存盘分配驱动器号</translation>
    </message>
    <message>
        <location filename="Forms/SettingsWindow.ui" line="1513"/>
        <source>When a Ram Disk is already mounted you need to unmount it for this option to take effect.</source>
        <translation>当已经装载内存盘时，您需要卸载它才能使此选项生效。</translation>
    </message>
    <message>
        <location filename="Forms/SettingsWindow.ui" line="1516"/>
        <source>* takes effect on disk creation</source>
        <translation>* 在磁盘创建时生效</translation>
    </message>
    <message>
        <location filename="Forms/SettingsWindow.ui" line="1540"/>
        <source>Sandboxie Support</source>
        <translation>Sandboxie 支持</translation>
    </message>
    <message>
        <location filename="Forms/SettingsWindow.ui" line="1558"/>
        <source>This supporter certificate has expired, please &lt;a href=&quot;https://sandboxie-plus.com/go.php?to=sbie-renew-cert&quot;&gt;get an updated certificate&lt;/a&gt;.</source>
        <translation>此赞助者凭据已过期，请&lt;a href=&quot;https://sandboxie-plus.com/go.php?to=sbie-renew-cert&quot;&gt;更新凭据&lt;/a&gt;。</translation>
    </message>
    <message>
        <location filename="Forms/SettingsWindow.ui" line="1610"/>
        <source>Get</source>
        <translation>获取</translation>
    </message>
    <message>
        <location filename="Forms/SettingsWindow.ui" line="1617"/>
        <source>Retrieve/Upgrade/Renew certificate using Serial Number</source>
        <translation>使用序列号检索/升级/续订凭据</translation>
    </message>
    <message>
        <location filename="Forms/SettingsWindow.ui" line="1658"/>
        <source>SBIE_-_____-_____-_____-_____</source>
        <translation>SBIE_-_____-_____-_____-_____</translation>
    </message>
    <message>
        <location filename="Forms/SettingsWindow.ui" line="1705"/>
        <source>&lt;a href=&quot;https://sandboxie-plus.com/go.php?to=sbie-use-cert&quot;&gt;Certificate usage guide&lt;/a&gt;</source>
        <translation>&lt;a href=&quot;https://sandboxie-plus.com/go.php?to=sbie-use-cert&quot;&gt;凭据使用指南&lt;/a&gt;</translation>
    </message>
    <message>
        <location filename="Forms/SettingsWindow.ui" line="1721"/>
        <source>Sandboxie Updater</source>
        <translation>Sandboxie 更新器</translation>
    </message>
    <message>
        <location filename="Forms/SettingsWindow.ui" line="1752"/>
        <source>Keep add-on list up to date</source>
        <translation>使加载项列表保持最新</translation>
    </message>
    <message>
        <location filename="Forms/SettingsWindow.ui" line="1766"/>
        <source>Update Settings</source>
        <translation>更新设置</translation>
    </message>
    <message>
        <location filename="Forms/SettingsWindow.ui" line="1807"/>
        <source>The Insider channel offers early access to new features and bugfixes that will eventually be released to the public, as well as all relevant improvements from the stable channel. 
Unlike the preview channel, it does not include untested, potentially breaking, or experimental changes that may not be ready for wider use.</source>
        <translation>内部通道提供了对最终将向公众发布的新功能和错误修复的早期访问，以及稳定通道的所有相关改进。
与预览通道不同，它不包括未经测试的、潜在的破坏性的或可能无法广泛使用的实验性更改。</translation>
    </message>
    <message>
        <location filename="Forms/SettingsWindow.ui" line="1811"/>
        <source>Search in the Insider channel</source>
        <translation>在内部版通道中搜索</translation>
    </message>
    <message>
        <location filename="Forms/SettingsWindow.ui" line="1841"/>
        <source>New full installers from the selected release channel.</source>
        <translation>所选发布频道的完整的安装程序。</translation>
    </message>
    <message>
        <location filename="Forms/SettingsWindow.ui" line="1844"/>
        <source>Full Upgrades</source>
        <translation>完整更新</translation>
    </message>
    <message>
        <location filename="Forms/SettingsWindow.ui" line="1851"/>
        <source>Check periodically for new Sandboxie-Plus versions</source>
        <translation>定期检查新的 Sandboxie Plus 版本</translation>
    </message>
    <message>
        <location filename="Forms/SettingsWindow.ui" line="1861"/>
        <source>More about the &lt;a href=&quot;https://sandboxie-plus.com/go.php?to=sbie-insider&quot;&gt;Insider Channel&lt;/a&gt;</source>
        <translation>查看有关&lt;a href=&quot;https://sandboxie-plus.com/go.php?to=sbie-insider&quot;&gt;内部通道&lt;/a&gt;的更多信息</translation>
    </message>
    <message>
        <location filename="Forms/SettingsWindow.ui" line="1881"/>
        <source>Keep Troubleshooting scripts up to date</source>
        <translation>使故障排除脚本保持最新</translation>
    </message>
    <message>
        <location filename="Forms/SettingsWindow.ui" line="1917"/>
        <source>Update Check Interval</source>
        <translation>检查更新间隔</translation>
    </message>
    <message>
        <location filename="Forms/SettingsWindow.ui" line="2099"/>
        <source>Use a Sandboxie login instead of an anonymous token</source>
        <translation>使用 Sandboxie 限权用户替代匿名令牌</translation>
    </message>
    <message>
        <location filename="Forms/SettingsWindow.ui" line="2165"/>
        <source>Add &quot;Sandboxie\All Sandboxes&quot; group to the sandboxed token (experimental)</source>
        <translation>添加 &quot; Sandboxie\All Sandboxes &quot; 组到沙盒化令牌（实验性）</translation>
    </message>
    <message>
        <location filename="Forms/SettingsWindow.ui" line="2175"/>
        <source>Sandboxie.ini Presets</source>
        <translation>Sandboxie.ini 预设选项</translation>
    </message>
    <message>
        <location filename="Forms/SettingsWindow.ui" line="2268"/>
        <source>Program Control</source>
        <translation>程序控制</translation>
    </message>
    <message>
        <location filename="Forms/SettingsWindow.ui" line="2320"/>
        <source>Issue message 1308 when a program fails to start</source>
        <translation>程序启动失败时，提示问题代码 1308</translation>
    </message>
    <message>
        <location filename="Forms/SettingsWindow.ui" line="2368"/>
        <source>USB Drive Sandboxing</source>
        <translation>USB驱动器沙盒</translation>
    </message>
    <message>
        <location filename="Forms/SettingsWindow.ui" line="2384"/>
        <source>Volume</source>
        <translation>卷</translation>
    </message>
    <message>
        <location filename="Forms/SettingsWindow.ui" line="2389"/>
        <source>Information</source>
        <translation>信息</translation>
    </message>
    <message>
        <location filename="Forms/SettingsWindow.ui" line="2397"/>
        <source>Sandbox for USB drives:</source>
        <translation>USB驱动器沙盒：</translation>
    </message>
    <message>
        <location filename="Forms/SettingsWindow.ui" line="2410"/>
        <source>Automatically sandbox all attached USB drives</source>
        <translation>自动为所有连接的USB设备使用沙盒</translation>
    </message>
    <message>
        <location filename="Forms/SettingsWindow.ui" line="2437"/>
        <source>App Templates</source>
        <translation>应用模板</translation>
    </message>
    <message>
        <location filename="Forms/SettingsWindow.ui" line="2447"/>
        <source>App Compatibility</source>
        <translation>软件兼容性</translation>
    </message>
    <message>
        <location filename="Forms/SettingsWindow.ui" line="2467"/>
        <source>In the future, don&apos;t check software compatibility</source>
        <translation>之后不再检查软件兼容性</translation>
    </message>
    <message>
        <location filename="Forms/SettingsWindow.ui" line="2483"/>
        <source>Enable</source>
        <translation>启用</translation>
    </message>
    <message>
        <location filename="Forms/SettingsWindow.ui" line="2503"/>
        <source>Disable</source>
        <translation>禁用</translation>
    </message>
    <message>
        <location filename="Forms/SettingsWindow.ui" line="2510"/>
        <source>Sandboxie has detected the following software applications in your system. Click OK to apply configuration settings, which will improve compatibility with these applications. These configuration settings will have effect in all existing sandboxes and in any new sandboxes.</source>
        <translation>沙盒已检测到系统中安装了以下软件，点击“确定”应用配置，将改进与这些软件的兼容性，这些配置将作用于所有沙盒，包括现存和未来新增的沙盒</translation>
    </message>
</context>
<context>
    <name>SnapshotsWindow</name>
    <message>
        <location filename="Forms/SnapshotsWindow.ui" line="32"/>
        <source>SandboxiePlus - Snapshots</source>
        <translation>SandboxiePlus - 快照</translation>
    </message>
    <message>
        <location filename="Forms/SnapshotsWindow.ui" line="60"/>
        <source>Selected Snapshot Details</source>
        <translation>所选快照详情</translation>
    </message>
    <message>
        <location filename="Forms/SnapshotsWindow.ui" line="66"/>
        <source>Name:</source>
        <translation>名称：</translation>
    </message>
    <message>
        <location filename="Forms/SnapshotsWindow.ui" line="120"/>
        <source>Description:</source>
        <translation>说明：</translation>
    </message>
    <message>
        <location filename="Forms/SnapshotsWindow.ui" line="101"/>
        <source>When deleting a snapshot content, it will be returned to this snapshot instead of none.</source>
        <translation>当删除一个快照时，它将被回退到此快照创建时的状态，而不是直接清空</translation>
    </message>
    <message>
        <location filename="Forms/SnapshotsWindow.ui" line="104"/>
        <source>Default snapshot</source>
        <translation>默认快照</translation>
    </message>
    <message>
        <location filename="Forms/SnapshotsWindow.ui" line="139"/>
        <source>Snapshot Actions</source>
        <translation>快照操作</translation>
    </message>
    <message>
        <location filename="Forms/SnapshotsWindow.ui" line="189"/>
        <source>Remove Snapshot</source>
        <translation>移除快照</translation>
    </message>
    <message>
        <location filename="Forms/SnapshotsWindow.ui" line="208"/>
        <source>Go to Snapshot</source>
        <translation>进入快照</translation>
    </message>
    <message>
        <location filename="Forms/SnapshotsWindow.ui" line="157"/>
        <source>Take Snapshot</source>
        <translation>抓取快照</translation>
    </message>
</context>
<context>
    <name>TestProxyDialog</name>
    <message>
        <location filename="Forms/TestProxyDialog.ui" line="20"/>
        <source>Test Proxy</source>
        <translation>测试代理</translation>
    </message>
    <message>
        <location filename="Forms/TestProxyDialog.ui" line="69"/>
        <source>Test Settings...</source>
        <translation>测试设置中...</translation>
    </message>
    <message>
        <location filename="Forms/TestProxyDialog.ui" line="82"/>
        <source>Testing...</source>
        <translation>测试中...</translation>
    </message>
    <message>
        <location filename="Forms/TestProxyDialog.ui" line="117"/>
        <source>Proxy Server</source>
        <translation>代理服务器</translation>
    </message>
    <message>
        <location filename="Forms/TestProxyDialog.ui" line="127"/>
        <source>Address:</source>
        <translation>地址:</translation>
    </message>
    <message>
        <location filename="Forms/TestProxyDialog.ui" line="134"/>
        <source>127.0.0.1:80</source>
        <translation>127.0.0.1:80</translation>
    </message>
    <message>
        <location filename="Forms/TestProxyDialog.ui" line="144"/>
        <source>Protocol:</source>
        <translation>协议:</translation>
    </message>
    <message>
        <location filename="Forms/TestProxyDialog.ui" line="151"/>
        <source>SOCKS 5</source>
        <translation>套接字 5</translation>
    </message>
    <message>
        <location filename="Forms/TestProxyDialog.ui" line="158"/>
        <source>Authentication:</source>
        <translation>认证:</translation>
    </message>
    <message>
        <location filename="Forms/TestProxyDialog.ui" line="165"/>
        <source>NO</source>
        <translation>NO</translation>
    </message>
    <message>
        <location filename="Forms/TestProxyDialog.ui" line="172"/>
        <source>Login:</source>
        <translation>登陆:</translation>
    </message>
    <message>
        <location filename="Forms/TestProxyDialog.ui" line="179"/>
        <source>username</source>
        <translation>用户名</translation>
    </message>
    <message>
        <location filename="Forms/TestProxyDialog.ui" line="242"/>
        <source>Timeout (secs):</source>
        <translation>超时值 (以秒为单位):</translation>
    </message>
    <message>
        <location filename="Forms/TestProxyDialog.ui" line="249"/>
        <source>5</source>
        <translation>5</translation>
    </message>
    <message>
        <location filename="Forms/TestProxyDialog.ui" line="274"/>
        <source>Test 1: Connection to the Proxy Server</source>
        <translation>测试 1:连接到代理服务器</translation>
    </message>
    <message>
        <location filename="Forms/TestProxyDialog.ui" line="280"/>
        <location filename="Forms/TestProxyDialog.ui" line="302"/>
        <location filename="Forms/TestProxyDialog.ui" line="388"/>
        <source>Enable this test</source>
        <translation>启用这个测试</translation>
    </message>
    <message>
        <location filename="Forms/TestProxyDialog.ui" line="293"/>
        <source>Test 2: Connection through the Proxy Server</source>
        <translation>测试2: 通过代理服务器连接</translation>
    </message>
    <message>
        <location filename="Forms/TestProxyDialog.ui" line="330"/>
        <source>Target host:</source>
        <translation>目标主机:</translation>
    </message>
    <message>
        <location filename="Forms/TestProxyDialog.ui" line="340"/>
        <source>www.google.com</source>
        <translation>www.google.com</translation>
    </message>
    <message>
        <location filename="Forms/TestProxyDialog.ui" line="350"/>
        <source>Port:</source>
        <translation>端口:</translation>
    </message>
    <message>
        <location filename="Forms/TestProxyDialog.ui" line="360"/>
        <source>80</source>
        <translation>80</translation>
    </message>
    <message>
        <location filename="Forms/TestProxyDialog.ui" line="369"/>
        <source>Load a default web page from the host. (There must be a web server running on the host)</source>
        <translation>从主机加载一个默认互联网页面。（必须有一个Web服务器运行在主机上）</translation>
    </message>
    <message>
        <location filename="Forms/TestProxyDialog.ui" line="382"/>
        <source>Test 3: Proxy Server latency</source>
        <translation>测试 3 :代理服务器延迟</translation>
    </message>
    <message>
        <location filename="Forms/TestProxyDialog.ui" line="416"/>
        <source>Ping count:</source>
        <translation>Ping 数:</translation>
    </message>
    <message>
        <location filename="Forms/TestProxyDialog.ui" line="457"/>
        <source>Increase ping count to improve the accuracy of the average latency calculation. More pings help to ensure that the average is representative of typical network conditions.</source>
        <translation>增加 ping 计数以提高平均延迟计算的准确性。更多 ping 有助于确保平均值代表典型的网络条件。</translation>
    </message>
</context>
</TS><|MERGE_RESOLUTION|>--- conflicted
+++ resolved
@@ -263,15 +263,12 @@
         <translation>该功能可能对兼容性造成影响，因为它阻止了沙盒内的进程向主机进程写入数据，以及启动它们。</translation>
     </message>
     <message>
-<<<<<<< HEAD
         <location filename="Wizards/NewBoxWizard.cpp" line="849"/>
-=======
         <source>Prevents the sandboxed window from being captured.</source>
         <translation type="vanished">阻止沙盒化窗口被捕获图像。</translation>
     </message>
     <message>
         <location filename="Wizards/NewBoxWizard.cpp" line="881"/>
->>>>>>> a88a83c8
         <source>Prevent sandboxed windows from being captured</source>
         <translation>阻止捕获沙盒中程序的窗口图像。</translation>
     </message>
