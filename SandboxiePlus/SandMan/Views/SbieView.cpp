#include "stdafx.h"
#include "SbieView.h"
#include "..\SandMan.h"
#include "../QSbieAPI/SbieAPI.h"
#include "../QSbieAPI/SbieUtils.h"
#include "../../MiscHelpers/Common/SortFilterProxyModel.h"
#include "../../MiscHelpers/Common/Settings.h"
#include "../../MiscHelpers/Common/Common.h"
#include "../Windows/OptionsWindow.h"
#include "../Windows/SnapshotsWindow.h"
#include <QFileIconProvider>
#include "../../MiscHelpers/Common/CheckableMessageBox.h"
#include "../Windows/RecoveryWindow.h"
#include "../Windows/NewBoxWindow.h"
#include "../Windows/FileBrowserWindow.h"

#include "qt_windows.h"
#include "qwindowdefs_win.h"
#include <shellapi.h>

CSbieView::CSbieView(QWidget* parent) : CPanelView(parent)
{
	m_pMainLayout = new QVBoxLayout();
	m_pMainLayout->setMargin(0);
	this->setLayout(m_pMainLayout);

	//m_UserConfigChanged = false;

	m_pSbieModel = new CSbieModel();
	m_pSbieModel->SetTree(true);
	m_pSbieModel->SetUseIcons(true);

	m_pSortProxy = new CSortFilterProxyModel(false, this);
	m_pSortProxy->setSortRole(Qt::EditRole);
	m_pSortProxy->setSourceModel(m_pSbieModel);
	m_pSortProxy->setDynamicSortFilter(true);

	QStyle* pStyle = QStyleFactory::create("windows");

	// SbieTree
	m_pSbieTree = new QTreeViewEx();
	m_pSbieTree->setExpandsOnDoubleClick(false);
	//m_pSbieTree->setItemDelegate(theGUI->GetItemDelegate());

	m_pSbieTree->setModel(m_pSortProxy);
	((CSortFilterProxyModel*)m_pSortProxy)->setView(m_pSbieTree);

	m_pSbieTree->setDragDropMode(QAbstractItemView::InternalMove);

	m_pSbieTree->setSelectionMode(QAbstractItemView::ExtendedSelection);
	m_pSbieTree->setSortingEnabled(true);
	//m_pSbieTree->setSortingEnabled(false);
	//m_pSbieTree->header()->setSortIndicatorShown(true);
	//m_pSbieTree->header()->setSectionsClickable(true);
	connect(m_pSbieTree->header(), SIGNAL(sectionClicked(int)), this, SLOT(OnCustomSortByColumn(int)));

	m_pSbieTree->setStyle(pStyle);

	m_pSbieTree->setContextMenuPolicy(Qt::CustomContextMenu);
	connect(m_pSbieTree, SIGNAL(customContextMenuRequested(const QPoint&)), this, SLOT(OnMenu(const QPoint &)));
	connect(m_pSbieTree, SIGNAL(doubleClicked(const QModelIndex&)), this, SLOT(OnDoubleClicked(const QModelIndex&)));
	connect(m_pSbieTree->selectionModel(), SIGNAL(selectionChanged(QItemSelection, QItemSelection)), SLOT(ProcessSelection(QItemSelection, QItemSelection)));
	connect(m_pSbieTree, SIGNAL(expanded(const QModelIndex &)), this, SLOT(OnExpanded(const QModelIndex &)));
	connect(m_pSbieTree, SIGNAL(collapsed(const QModelIndex &)), this, SLOT(OnCollapsed(const QModelIndex &)));

	//connect(theGUI, SIGNAL(ReloadPanels()), m_pSbieModel, SLOT(Clear()));

	connect(m_pSbieModel, SIGNAL(MoveBox(const QString&, const QString&)), this, SLOT(OnMoveItem(const QString&, const QString&)));
	connect(m_pSbieModel, SIGNAL(MoveGroup(const QString&, const QString&)), this, SLOT(OnMoveItem(const QString&, const QString&)));

	//m_pSbieTree->setStyleSheet("QTreeView::item:focus {selection-background-color: yellow;}");
	//m_pSbieTree->setFocusPolicy(Qt::NoFocus);

	m_pMainLayout->addWidget(m_pSbieTree);
	// 

	m_pMainLayout->addWidget(new CFinder(m_pSortProxy, this));


	connect(m_pSbieModel, SIGNAL(ToolTipCallback(const QVariant&, QString&)), this, SLOT(OnToolTipCallback(const QVariant&, QString&)), Qt::DirectConnection);

	m_pNewBox = m_pMenu->addAction(CSandMan::GetIcon("NewBox"), tr("Create New Box"), this, SLOT(OnGroupAction()));
	m_pAddGroupe = m_pMenu->addAction(CSandMan::GetIcon("Group"), tr("Create Box Group"), this, SLOT(OnGroupAction()));
	m_pRenGroupe = m_pMenu->addAction(CSandMan::GetIcon("Rename"), tr("Rename Group"), this, SLOT(OnGroupAction()));
	m_pDelGroupe = m_pMenu->addAction(CSandMan::GetIcon("Remove"), tr("Remove Group"), this, SLOT(OnGroupAction()));
	m_pStopAsync = m_pMenu->addAction(CSandMan::GetIcon("Stop"), tr("Stop Operations"), this, SLOT(OnSandBoxAction()));
	m_iMenuTop = m_pMenu->actions().count();
	//m_pMenu->addSeparator();

	m_pMenuRun = m_pMenu->addMenu(CSandMan::GetIcon("Start"), tr("Run"));
		m_pMenuRunAny = m_pMenuRun->addAction(CSandMan::GetIcon("Run"), tr("Run Program"), this, SLOT(OnSandBoxAction()));
		m_pMenuRunMenu = m_pMenuRun->addAction(CSandMan::GetIcon("StartMenu"), tr("Run from Start Menu"), this, SLOT(OnSandBoxAction()));
		m_pMenuRunBrowser = m_pMenuRun->addAction(CSandMan::GetIcon("Internet"), tr("Default Web Browser"), this, SLOT(OnSandBoxAction()));
		m_pMenuRunMailer = m_pMenuRun->addAction(CSandMan::GetIcon("Email"), tr("Default eMail Client"), this, SLOT(OnSandBoxAction()));
		m_pMenuRunCmd = m_pMenuRun->addAction(CSandMan::GetIcon("Cmd"), tr("Command Prompt"), this, SLOT(OnSandBoxAction()));
		m_pMenuRunTools = m_pMenuRun->addMenu(CSandMan::GetIcon("Maintenance"), tr("Boxed Tools"));
			m_pMenuRunCmdAdmin = m_pMenuRunTools->addAction(CSandMan::GetIcon("Cmd"), tr("Command Prompt (as Admin)"), this, SLOT(OnSandBoxAction()));
#ifdef _WIN64
			m_pMenuRunCmd32 = m_pMenuRunTools->addAction(CSandMan::GetIcon("Cmd"), tr("Command Prompt (32-bit)"), this, SLOT(OnSandBoxAction()));
#endif
			m_pMenuRunExplorer = m_pMenuRunTools->addAction(CSandMan::GetIcon("Explore"), tr("Windows Explorer"), this, SLOT(OnSandBoxAction()));
			m_pMenuRunRegEdit = m_pMenuRunTools->addAction(CSandMan::GetIcon("RegEdit"), tr("Registry Editor"), this, SLOT(OnSandBoxAction()));
			m_pMenuRunAppWiz = m_pMenuRunTools->addAction(CSandMan::GetIcon("Software"), tr("Programs and Features"), this, SLOT(OnSandBoxAction()));
			m_pMenuAutoRun = m_pMenuRunTools->addAction(CSandMan::GetIcon("ReloadIni"), tr("Execute Autorun Entries"), this, SLOT(OnSandBoxAction()));
		m_pMenuRun->addSeparator();
		m_iMenuRun = m_pMenuRun->actions().count();
	m_pMenuEmptyBox = m_pMenu->addAction(CSandMan::GetIcon("EmptyAll"), tr("Terminate All Programs"), this, SLOT(OnSandBoxAction()));
	m_pMenu->addSeparator();
	m_pMenuBrowse = m_pMenu->addAction(CSandMan::GetIcon("Tree"), tr("Browse Content"), this, SLOT(OnSandBoxAction()));
	m_pMenuContent = m_pMenu->addMenu(CSandMan::GetIcon("Compatibility"), tr("Box Content"));
		m_pMenuMkLink = m_pMenuContent->addAction(CSandMan::GetIcon("MkLink"), tr("Create Shortcut"), this, SLOT(OnSandBoxAction()));
		m_pMenuContent->addSeparator();
		m_pMenuExplore = m_pMenuContent->addAction(CSandMan::GetIcon("Explore"), tr("Explore Content"), this, SLOT(OnSandBoxAction()));
		m_pMenuRegEdit = m_pMenuContent->addAction(CSandMan::GetIcon("RegEdit"), tr("Open Registry"), this, SLOT(OnSandBoxAction()));
	m_pMenuSnapshots = m_pMenu->addAction(CSandMan::GetIcon("Snapshots"), tr("Snapshots Manager"), this, SLOT(OnSandBoxAction()));
	m_pMenuRecover = m_pMenu->addAction(CSandMan::GetIcon("Recover"), tr("Recover Files"), this, SLOT(OnSandBoxAction()));
	m_pMenuCleanUp = m_pMenu->addAction(CSandMan::GetIcon("Erase"), tr("Delete Content"), this, SLOT(OnSandBoxAction()));
	m_pMenu->addSeparator();
	m_pMenuOptions = m_pMenu->addAction(CSandMan::GetIcon("Options"), tr("Sandbox Options"), this, SLOT(OnSandBoxAction()));

	m_pMenuPresets = m_pMenu->addMenu(CSandMan::GetIcon("Presets"), tr("Sandbox Presets"));
		m_pMenuPresetsAdmin = new QActionGroup(m_pMenuPresets);
		m_pMenuPresetsShowUAC = MakeAction(m_pMenuPresetsAdmin, m_pMenuPresets, tr("Ask for UAC Elevation"), 0);
		m_pMenuPresetsNoAdmin = MakeAction(m_pMenuPresetsAdmin, m_pMenuPresets, tr("Drop Admin Rights"), 1);
		m_pMenuPresetsFakeAdmin = MakeAction(m_pMenuPresetsAdmin, m_pMenuPresets, tr("Emulate Admin Rights"), 1 | 2);
		if (theAPI->IsRunningAsAdmin()) {
			m_pMenuPresetsNoAdmin->setEnabled(false);
			m_pMenuPresetsFakeAdmin->setEnabled(false);
		}
		connect(m_pMenuPresetsAdmin, SIGNAL(triggered(QAction*)), this, SLOT(OnSandBoxAction(QAction*)));

		m_pMenuPresets->addSeparator();
		m_pMenuPresetsINet = m_pMenuPresets->addAction(tr("Block Internet Access"), this, SLOT(OnSandBoxAction()));
		m_pMenuPresetsINet->setCheckable(true);
		m_pMenuPresetsShares = m_pMenuPresets->addAction(tr("Allow Network Shares"), this, SLOT(OnSandBoxAction()));
		m_pMenuPresetsShares->setCheckable(true);
	
	m_pMenuDuplicate = m_pMenu->addAction(CSandMan::GetIcon("Duplicate"), tr("Duplicate Sandbox"), this, SLOT(OnSandBoxAction()));
	m_pMenuRename = m_pMenu->addAction(CSandMan::GetIcon("Rename"), tr("Rename Sandbox"), this, SLOT(OnSandBoxAction()));
	m_iMoveTo = m_pMenu->actions().count();
	m_pMenuMoveTo = m_pMenu->addMenu(CSandMan::GetIcon("Group"), tr("Move Box/Group"));
		m_pMenuMoveUp = m_pMenuMoveTo->addAction(CSandMan::GetIcon("Up"), tr("Move Up"), this, SLOT(OnGroupAction()));
		m_pMenuMoveUp->setShortcut(QKeySequence("Alt+Up"));
		m_pMenuMoveUp->setShortcutContext(Qt::WidgetWithChildrenShortcut);
		this->addAction(m_pMenuMoveUp);
		//m_pMenuMoveBy = m_pMenuMoveTo->addAction(tr("Move to Position"), this, SLOT(OnGroupAction())); // does not seam that intuitive for users
		m_pMenuMoveDown = m_pMenuMoveTo->addAction(CSandMan::GetIcon("Down"), tr("Move Down"), this, SLOT(OnGroupAction()));
		m_pMenuMoveDown->setShortcut(QKeySequence("Alt+Down"));
		m_pMenuMoveDown->setShortcutContext(Qt::WidgetWithChildrenShortcut);
		this->addAction(m_pMenuMoveDown);
		m_pMenuMoveTo->addSeparator();
	m_pMenuRemove = m_pMenu->addAction(CSandMan::GetIcon("Remove"), tr("Remove Sandbox"), this, SLOT(OnSandBoxAction()));
	m_iMenuBox = m_pMenu->actions().count();

	//UpdateRunMenu();

	m_pMenuTerminate = m_pMenu->addAction(CSandMan::GetIcon("Remove"), tr("Terminate"), this, SLOT(OnProcessAction()));
	//m_pMenuTerminate->setShortcut(QKeySequence::Delete);
	//m_pMenuTerminate->setShortcutContext(Qt::WidgetWithChildrenShortcut);
	this->addAction(m_pMenuTerminate);
	m_pMenuLinkTo = m_pMenu->addAction(CSandMan::GetIcon("MkLink"), tr("Create Shortcut"), this, SLOT(OnProcessAction()));
	m_pMenuPreset = m_pMenu->addMenu(CSandMan::GetIcon("Presets"), tr("Preset"));
	m_pMenuPinToRun = m_pMenuPreset->addAction(tr("Pin to Run Menu"), this, SLOT(OnProcessAction()));
	m_pMenuPinToRun->setCheckable(true);
	m_pMenuBlackList = m_pMenuPreset->addAction(tr("Block and Terminate"), this, SLOT(OnProcessAction()));
	//m_pMenuBlackList->setShortcut(QKeySequence("Shift+Del"));
	//m_pMenuBlackList->setShortcutContext(Qt::WidgetWithChildrenShortcut);
	this->addAction(m_pMenuBlackList);
	m_pMenuAllowInternet = m_pMenuPreset->addAction(tr("Allow internet access"), this, SLOT(OnProcessAction()));
	m_pMenuAllowInternet->setCheckable(true);
	m_pMenuMarkForced = m_pMenuPreset->addAction(tr("Force into this sandbox"), this, SLOT(OnProcessAction()));
	m_pMenuMarkForced->setCheckable(true);
	m_pMenuMarkLinger = m_pMenuPreset->addAction(tr("Set Linger Process"), this, SLOT(OnProcessAction()));
	m_pMenuMarkLinger->setCheckable(true);
	m_pMenuMarkLeader = m_pMenuPreset->addAction(tr("Set Leader Process"), this, SLOT(OnProcessAction()));
	m_pMenuMarkLeader->setCheckable(true);
	//m_pMenuSuspend = m_pMenu->addAction(tr("Suspend"), this, SLOT(OnProcessAction()));
	//m_pMenuResume = m_pMenu->addAction(tr("Resume"), this, SLOT(OnProcessAction()));
	m_iMenuProc = m_pMenu->actions().count();

	m_pRemove = new QAction(this);
	m_pRemove->setShortcut(QKeySequence::Delete);
	m_pRemove->setShortcutContext(Qt::WidgetWithChildrenShortcut);
	this->addAction(m_pRemove);
	connect(m_pRemove, SIGNAL(triggered()), this, SLOT(OnRemoveItem()));


	// menu for the tray
	m_pMenu2 = new QMenu();
	m_pMenu2->addMenu(m_pMenuRun);
	m_pMenu2->addAction(m_pMenuEmptyBox);
	m_pMenu2->addSeparator();
	m_pMenu2->addAction(m_pMenuBrowse);
	m_pMenu2->addAction(m_pMenuExplore);
	m_pMenu2->addAction(m_pMenuRegEdit);
	m_pMenu2->addAction(m_pMenuSnapshots);
	m_pMenu2->addAction(m_pMenuRecover);
	m_pMenu2->addAction(m_pMenuCleanUp);
	m_pMenu2->addSeparator();
	m_pMenu2->addAction(m_pMenuOptions);

	QByteArray Columns = theConf->GetBlob("MainWindow/BoxTree_Columns");
	if (Columns.isEmpty())
	{
		m_pSbieTree->OnResetColumns();
		m_pSbieTree->setColumnWidth(0, 300);
		m_pSbieTree->setColumnWidth(1, 70);
		m_pSbieTree->setColumnWidth(2, 70);
		m_pSbieTree->setColumnWidth(3, 70);
	}
	else
		m_pSbieTree->restoreState(Columns);
	if (theConf->GetBool("MainWindow/BoxTree_UseOrder", false)) {
		m_pSortProxy->sort(0, Qt::AscendingOrder);
		m_pSortProxy->setSortRole(Qt::InitialSortOrderRole);
		m_pSbieTree->header()->setSortIndicatorShown(false);
	}

	//m_pMenu = new QMenu();
	AddPanelItemsToMenu();

	UpdateMenu();
}

CSbieView::~CSbieView()
{
	theConf->SetBlob("MainWindow/BoxTree_Columns", m_pSbieTree->saveState());
	//theConf->SetValue("MainWindow/BoxTree_UseOrder", m_pSortProxy->sortRole() == Qt::InitialSortOrderRole);
}

void CSbieView::Clear()
{
	m_Groups.clear();
	m_pSbieModel->Clear();
}

void CSbieView::Refresh()
{
	QList<QVariant> Added = m_pSbieModel->Sync(theAPI->GetAllBoxes(), m_Groups, theGUI->IsShowHidden());

	if (m_pSbieModel->IsTree())
	{
		QTimer::singleShot(100, this, [this, Added]() {
			foreach(const QVariant ID, Added) {

				QModelIndex ModelIndex = m_pSbieModel->FindIndex(ID);

				if (m_pSbieModel->GetType(ModelIndex) == CSbieModel::eProcess)
					m_pSbieTree->expand(m_pSortProxy->mapFromSource(ModelIndex));
				else 
				{
					QString Name;
					if (m_pSbieModel->GetType(ModelIndex) == CSbieModel::eGroup)
						Name = m_pSbieModel->GetID(ModelIndex).toString();
					else if (m_pSbieModel->GetType(ModelIndex) == CSbieModel::eBox)
						Name = m_pSbieModel->GetSandBox(ModelIndex)->GetName();

					if (!m_Collapsed.contains(Name))
						m_pSbieTree->expand(m_pSortProxy->mapFromSource(ModelIndex));
				}
			}
		});
	}
}

void CSbieView::OnToolTipCallback(const QVariant& ID, QString& ToolTip)
{
	if (ID.type() == QVariant::String)
	{
		QString BoxName = ID.toString();
		CSandBoxPtr pBox = theAPI->GetBoxByName(BoxName);
		CSandBoxPlus* pBoxEx = qobject_cast<CSandBoxPlus*>(pBox.data());
		if (!pBoxEx)
			return;

		// todo more info

		ToolTip = BoxName + "\n";
		ToolTip += tr("    File root: %1\n").arg(pBoxEx->GetFileRoot());
		ToolTip += tr("    Registry root: %1\n").arg(pBoxEx->GetRegRoot());
		ToolTip += tr("    IPC root: %1\n").arg(pBoxEx->GetIpcRoot());
		
		ToolTip += tr("Options:\n    ");
		ToolTip += pBoxEx->GetStatusStr().replace(", ", "\n    ");
	}
	else if (quint32 ProcessId = ID.toUInt())
	{
		// todo proc info
	}
}

void CSbieView::OnCustomSortByColumn(int column)
{
	Qt::SortOrder order = m_pSbieTree->header()->sortIndicatorOrder();
	//m_pSbieTree->sortByColumn(column, order);
	//m_pSbieTree->header()->setSortIndicatorShown(true);
	if (column == 0) {
		if (m_pSortProxy->sortRole() == Qt::InitialSortOrderRole) {
			m_pSortProxy->sort(0, Qt::AscendingOrder);
			m_pSortProxy->setSortRole(Qt::EditRole);
			theConf->SetValue("MainWindow/BoxTree_UseOrder", false);
			m_pSbieTree->header()->setSortIndicatorShown(true);
		} else if (order == Qt::DescendingOrder) {
			m_pSortProxy->sort(0, Qt::AscendingOrder);
			m_pSortProxy->setSortRole(Qt::InitialSortOrderRole);
			theConf->SetValue("MainWindow/BoxTree_UseOrder", true);
			m_pSbieTree->header()->setSortIndicatorShown(false);
		}
	}
	else {
		m_pSortProxy->setSortRole(Qt::EditRole);
		m_pSbieTree->header()->setSortIndicatorShown(true);
	}
}

bool CSbieView::UpdateMenu()
{
	QList<QAction*> MenuActions = m_pMenu->actions();

	//bool isConnected = theAPI->IsConnected();
	//if (isConnected) {
	//	foreach(QAction * pAction, MenuActions) 
	//		pAction->setEnabled(true);
	//}

	CSandBoxPtr pBox;
	bool bBoxBusy = false;
	CBoxedProcessPtr pProcess;
	int iProcessCount = 0;
	int iSandBoxeCount = 0;
	int iGroupe = 0;
	//int iSuspendedCount = 0;
	QModelIndexList Rows = m_pSbieTree->selectedRows();
	foreach(const QModelIndex& Index, Rows)
	{
		QModelIndex ModelIndex = m_pSortProxy->mapToSource(Index);
		
		pProcess = m_pSbieModel->GetProcess(ModelIndex);
		if (pProcess)
		{
			iProcessCount++;
			//if (pProcess->IsSuspended())
			//	iSuspendedCount++;
		}
		else
		{
			pBox = m_pSbieModel->GetSandBox(ModelIndex);
			if (pBox)
			{
				if (!pBox->IsEnabled())
					iSandBoxeCount = -1;
				else if (iSandBoxeCount != -1)
					iSandBoxeCount++;

				auto pBoxEx = pBox.objectCast<CSandBoxPlus>();
				if(pBoxEx->IsBusy())
					bBoxBusy = true;
			}
			else
				iGroupe++;
		}
	}

	if (bBoxBusy) {
		iSandBoxeCount = 0;
		iGroupe = 0;
	}

	for (int i = 0; i < m_iMenuTop; i++)
		MenuActions[i]->setVisible(!bBoxBusy && iSandBoxeCount == 0 && iProcessCount == 0);
	m_pStopAsync->setVisible(bBoxBusy);
	m_pRenGroupe->setVisible(iGroupe == 1 && iSandBoxeCount == 0 && iProcessCount == 0);
	m_pDelGroupe->setVisible(iGroupe > 0 && iSandBoxeCount == 0 && iProcessCount == 0);

	for (int i = m_iMenuTop; i < m_iMenuBox; i++)
		MenuActions[i]->setVisible(iSandBoxeCount != 0 && iProcessCount == 0);
	m_pMenuRun->setEnabled(iSandBoxeCount == 1);

	MenuActions[m_iMoveTo]->setVisible((iGroupe > 0 || iSandBoxeCount > 0) && iProcessCount == 0);

	if(iSandBoxeCount == 1)
		UpdateRunMenu(pBox);

	m_pMenuMkLink->setEnabled(iSandBoxeCount == 1);
	m_pMenuDuplicate->setEnabled(iSandBoxeCount == 1);
	m_pMenuRename->setEnabled(iSandBoxeCount == 1);
	m_pMenuRecover->setEnabled(iSandBoxeCount == 1);

	m_pMenuPresets->setEnabled(iSandBoxeCount == 1);
	m_pMenuPresetsShowUAC->setChecked(pBox && !pBox->GetBool("DropAdminRights", false) && !pBox->GetBool("FakeAdminRights", false));
	m_pMenuPresetsNoAdmin->setChecked(pBox && pBox->GetBool("DropAdminRights", false) && !pBox->GetBool("FakeAdminRights", false));
	m_pMenuPresetsFakeAdmin->setChecked(pBox && pBox->GetBool("DropAdminRights", false) && pBox->GetBool("FakeAdminRights", false));
	m_pMenuPresetsINet->setChecked(pBox && pBox.objectCast<CSandBoxPlus>()->IsINetBlocked());
	m_pMenuPresetsShares->setChecked(pBox && pBox.objectCast<CSandBoxPlus>()->HasSharesAccess());

	m_pMenuBrowse->setEnabled(iSandBoxeCount == 1);
	m_pMenuExplore->setEnabled(iSandBoxeCount == 1);
	m_pMenuRegEdit->setEnabled(iSandBoxeCount == 1);
	m_pMenuOptions->setEnabled(iSandBoxeCount == 1);
	m_pMenuSnapshots->setEnabled(iSandBoxeCount == 1);

	m_pMenuMoveUp->setEnabled(m_pSortProxy->sortRole() == Qt::InitialSortOrderRole);
	m_pMenuMoveDown->setEnabled(m_pSortProxy->sortRole() == Qt::InitialSortOrderRole);
	//m_pMenuMoveBy->setEnabled(m_pSortProxy->sortRole() == Qt::InitialSortOrderRole);

	for (int i = m_iMenuBox; i < m_iMenuProc; i++)
		MenuActions[i]->setVisible(iProcessCount != 0 && iSandBoxeCount == 0);
	
	m_pMenuLinkTo->setEnabled(iProcessCount == 1);

	if (!pProcess.isNull()) {
		CSandBoxPlus* pBoxPlus = pProcess.objectCast<CSbieProcess>()->GetBox();
		QStringList RunOptions = pBoxPlus->GetTextList("RunCommand", true);

		QString FoundPin;
		QString FileName = pProcess->GetFileName();
		foreach(const QString& RunOption, RunOptions) {
			QString Cmd = Split2(RunOption, "|").second;
			int pos = Cmd.indexOf(FileName);
			if (pos == 0 || pos == 1) { // 1 for "
				FoundPin = RunOption;
				break;
			}
		}
		if (FoundPin.isEmpty() && FileName.indexOf(pBoxPlus->GetFileRoot(), Qt::CaseInsensitive) == 0) {
			FileName.remove(0, pBoxPlus->GetFileRoot().length());
			foreach(const QString& RunOption, RunOptions) {
				if (Split2(RunOption, "|").second.indexOf(FileName) == 0) {
					FoundPin = RunOption;
					break;
				}
			}
		}

		m_pMenuPinToRun->setChecked(!FoundPin.isEmpty());
		m_pMenuPinToRun->setData(FoundPin);

		m_pMenuAllowInternet->setChecked(pProcess.objectCast<CSbieProcess>()->HasInternetAccess());

		m_pMenuMarkForced->setChecked(pProcess.objectCast<CSbieProcess>()->IsForcedProgram());

		int isLingering = pProcess.objectCast<CSbieProcess>()->IsLingeringProgram();
		m_pMenuMarkLinger->setChecked(isLingering != 0);
		m_pMenuMarkLinger->setEnabled(isLingering != 2);
		m_pMenuMarkLeader->setChecked(pProcess.objectCast<CSbieProcess>()->IsLeaderProgram());
	}

	//m_pMenuSuspend->setEnabled(iProcessCount > iSuspendedCount);
	//m_pMenuResume->setEnabled(iSuspendedCount > 0);

	//if (!isConnected) {
	//	foreach(QAction * pAction, MenuActions)
	//		pAction->setEnabled(false);
	//}

	return bBoxBusy == false;
}

void CSbieView::OnMenu(const QPoint& Point)
{
	if (!theAPI->IsConnected())
		return;

	UpdateMenu();
	CPanelView::OnMenu(Point);
}

int CSbieView__ParseGroup(const QString& Grouping, QMap<QString, QStringList>& m_Groups, const QString& Parent = "", int Index = 0)
{
	QRegExp RegExp("[,()]", Qt::CaseInsensitive, QRegExp::RegExp);
	for (; ; )
	{
		int pos = Grouping.indexOf(RegExp, Index);
		QString Name;
		if (pos == -1) {
			Name = Grouping.mid(Index);
			Index = Grouping.length();
		}
		else {
			Name = Grouping.mid(Index, pos - Index);
			Index = pos + 1;
		}
		if (!Name.isEmpty())
			m_Groups[Parent].append(Name);
		if (pos == -1)
			break;
		if (Grouping.at(pos) == "(")
		{
			m_Groups[Name] = QStringList();
			Index = CSbieView__ParseGroup(Grouping, m_Groups, Name, Index);
		}
		else if (Grouping.at(pos) == ")")
			break;
	}
	return Index;
}

void CSbieView::UpdateGroupMenu()
{
	// update move to menu

	foreach(QAction * pAction, m_pMenuMoveTo->actions()) {
		if (!pAction->data().toString().isNull())
			m_pMenuMoveTo->removeAction(pAction);
	}

	foreach(const QString& Group, m_Groups.keys())
	{
		QAction* pAction = m_pMenuMoveTo->addAction(Group.isEmpty() ? tr("[None]") : Group, this, SLOT(OnGroupAction()));
		pAction->setData(Group);
	}
	//m_pMenuMoveTo->setEnabled(m_Groups.keys().count() > 1);
}

void CSbieView::RenameGroup(const QString OldName, const QString NewName)
{
	auto Group = m_Groups.take(OldName);
	m_Groups.insert(NewName, Group);

	RenameItem(OldName, NewName);
}

bool CSbieView::RenameItem(const QString OldName, const QString NewName)
{
	if (m_Groups.contains(NewName))
		return false;

	for (auto I = m_Groups.begin(); I != m_Groups.end(); ++I)
	{
		if (I.value().removeOne(OldName))
			I.value().append(NewName);
	}

	return true;
}

QString CSbieView__SerializeGroup(QMap<QString, QStringList>& m_Groups, const QString& Parent = "", QSet<QString> Test = QSet<QString>())
{
	QStringList Grouping;
	foreach(const QString& Name, m_Groups[Parent])
	{
		if (Test.contains(Name))
			continue; // recursion, skil
		Test.insert(Name);
		if (m_Groups.contains(Name))
			Grouping.append(Name + "(" + CSbieView__SerializeGroup(m_Groups, Name, Test) + ")");
		else
			Grouping.append(Name);
	}
	return Grouping.join(",");
}

QString CSbieView::FindParent(const QString& Name)
{
	for (auto I = m_Groups.begin(); I != m_Groups.end(); ++I)
	{
		if (I.value().contains(Name, Qt::CaseInsensitive))
			return I.key();
	}
	return QString();
}

bool CSbieView::IsParentOf(const QString& Name, const QString& Group)
{
	QString Parent = FindParent(Group);
	if (Parent == Name)
		return true;
	if (Parent.isEmpty())
		return false;
	return IsParentOf(Name, Parent);
}

QStringList CSbieView::GetSelectedGroups(bool bAndBoxes)
{
	QStringList list;
	foreach(const QModelIndex & Index, m_pSbieTree->selectedRows())
	{
		QModelIndex ModelIndex = m_pSortProxy->mapToSource(Index);
		QString Name;
		if (m_pSbieModel->GetType(ModelIndex) == CSbieModel::eGroup)
			Name = m_pSbieModel->GetID(ModelIndex).toString();
		else if (bAndBoxes && m_pSbieModel->GetType(ModelIndex) == CSbieModel::eBox)
			Name = m_pSbieModel->GetSandBox(ModelIndex)->GetName();

		if (Name.isEmpty())
				continue;

		list.append(Name);
	}
	return list;
}

void CSbieView::OnGroupAction()
{
	OnGroupAction(qobject_cast<QAction*>(sender()));
}

void CSbieView::OnGroupAction(QAction* Action)
{
	if (Action == m_pNewBox || Action == m_pAddGroupe)
	{
		QStringList List = GetSelectedGroups();

		QString Name = Action == m_pNewBox ? AddNewBox() : AddNewGroup();
		if (Name.isEmpty())
			return;

		if (List.isEmpty())
			return;

		m_Groups[List.first()].append(Name);
	}
	else if (Action == m_pRenGroupe)
	{
		QStringList List = GetSelectedGroups();
		if (List.isEmpty())
			return;
		
		QString OldValue = List.first();

		QString Value = QInputDialog::getText(this, "Sandboxie-Plus", tr("Please enter a new name for the Group."), QLineEdit::Normal, OldValue);
		if (Value.isEmpty() || Value == OldValue)
			return;
		if (!TestNameAndWarn(Value))
			return;

		RenameGroup(OldValue, Value);
	}
	else if (Action == m_pDelGroupe)
	{
		if (QMessageBox("Sandboxie-Plus", tr("Do you really want to remove the selected group(s)?"), QMessageBox::Question, QMessageBox::Yes, QMessageBox::No | QMessageBox::Default | QMessageBox::Escape, QMessageBox::NoButton, this).exec() != QMessageBox::Yes)
			return;

		foreach(const QModelIndex& Index, m_pSbieTree->selectedRows())
		{
			QModelIndex ModelIndex = m_pSortProxy->mapToSource(Index);
			if (m_pSbieModel->GetType(ModelIndex) == CSbieModel::eGroup)
			{
				QString Group = m_pSbieModel->GetID(ModelIndex).toString();

				QStringList Items = m_Groups.take(Group); // remove groupe
		
				// remove from parents
				for (auto I = m_Groups.begin(); I != m_Groups.end(); ++I) {
					if (I.value().removeOne(Group)) {
						// move items to grand parent
						I.value().append(Items);
						break;
					}
				}
			}
		}
	}
	else if (Action == m_pMenuMoveUp /*|| Action == m_pMenuMoveBy*/ || Action == m_pMenuMoveDown)
	{
		int Offset = 0;
		if (Action == m_pMenuMoveUp)
			Offset = -1;
		else if (Action == m_pMenuMoveDown)
			Offset = 1;
		else
			Offset = QInputDialog::getInt(this, "Sandboxie-Plus", tr("Move entries by (negative values move up, positive values move down):"), 0);
		if (Offset == 0)
			return;

		// todo: fix behavioure on multiple selelction
		foreach(const QString& Name, GetSelectedGroups(true)) {
			bool bFound = false;
			retry:
			for (auto I = m_Groups.begin(); I != m_Groups.end(); ++I) {
				int pos = I->indexOf(Name);
				if (pos != -1) {
					if ((Offset < 0 && pos > Offset + 1) ||(Offset > 0 && pos < I->count() - Offset)){
						QString Temp = I.value()[pos+Offset];
						I.value()[pos+Offset] = I.value()[pos];
						I.value()[pos] = Temp;
					}
					bFound = true;
					break;
				}
			}
			if (!bFound) {
				bFound = true;
				m_Groups[""].prepend(Name);
				goto retry;
			}
		}
	}
	else // move to groupe
	{
		QString Group = Action->data().toString();
		
		foreach(const QString& Name, GetSelectedGroups(true))
		{
			if (Name == Group || IsParentOf(Name, Group)) {
				QMessageBox("Sandboxie-Plus", tr("A group can not be its own parent."), QMessageBox::Critical, QMessageBox::Ok, QMessageBox::NoButton, QMessageBox::NoButton, this).exec();
				continue;
			}

			MoveItem(Name, Group);
		}
	}

	if (!(Action == m_pMenuMoveUp /*|| Action == m_pMenuMoveBy*/ || Action == m_pMenuMoveDown))
		m_pSbieModel->Clear(); //todo improve that

	//m_UserConfigChanged = true;
	UpdateGroupMenu();

	SaveUserConfig();
}

void CSbieView::MoveItem(const QString& Name, const QString& To)
{
	// remove from old
	for (auto I = m_Groups.begin(); I != m_Groups.end(); ++I)
		I.value().removeAll(Name);

	// add to new
	m_Groups[To].append(Name);
}

QString CSbieView::AddNewBox()
{
	CNewBoxWindow NewBoxWindow(this);
	bool bAlwaysOnTop = theConf->GetBool("Options/AlwaysOnTop", false);
	NewBoxWindow.setWindowFlag(Qt::WindowStaysOnTopHint, bAlwaysOnTop);
	if (NewBoxWindow.exec() == 1)
	{
		theAPI->ReloadBoxes();
		Refresh();
		SelectBox(NewBoxWindow.m_Name);
		return NewBoxWindow.m_Name;
	}
	return QString();
}

QString CSbieView::AddNewGroup()
{
	QString Name = QInputDialog::getText(this, "Sandboxie-Plus", tr("Please enter a new group name"), QLineEdit::Normal);
	if (Name.isEmpty() || m_Groups.contains(Name))
		return "";
	if (!TestNameAndWarn(Name))
		return "";

	m_Groups[Name] = QStringList();

	QModelIndex ModelIndex = m_pSortProxy->mapToSource(m_pSbieTree->currentIndex());
	QString Parent;
	if (m_pSbieModel->GetType(ModelIndex) == CSbieModel::eGroup)
		Parent = m_pSbieModel->GetID(ModelIndex).toString();

	m_Groups[Parent].append(Name);

	
	//m_UserConfigChanged = true;
	UpdateGroupMenu();

	SaveUserConfig();

	return Name;
}

bool CSbieView::TestNameAndWarn(const QString& Name)
{
	if (m_Groups.contains(Name)) {
		QMessageBox::critical(this, "Sandboxie-Plus", tr("This name is already used for a Box Group."));
		return false;
	}

	if (!theAPI->GetBoxByName(QString(Name).replace(" ", "_")).isNull()) {
		QMessageBox::critical(this, "Sandboxie-Plus", tr("This name is already used for a Sandbox."));
		return false;
	}

	return true;
}

void CSbieView::OnSandBoxAction()
{
	OnSandBoxAction(qobject_cast<QAction*>(sender()));
}

void CSbieView::OnSandBoxAction(QAction* Action)
{
	QList<SB_STATUS> Results;

	QList<CSandBoxPtr> SandBoxes = CSbieView::GetSelectedBoxes();
	if (SandBoxes.isEmpty())
		return;
	if (Action == m_pStopAsync)
	{
		foreach(const CSandBoxPtr & pBox, SandBoxes)
		{
			auto pBoxEx = pBox.objectCast<CSandBoxPlus>();
			pBoxEx->OnCancelAsync();
		}
	}
	else if (Action == m_pMenuRunAny)
	{
		/*QString Command = ShowRunDialog(SandBoxes.first()->GetName());
		if(!Command.isEmpty())
			SandBoxes.first()->RunCommand(Command);*/

		Results.append(SandBoxes.first()->RunStart("run_dialog"));
	}
	else if (Action == m_pMenuRunMenu)
		Results.append(SandBoxes.first()->RunStart("start_menu"));
	else if (Action == m_pMenuRunBrowser)
		Results.append(SandBoxes.first()->RunStart("default_browser"));
	else if (Action == m_pMenuRunMailer)
		Results.append(SandBoxes.first()->RunStart("mail_agent"));
	else if (Action == m_pMenuRunExplorer)
	{
		if (theConf->GetBool("Options/AdvancedView", true) == false && theConf->GetBool("Options/BoxedExplorerInfo", true))
		{
			bool State = false;
			CCheckableMessageBox::question(this, "Sandboxie-Plus",
				theAPI->GetSbieMsgStr(0x00000DCDL, theGUI->m_LanguageId) // MSG_3533
				, tr("Don't show this message again."), &State, QDialogButtonBox::Ok, QDialogButtonBox::Ok, QMessageBox::Information);

			if (State)
				theConf->SetValue("Options/BoxedExplorerInfo", false);
		}

		Results.append(SandBoxes.first()->RunStart("explorer.exe /e,::{20D04FE0-3AEA-1069-A2D8-08002B30309D}"));
	}
	else if (Action == m_pMenuRunRegEdit)
		Results.append(SandBoxes.first()->RunStart("regedit.exe"));
	else if (Action == m_pMenuRunAppWiz)
		Results.append(SandBoxes.first()->RunStart("\"C:\\WINDOWS\\System32\\control.exe\" \"C:\\Windows\\System32\\appwiz.cpl\""));
	else if (Action == m_pMenuAutoRun)
		Results.append(SandBoxes.first()->RunStart("auto_run"));
	else if (Action == m_pMenuRunCmd)
		Results.append(SandBoxes.first()->RunStart("cmd.exe"));
	else if (Action == m_pMenuRunCmdAdmin)
		Results.append(SandBoxes.first()->RunStart("cmd.exe", true));
#ifdef _WIN64
	else if (Action == m_pMenuRunCmd32)
		Results.append(SandBoxes.first()->RunStart("C:\\WINDOWS\\SysWOW64\\cmd.exe"));
#endif
	else if (Action == m_pMenuPresetsShowUAC)
	{
		SandBoxes.first()->SetBool("DropAdminRights", false);
		SandBoxes.first()->SetBool("FakeAdminRights", false);
	}
	else if (Action == m_pMenuPresetsNoAdmin)
	{
		SandBoxes.first()->SetBool("DropAdminRights", true);
		SandBoxes.first()->SetBool("FakeAdminRights", false);
	}
	else if (Action == m_pMenuPresetsFakeAdmin)
	{
		SandBoxes.first()->SetBool("DropAdminRights", true);
		SandBoxes.first()->SetBool("FakeAdminRights", true);
	}
	else if (Action == m_pMenuPresetsINet)
		SandBoxes.first().objectCast<CSandBoxPlus>()->SetINetBlock(m_pMenuPresetsINet->isChecked());
	else if (Action == m_pMenuPresetsShares)
		SandBoxes.first().objectCast<CSandBoxPlus>()->SetAllowShares(m_pMenuPresetsShares->isChecked());
	else if (Action == m_pMenuOptions)
	{
		OnDoubleClicked(m_pSbieTree->selectedRows().first());
	}
	else if (Action == m_pMenuBrowse)
	{
		if (SandBoxes.first()->IsEmpty()) {
			QMessageBox("Sandboxie-Plus", tr("This Sandbox is empty."), QMessageBox::Information, QMessageBox::Ok, QMessageBox::NoButton, QMessageBox::NoButton, this).exec();
			return;
		}

		CSandBoxPtr pBox = SandBoxes.first();
		
		static QMap<void*, CFileBrowserWindow*> FileBrowserWindows;
		CFileBrowserWindow* pFileBrowserWindow = FileBrowserWindows.value(pBox.data());
		if (pFileBrowserWindow == NULL) {
			pFileBrowserWindow = new CFileBrowserWindow(SandBoxes.first());
			FileBrowserWindows.insert(pBox.data(), pFileBrowserWindow);
			connect(pFileBrowserWindow, &CFileBrowserWindow::Closed, [this, pBox]() {
				FileBrowserWindows.remove(pBox.data());
			});
			SafeShow(pFileBrowserWindow);
		}
		else {
			pFileBrowserWindow->setWindowState((pFileBrowserWindow->windowState() & ~Qt::WindowMinimized) | Qt::WindowActive);
			SetForegroundWindow((HWND)pFileBrowserWindow->winId());
		}
	}
	else if (Action == m_pMenuExplore)
	{
		if (SandBoxes.first()->IsEmpty()) {
			QMessageBox("Sandboxie-Plus", tr("This Sandbox is empty."), QMessageBox::Information, QMessageBox::Ok, QMessageBox::NoButton, QMessageBox::NoButton, this).exec();
			return;
		}

		if (theConf->GetBool("Options/AdvancedView", true) == false && theConf->GetBool("Options/ExplorerInfo", true))
		{
			bool State = false;
			CCheckableMessageBox::question(this, "Sandboxie-Plus",
				theAPI->GetSbieMsgStr(0x00000DCEL, theGUI->m_LanguageId) // MSG_3534
				, tr("Don't show this message again."), &State, QDialogButtonBox::Ok, QDialogButtonBox::Ok, QMessageBox::Information);

			if (State)
				theConf->SetValue("Options/ExplorerInfo", false);
		}

		::ShellExecute(NULL, NULL, SandBoxes.first()->GetFileRoot().toStdWString().c_str(), NULL, NULL, SW_SHOWNORMAL);
	}
	else if (Action == m_pMenuRegEdit)
	{
		if (SandBoxes.first()->IsEmpty()) {
			QMessageBox("Sandboxie-Plus", tr("This Sandbox is empty."), QMessageBox::Information, QMessageBox::Ok, QMessageBox::NoButton, QMessageBox::NoButton, this).exec();
			return;
		}

 		if (theConf->GetInt("Options/WarnOpenRegistry", -1) == -1)
		{
			bool State = false;
<<<<<<< HEAD
			if (CCheckableMessageBox::question(this, "Sandboxie-Plus", tr("WARNING: The opened registry editor is not sand boxed, please be careful and only do changes to the pre-selected sandbox locations.")
=======
			if (CCheckableMessageBox::question(this, "Sandboxie-Plus", tr("WARNING: The opened registry editor is not sandboxed, please be careful and only do changes to the pre-selected sandbox locations.")
>>>>>>> 93826416
			  , tr("Don't show this warning in future"), &State, QDialogButtonBox::Ok | QDialogButtonBox::Cancel, QDialogButtonBox::Yes, QMessageBox::Information) != QDialogButtonBox::Ok)
				return;

			if (State)
				theConf->SetValue("Options/WarnOpenRegistry", 1);
		}

		wstring path = QCoreApplication::applicationFilePath().toStdWString();

		QStringList RegRoot = SandBoxes.first()->GetRegRoot().split("\\");
		while (RegRoot.first().isEmpty())
			RegRoot.removeFirst();
		RegRoot[0] = QString("Computer");
		if(RegRoot[1] == "USER")
			RegRoot[1] = QString("HKEY_USERS");
		else if(RegRoot[1] == "MACHINE")
			RegRoot[1] = QString("HKEY_LOCAL_MACHINE");
		wstring params = L"-open_reg \"" + RegRoot.join("\\").toStdWString() + L"\"";
		if (SandBoxes.first()->GetActiveProcessCount() == 0)
			params += L" \"" + theAPI->GetStartPath().toStdWString() + L" /box:" + SandBoxes.first()->GetName().toStdWString() + L" mount_hive\"";

		SHELLEXECUTEINFO shex;
		memset(&shex, 0, sizeof(SHELLEXECUTEINFO));
		shex.cbSize = sizeof(SHELLEXECUTEINFO);
		shex.fMask = SEE_MASK_FLAG_NO_UI;
		shex.hwnd = NULL;
		shex.lpFile = path.c_str();
		shex.lpParameters = params.c_str();
		shex.nShow = SW_SHOWNORMAL;
		shex.lpVerb = L"runas";

		ShellExecuteEx(&shex);
	}
	else if (Action == m_pMenuSnapshots)
	{
		CSandBoxPtr pBox = SandBoxes.first();

		static QMap<void*, CSnapshotsWindow*> SnapshotWindows;
		CSnapshotsWindow* pSnapshotsWindow = SnapshotWindows.value(pBox.data());
		if (pSnapshotsWindow == NULL) {
			pSnapshotsWindow = new CSnapshotsWindow(SandBoxes.first(), this);
			SnapshotWindows.insert(pBox.data(), pSnapshotsWindow);
			connect(pSnapshotsWindow, &CSnapshotsWindow::Closed, [this, pBox]() {
				SnapshotWindows.remove(pBox.data());
			});
			SafeShow(pSnapshotsWindow);
		}
		else {
			pSnapshotsWindow->setWindowState((pSnapshotsWindow->windowState() & ~Qt::WindowMinimized) | Qt::WindowActive);
			SetForegroundWindow((HWND)pSnapshotsWindow->winId());
		}
	}
	else if (Action == m_pMenuDuplicate)
	{
		QString OldValue = SandBoxes.first()->GetName().replace("_", " ");
		QString Value = QInputDialog::getText(this, "Sandboxie-Plus", tr("Please enter a new name for the duplicated Sandbox."), QLineEdit::Normal, tr("%1 Copy").arg(OldValue));
		if (Value.isEmpty() || Value == OldValue)
			return;
		
		QString Name = Value.replace(" ", "_");
		SB_STATUS Status = theAPI->CreateBox(Name, false);

		if (!Status.IsError())
		{
			CSandBoxPtr pBox = theAPI->GetBoxByName(Value);

			QList<QPair<QString, QString>> Settings;
			CSandBoxPtr pSrcBox = theAPI->GetBoxByName(SandBoxes.first()->GetName());
			qint32 status = 0;
			if (!pSrcBox.isNull()) Settings = pSrcBox->GetIniSection(&status);
			if (Settings.isEmpty())
				Status = SB_ERR(SB_FailedCopyConf, QVariantList() << SandBoxes.first()->GetName() << (quint32)status);
			else
			{
				for (QList<QPair<QString, QString>>::iterator I = Settings.begin(); I != Settings.end(); ++I)
				{
					if (I->first == "FileRootPath" && !I->second.toUpper().contains("%SANDBOX%"))
						continue; // skip the FileRootPath if it does not contain a %SANDBOX% 

					Status = theAPI->SbieIniSet(Name, I->first, I->second, CSbieAPI::eIniInsert, false);
					if (Status.IsError())
						break;
				}
			}

			theAPI->CommitIniChanges();
			theAPI->ReloadConfig();
			theAPI->ReloadBoxes();
		}

		Results.append(Status);
	}
	else if (Action == m_pMenuRename)
	{
		QString OldValue = SandBoxes.first()->GetName().replace("_", " ");
		QString Value = QInputDialog::getText(this, "Sandboxie-Plus", tr("Please enter a new name for the Sandbox."), QLineEdit::Normal, OldValue);
		if (Value.isEmpty() || Value == OldValue)
			return;
		if (!TestNameAndWarn(Value))
			return;

		Results.append((SandBoxes.first()->RenameBox(Value.replace(" ", "_"))));

		RenameItem(OldValue, Value);
	}
	else if (Action == m_pMenuRecover)
	{
		theGUI->ShowRecovery(SandBoxes.first());
	}
	else if (Action == m_pMenuRemove)
	{
		if (QMessageBox("Sandboxie-Plus", tr("Do you really want to remove the selected sandbox(es)?<br /><br />Warning: The box content will also be deleted!"), QMessageBox::Warning, QMessageBox::Yes, QMessageBox::No | QMessageBox::Default | QMessageBox::Escape, QMessageBox::NoButton, this).exec() != QMessageBox::Yes)
			return;

		foreach(const CSandBoxPtr& pBox, SandBoxes)
		{
			SB_STATUS Status = theGUI->DeleteBoxContent(pBox, CSandMan::eForDelete);
			if (Status.GetMsgCode() == SB_Canceled)
				break;
			if (!Status.IsError())
				Status = pBox->RemoveBox();
			Results.append(Status);
		}	
	}
	else if (Action == m_pMenuCleanUp)
	{
		bool DeleteShapshots = false;

		if (SandBoxes.count() == 1)
		{
			if (SandBoxes.first()->IsEmpty()) {
				QMessageBox("Sandboxie-Plus", tr("This Sandbox is already empty."), QMessageBox::Information, QMessageBox::Ok, QMessageBox::NoButton, QMessageBox::NoButton, this).exec();
				return;
			}

			if (theConf->GetBool("Options/ShowRecovery", false))
			{
				// Use recovery dialog in place of the confirmation messagebox for box clean up
				if(!theGUI->OpenRecovery(SandBoxes.first(), DeleteShapshots))
					return;
			}
			else if(CCheckableMessageBox::question(this, "Sandboxie-Plus", tr("Do you want to delete the content of the selected sandbox?")
				, tr("Also delete all Snapshots"), &DeleteShapshots, QDialogButtonBox::Yes | QDialogButtonBox::No, QDialogButtonBox::Yes) != QDialogButtonBox::Yes)
					return;
		}
		else if(CCheckableMessageBox::question(this, "Sandboxie-Plus", tr("Do you really want to delete the content of all selected sandboxes?")
			, tr("Also delete all Snapshots"), &DeleteShapshots, QDialogButtonBox::Yes | QDialogButtonBox::No, QDialogButtonBox::Yes) != QDialogButtonBox::Yes)
				return;

		foreach(const CSandBoxPtr &pBox, SandBoxes)
		{
			if (theConf->GetBool("Options/UseAsyncBoxOps", false))
			{
				auto pBoxEx = pBox.objectCast<CSandBoxPlus>();
				SB_STATUS Status = pBoxEx->DeleteContentAsync(DeleteShapshots);
				if (Status.IsError())
					Results.append(Status);
			}
			else  
			{
<<<<<<< HEAD
				SB_STATUS Status1 = pBox->TerminateAll();
				if (Status1.IsError()) {
					Results.append(Status1);
					continue;
				}

				if (!theGUI->DoDeleteCmd(pBox))
					continue;

				SB_PROGRESS Status;
				if (!DeleteShapshots && pBox->HasSnapshots()) {
					QString Default = pBox->GetDefaultSnapshot();
					Status = pBox->SelectSnapshot(Default);
				}
				else // if there are no snapshots jut use the normal cleaning procedure
					Status = pBox->CleanBox();

				if (Status.GetStatus() == OP_ASYNC)
					theGUI->AddAsyncOp(Status.GetValue());
				else if (Status.IsError())
					Results.append(Status);
=======
				SB_STATUS Status = theGUI->DeleteBoxContent(pBox, CSandMan::eDefault, DeleteShapshots);
				if (Status.GetMsgCode() == SB_Canceled)
					break;
				Results.append(Status);
>>>>>>> 93826416
			}
		}	
	}
	else if (Action == m_pMenuEmptyBox)
	{
 		if (theConf->GetInt("Options/WarnTerminate", -1) == -1)
		{
			bool State = false;
			if(CCheckableMessageBox::question(this, "Sandboxie-Plus",  tr("Do you want to terminate all processes in the selected sandbox(es)?")
				, tr("Terminate without asking"), &State, QDialogButtonBox::Yes | QDialogButtonBox::No, QDialogButtonBox::Yes) != QDialogButtonBox::Yes)
				return;

			if (State)
				theConf->SetValue("Options/WarnTerminate", 1);
		}

		foreach(const CSandBoxPtr& pBox, SandBoxes)
			Results.append(pBox->TerminateAll());
	}
	else if (Action == m_pMenuMkLink)
	{
		QString BoxName = SandBoxes.first()->GetName();
		QString LinkPath, IconPath, WorkDir;
		quint32 IconIndex;
		if (!CSbieUtils::GetStartMenuShortcut(theAPI, BoxName, LinkPath, IconPath, IconIndex, WorkDir))
			return;
		
		QString LinkName;
		int pos = LinkPath.lastIndexOf(L'\\');
		if (pos == -1)
			return;
		if (pos == 2 && LinkPath.length() == 3)
			LinkName = QObject::tr("Drive %1").arg(LinkPath.left(1));
		else {
			LinkName = LinkPath.mid(pos + 1);
			pos = LinkName.indexOf(QRegExp("[" + QRegExp::escape("\":;,*?.") + "]"));
			if (pos != -1)
				LinkName = LinkName.left(pos);
		}

		QString Path = QStandardPaths::writableLocation(QStandardPaths::DesktopLocation).replace("/", "\\");
		//Path = QFileDialog::getExistingDirectory(this, tr("Select Directory to create Shorcut in"), Path).replace("/", "\\");
		//if (Path.isEmpty())
		//	return;

		if (Path.right(1) != "\\")
			Path.append("\\");
		Path += "[" + BoxName + "] " + LinkName;

		Path = QFileDialog::getSaveFileName(this, tr("Create Shortcut to sandbox %1").arg(BoxName), Path, QString("Shortcut files (*.lnk)")).replace("/", "\\");
		if (Path.isEmpty())
			return;

		CSbieUtils::CreateShortcut(theAPI, Path, LinkName, BoxName, LinkPath, IconPath, IconIndex, WorkDir);
	}
	else // custom run menu command
	{
		QString Command = Action->data().toString();
		if (!Command.isEmpty())
		{
			if (Command.left(1) == "\\" && !SandBoxes.isEmpty())
				Command.prepend(SandBoxes.first()->GetFileRoot());
			Results.append(SandBoxes.first()->RunStart(Command));
		}
	}

	CSandMan::CheckResults(Results);
}

void CSbieView::OnProcessAction()
{
	OnProcessAction(qobject_cast<QAction*>(sender()));
}

void CSbieView::OnProcessAction(QAction* Action)
{
	QList<SB_STATUS> Results;

	QList<CBoxedProcessPtr> Processes = CSbieView::GetSelectedProcesses();

	if (Action == m_pMenuTerminate || Action == m_pMenuBlackList)
	{
 		if (theConf->GetInt("Options/WarnTerminate", -1) == -1)
		{
			if (Processes.isEmpty())
				return;

			bool State = false;
			if(CCheckableMessageBox::question(this, "Sandboxie-Plus", tr("Do you want to %1 %2?").arg(((QAction*)sender())->text().toLower()).arg(Processes.count() == 1 ? Processes[0]->GetProcessName() : tr("the selected processes"))
				, tr("Terminate without asking"), &State, QDialogButtonBox::Yes | QDialogButtonBox::No, QDialogButtonBox::Yes) != QDialogButtonBox::Yes)
				return;

			if (State)
				theConf->SetValue("Options/WarnTerminate", 1);
		}
	}

	foreach(const CBoxedProcessPtr& pProcess, Processes)
	{
		if (Action == m_pMenuTerminate)
			Results.append(pProcess->Terminate());
		else if (Action == m_pMenuLinkTo)
		{
			QString BoxName = pProcess->GetBoxName();
			QString LinkName = pProcess->GetProcessName();
			QString LinkPath = pProcess->GetFileName();

			QString Path = QStandardPaths::writableLocation(QStandardPaths::DesktopLocation).replace("/", "\\");
			//Path = QFileDialog::getExistingDirectory(this, tr("Select Directory to create Shorcut in"), Path).replace("/", "\\");
			//if (Path.isEmpty())
			//	return;

			if (Path.right(1) != "\\")
				Path.append("\\");
			Path += "[" + BoxName + "] " + LinkName;

			Path = QFileDialog::getSaveFileName(this, tr("Create Shortcut to sandbox %1").arg(BoxName), Path, QString("Shortcut files (*.lnk)")).replace("/", "\\");
			if (Path.isEmpty())
				return;

			CSbieUtils::CreateShortcut(theAPI, Path, LinkName, BoxName, LinkPath, LinkPath);
		}
		else if (Action == m_pMenuPinToRun)
		{
			CSandBoxPlus* pBoxPlus = pProcess.objectCast<CSbieProcess>()->GetBox();

			if (m_pMenuPinToRun->isChecked())
			{
				QString FileName = pProcess->GetFileName();
				if (FileName.indexOf(pBoxPlus->GetFileRoot(), Qt::CaseInsensitive) == 0) {
					FileName.remove(0, pBoxPlus->GetFileRoot().length());
					if (FileName.at(0) != "\\")
						FileName.prepend("\\");
				}

				pBoxPlus->InsertText("RunCommand", pProcess->GetProcessName() + "|\"" + pProcess->GetFileName()+"\"");
			}
			else if(!m_pMenuPinToRun->data().toString().isEmpty())
				pBoxPlus->DelValue("RunCommand", m_pMenuPinToRun->data().toString());
		}
		else if (Action == m_pMenuBlackList)
		{
			Results.append(pProcess->Terminate());
			pProcess.objectCast<CSbieProcess>()->BlockProgram();
		}
		else if (Action == m_pMenuAllowInternet)
		{
			if (!pProcess.objectCast<CSbieProcess>()->GetBox()->IsINetBlocked())
			{
				if (QMessageBox("Sandboxie-Plus", tr("This box does not have Internet restrictions in place, do you want to enable them?"), QMessageBox::Question, QMessageBox::Yes, QMessageBox::No | QMessageBox::Default | QMessageBox::Escape, QMessageBox::NoButton, this).exec() != QMessageBox::Yes)
					return;
				pProcess.objectCast<CSbieProcess>()->GetBox()->SetINetBlock(true);
			}
			pProcess.objectCast<CSbieProcess>()->SetInternetAccess(m_pMenuAllowInternet->isChecked());
		}
		else if (Action == m_pMenuMarkForced)
			pProcess.objectCast<CSbieProcess>()->SetForcedProgram(m_pMenuMarkForced->isChecked());
		else if (Action == m_pMenuMarkLinger)
			pProcess.objectCast<CSbieProcess>()->SetLingeringProgram(m_pMenuMarkLinger->isChecked());
		else if (Action == m_pMenuMarkLeader)
			pProcess.objectCast<CSbieProcess>()->SetLeaderProgram(m_pMenuMarkLeader->isChecked());
		/*else if (Action == m_pMenuSuspend)
			Results.append(pProcess->SetSuspend(true));
		else if (Action == m_pMenuResume)
			Results.append(pProcess->SetSuspend(false));*/
	}

	CSandMan::CheckResults(Results);
}

void CSbieView::OnDoubleClicked(const QModelIndex& index)
{
	QModelIndex ModelIndex = m_pSortProxy->mapToSource(index);
	CSandBoxPtr pBox = m_pSbieModel->GetSandBox(ModelIndex);
	if (pBox.isNull())
		return;

	if (!pBox->IsEnabled())
	{
		if (QMessageBox("Sandboxie-Plus", tr("This sandbox is disabled, do you want to enable it?"), QMessageBox::Question, QMessageBox::Yes, QMessageBox::No | QMessageBox::Default | QMessageBox::Escape, QMessageBox::NoButton, this).exec() != QMessageBox::Yes)
			return;
		pBox->SetText("Enabled", "y");
	}

	auto pBoxEx = pBox.objectCast<CSandBoxPlus>();
	if (pBoxEx->m_pOptionsWnd == NULL) {
		pBoxEx->m_pOptionsWnd = new COptionsWindow(pBox, pBox->GetName());
		connect(pBoxEx->m_pOptionsWnd, &COptionsWindow::Closed, [pBoxEx]() {
			pBoxEx->m_pOptionsWnd = NULL;
		});
		SafeShow(pBoxEx->m_pOptionsWnd);
	}
	else {
		pBoxEx->m_pOptionsWnd->setWindowState((pBoxEx->m_pOptionsWnd->windowState() & ~Qt::WindowMinimized) | Qt::WindowActive);
		SetForegroundWindow((HWND)pBoxEx->m_pOptionsWnd->winId());
	}
}

void CSbieView::ProcessSelection(const QItemSelection& selected, const QItemSelection& deselected)
{
	if (selected.empty()) {
		//UpdateMenu();
		return;
	}

	QItemSelectionModel* selectionModel = m_pSbieTree->selectionModel();
	QItemSelection selection = selectionModel->selection();
	QItemSelection invalid;

	/*
	QModelIndex root_parent = m_pSbieTree->currentIndex().parent();
	while (root_parent.isValid() && root_parent.parent().isValid())
		root_parent = root_parent.parent();

	foreach(const QModelIndex& index, selection.indexes())
	{
		QModelIndex parent = index.parent();
		while (parent.isValid() && parent.parent().isValid())
			parent = parent.parent();

		if (parent != root_parent)
			invalid.select(index, index);
	}*/

	int Type = m_pSbieModel->GetType(m_pSortProxy->mapToSource(m_pSbieTree->currentIndex()));

	foreach(const QModelIndex& index, selection.indexes())
	{
		if (m_pSbieModel->GetType(m_pSortProxy->mapToSource(index)) != Type)
			invalid.select(index, index);
	}

	selectionModel->select(invalid, QItemSelectionModel::Deselect);

	//UpdateMenu();
}

QList<CSandBoxPtr> CSbieView::GetSelectedBoxes()
{
	QList<CSandBoxPtr> List;
	foreach(const QModelIndex& Index, m_pSbieTree->selectedRows())
	{
		QModelIndex ModelIndex = m_pSortProxy->mapToSource(Index);
		CSandBoxPtr pBox = m_pSbieModel->GetSandBox(ModelIndex);
		if (!pBox)
			continue;
		List.append(pBox);
	}
	return  List;
}

QList<CBoxedProcessPtr> CSbieView::GetSelectedProcesses()
{
	QList<CBoxedProcessPtr> List;
	foreach(const QModelIndex& Index, m_pSbieTree->selectedRows())
	{
		QModelIndex ModelIndex = m_pSortProxy->mapToSource(Index);
		CBoxedProcessPtr pProcess = m_pSbieModel->GetProcess(ModelIndex);
		if (!pProcess)
			return QList < CBoxedProcessPtr>();
		List.append(pProcess);
	}
	return  List;
}

void CSbieView::UpdateRunMenu(const CSandBoxPtr& pBox)
{
	while (m_iMenuRun < m_pMenuRun->actions().count())
		m_pMenuRun->removeAction(m_pMenuRun->actions().at(m_iMenuRun));

	QFileIconProvider IconProvider;

	QStringList RunOptions = pBox->GetTextList("RunCommand", true);
	foreach(const QString& RunOption, RunOptions) 
	{
		StrPair NameCmd = Split2(RunOption, "|");
		QAction* pAction = m_pMenuRun->addAction(NameCmd.first, this, SLOT(OnSandBoxAction()));

		QString Path = NameCmd.second;
		if (Path.left(1) == "\"") {
			int End = Path.indexOf("\"", 1);
			if (End != -1) Path = Path.mid(1, End - 1);
		}
		else {
			int End = Path.indexOf(" ");
			if (End != -1) Path.truncate(End);
		}

		if (Path.left(1) == "\\")
			Path.prepend(pBox->GetFileRoot());

		pAction->setIcon(IconProvider.icon(QFileInfo(Path)));

		pAction->setData(NameCmd.second);
	}
}

void CSbieView::SelectBox(const QString& Name)
{
	if(m_pSbieModel->Count() == 0)
		Refresh();

	QModelIndex Index = m_pSbieModel->FindIndex(Name);
	QModelIndex ModelIndex = m_pSortProxy->mapFromSource(Index);

	QModelIndex ModelL = m_pSortProxy->index(ModelIndex.row(), 0, ModelIndex.parent());
	QModelIndex ModelR = m_pSortProxy->index(ModelIndex.row(), m_pSortProxy->columnCount() - 1, ModelIndex.parent());

	QItemSelection SelectedItems;
	SelectedItems.append(QItemSelectionRange(ModelL, ModelR));

	m_pSbieTree->setCurrentIndex(ModelIndex);
	m_pSbieTree->scrollTo(ModelL);
	m_pSbieTree->selectionModel()->select(SelectedItems, QItemSelectionModel::ClearAndSelect);
}

void CSbieView::PopUpMenu(const QString& Name)
{
	SelectBox(Name);
	if (!UpdateMenu())
		return;
	m_pMenu2->exec(QCursor::pos());
	//m_pMenu2->popup(QCursor::pos());
	//OnMenu(QCursor::pos());
}

void CSbieView::ShowOptions(const QString& Name)
{
	QModelIndex Index = m_pSbieModel->FindIndex(Name);
	QModelIndex ModelIndex = m_pSortProxy->mapFromSource(Index);

	OnDoubleClicked(ModelIndex);
}

void CSbieView::ChangeExpand(const QModelIndex& index, bool bExpand)
{
	QModelIndex ModelIndex = m_pSortProxy->mapToSource(index);

	if (m_pSbieModel->GetType(ModelIndex) == CSbieModel::eProcess)
		return;

	QString Name;
	if (m_pSbieModel->GetType(ModelIndex) == CSbieModel::eGroup)
		Name = m_pSbieModel->GetID(ModelIndex).toString();
	else if (m_pSbieModel->GetType(ModelIndex) == CSbieModel::eBox)
		Name = m_pSbieModel->GetSandBox(ModelIndex)->GetName();

	if(bExpand)
		m_Collapsed.remove(Name);
	else
		m_Collapsed.insert(Name);

	//m_UserConfigChanged = true;

	SaveUserConfig();
}

void CSbieView::ReloadUserConfig()
{
	m_Groups.clear();

	QString Grouping = theAPI->GetUserSettings()->GetText("BoxDisplayOrder");

	CSbieView__ParseGroup(Grouping, m_Groups);

	UpdateGroupMenu();

	m_Collapsed = SplitStr(theAPI->GetUserSettings()->GetText("BoxCollapsedView"), ",").toSet();
}

void CSbieView::SaveUserConfig()
{
	//if (!m_UserConfigChanged)
	//	return;
	//m_UserConfigChanged = false;

	QString Grouping = CSbieView__SerializeGroup(m_Groups);
	theAPI->GetUserSettings()->SetText("BoxDisplayOrder", Grouping);

	theAPI->GetUserSettings()->SetText("BoxCollapsedView", m_Collapsed.toList().join(","));
}

void CSbieView::OnMoveItem(const QString& Name, const QString& To)
{
	MoveItem(Name, To);

	m_pSbieModel->Clear(); //todo improve that

	//m_UserConfigChanged = true;
	UpdateGroupMenu();

	SaveUserConfig();
}

void CSbieView::OnRemoveItem() 
{
	if (!GetSelectedProcesses().isEmpty())
		OnProcessAction(m_pMenuTerminate);
	else if (!GetSelectedBoxes().isEmpty())
		OnSandBoxAction(m_pMenuRemove);
	else if (!GetSelectedGroups().isEmpty())
		OnGroupAction(m_pDelGroupe);
}<|MERGE_RESOLUTION|>--- conflicted
+++ resolved
@@ -916,11 +916,7 @@
  		if (theConf->GetInt("Options/WarnOpenRegistry", -1) == -1)
 		{
 			bool State = false;
-<<<<<<< HEAD
-			if (CCheckableMessageBox::question(this, "Sandboxie-Plus", tr("WARNING: The opened registry editor is not sand boxed, please be careful and only do changes to the pre-selected sandbox locations.")
-=======
 			if (CCheckableMessageBox::question(this, "Sandboxie-Plus", tr("WARNING: The opened registry editor is not sandboxed, please be careful and only do changes to the pre-selected sandbox locations.")
->>>>>>> 93826416
 			  , tr("Don't show this warning in future"), &State, QDialogButtonBox::Ok | QDialogButtonBox::Cancel, QDialogButtonBox::Yes, QMessageBox::Information) != QDialogButtonBox::Ok)
 				return;
 
@@ -1081,34 +1077,10 @@
 			}
 			else  
 			{
-<<<<<<< HEAD
-				SB_STATUS Status1 = pBox->TerminateAll();
-				if (Status1.IsError()) {
-					Results.append(Status1);
-					continue;
-				}
-
-				if (!theGUI->DoDeleteCmd(pBox))
-					continue;
-
-				SB_PROGRESS Status;
-				if (!DeleteShapshots && pBox->HasSnapshots()) {
-					QString Default = pBox->GetDefaultSnapshot();
-					Status = pBox->SelectSnapshot(Default);
-				}
-				else // if there are no snapshots jut use the normal cleaning procedure
-					Status = pBox->CleanBox();
-
-				if (Status.GetStatus() == OP_ASYNC)
-					theGUI->AddAsyncOp(Status.GetValue());
-				else if (Status.IsError())
-					Results.append(Status);
-=======
 				SB_STATUS Status = theGUI->DeleteBoxContent(pBox, CSandMan::eDefault, DeleteShapshots);
 				if (Status.GetMsgCode() == SB_Canceled)
 					break;
 				Results.append(Status);
->>>>>>> 93826416
 			}
 		}	
 	}
