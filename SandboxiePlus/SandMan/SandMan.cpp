--- conflicted
+++ resolved
@@ -2677,15 +2677,11 @@
 
 	case HK_SUSPEND:
 	{
-<<<<<<< HEAD
-		
+
 		for (auto each : theAPI->GetAllBoxes().toStdMap()) {
 			each.second->SetSuspendedAll(TRUE);
 		};
-=======
-		for (auto each : theAPI->GetAllBoxes())
-			each->SetSuspendedAll(TRUE);
->>>>>>> e45246eb
+
 		break;
 	}
 
