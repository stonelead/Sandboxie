#include "stdafx.h"

#include "NewBoxWizard.h"
#include "../MiscHelpers/Common/Common.h"
#include "../Windows/SettingsWindow.h"
#include "../SandMan.h"
#include "Helpers/WinAdmin.h"
#include <QButtonGroup>
#include "../QSbieAPI/SbieUtils.h"
#include "../Views/SbieView.h"
#include "../MiscHelpers/Common/CheckableMessageBox.h"
#include "../Windows/BoxImageWindow.h"
#include "../AddonManager.h"


CNewBoxWizard::CNewBoxWizard(bool bAlowTemp, QWidget *parent)
    : QWizard(parent)
{
    setPage(Page_Type, new CBoxTypePage(bAlowTemp));
    setPage(Page_Files, new CFilesPage);
    setPage(Page_Isolation, new CIsolationPage);
    setPage(Page_Advanced, new CAdvancedPage);
    setPage(Page_Summary, new CSummaryPage);

    m_bAdvanced = theConf->GetBool("Options/AdvancedBoxWizard", false);

    setWizardStyle(ModernStyle);
    //setOption(HaveHelpButton, true);
    setPixmap(QWizard::LogoPixmap, QPixmap(":/SandMan.png").scaled(64, 64, Qt::KeepAspectRatio, Qt::SmoothTransformation));

    connect(this, &QWizard::helpRequested, this, &CNewBoxWizard::showHelp);

    setWindowTitle(tr("New Box Wizard"));

    setMinimumWidth(600 * theConf->GetInt("Options/FontScaling", 100) / 100);
}

void CNewBoxWizard::showHelp()
{

}

QString CNewBoxWizard::CreateNewBox(bool bAlowTemp, QWidget* pParent)
{
	CNewBoxWizard wizard(bAlowTemp, pParent);
    if (!theGUI->SafeExec(&wizard))
        return QString();

    QString BoxName = wizard.field("boxName").toString();
	BoxName.replace(" ", "_");
	return BoxName;
}

SB_STATUS CNewBoxWizard::TryToCreateBox()
{
    QString BoxName = field("boxName").toString();
    BoxName.replace(" ", "_");
	int BoxType = field("boxType").toInt();
#ifndef USE_COMBO
    bool BlackBox = field("blackBox").toBool();
#else
    bool BlackBox = CSandBoxPlus::ePrivate;
#endif

    QString Password;
    quint64 ImageSize = 0;
    if (BlackBox) {
        CBoxImageWindow window(CBoxImageWindow::eNew, this);
        if (theGUI->SafeExec(&window) == 1) {
            Password = window.GetPassword();
            ImageSize = window.GetImageSize();

            if (theConf->GetBool("Options/WarnBoxCrypto", true)) {
                bool State = false;
                if(CCheckableMessageBox::question(this, "Sandboxie-Plus",
                    tr("This sandbox content will be placed in an encrypted container file, "
                        "please note that any corruption of the container's header will render all its content permanently inaccessible. "
                        "Corruption can occur as a result of a BSOD, a storage hardware failure, or a malicious application overwriting random files. "
                        "This feature is provided under a strict <b>No Backup No Mercy</b> policy, YOU the user are responsible for the data you put into an encrypted box. "
                        "<br /><br />"
                        "IF YOU AGREE TO TAKE FULL RESPONSIBILITY FOR YOUR DATA PRESS [YES], OTHERWISE PRESS [NO].")
                    , tr("Don't show this message again."), &State, QDialogButtonBox::Yes | QDialogButtonBox::No, QDialogButtonBox::No, QMessageBox::Warning) != QDialogButtonBox::Yes)
                        return SB_ERR(SB_Canceled);

                if (State)
                    theConf->SetValue("Options/WarnBoxCrypto", false);
            }

        }
        else
            return SB_ERR(SB_Canceled);
    }

	SB_STATUS Status = theAPI->CreateBox(BoxName, true);

	if (!Status.IsError())
	{
		CSandBoxPtr pBox = theAPI->GetBoxByName(BoxName);

        // SharedTemplate
        QElapsedTimer timer;
        timer.start();
        const QString templateName = "SharedTemplate";
        const QString templateFullName = "Template_Local_" + templateName;
        const QString templateSettings = theAPI->SbieIniGetEx(templateFullName, "");
        const QStringList templateSettingsLines = templateSettings.split(QRegularExpression(QStringLiteral("[\r\n]")), Qt::SkipEmptyParts);
        const QString templateComment = tr("Add your settings after this line.");
        const QString templateTitle = tr("Shared Template");
        const QString boxSettings = theAPI->SbieIniGetEx(BoxName, "");
        const QStringList boxSettingsLines = boxSettings.split(QRegularExpression(QStringLiteral("[\r\n]")), Qt::SkipEmptyParts);
        const QStringList SPECIAL_SETTINGS = { "BorderColor", "BoxIcon", "BoxNameTitle", "ConfigLevel", "CopyLimitKb" };

        bool disableWizardSettings = templateSettings.contains(QRegularExpression(QStringLiteral("[\r\n]#DisableWizardSettings=y[\r\n]")));
        bool removeDefaultAll = templateSettings.contains(QRegularExpression(QStringLiteral("[\r\n]#RemoveDefaultAll=y[\r\n]")));
        bool removeDefaultRecovers = templateSettings.contains(QRegularExpression(QStringLiteral("[\r\n]#RemoveDefaultRecovers=y[\r\n]")));
        bool removeDefaultTemplates = templateSettings.contains(QRegularExpression(QStringLiteral("[\r\n]#RemoveDefaultTemplates=y[\r\n]")));

        int sharedTemplateMode = field("sharedTemplate").toInt();

        // Create base template
        if (templateSettings.isEmpty() && sharedTemplateMode != 0) {
            const QString templateBase = QStringLiteral("Tmpl.Title=%1\nTmpl.Class=Local\n%3=n\n%4=n\n%5=n\n%6=n\nTmpl.Comment=%2")
                .arg(templateTitle, templateComment, "#DisableWizardSettings", "#RemoveDefaultAll", "#RemoveDefaultRecovers", "#RemoveDefaultTemplates");
            theAPI->SbieIniSet(templateFullName, "", templateBase);
        }

        switch (sharedTemplateMode)
        {
        case 1:
        case 2:
        case 3:
            // Remove default settings
            if (removeDefaultRecovers || removeDefaultAll) {
                pBox->DelValue("RecoverFolder");
            }
            if (removeDefaultTemplates || removeDefaultAll) {
                pBox->DelValue("Template");
            }
            if (removeDefaultAll) {
                for (const QString& bLine : boxSettingsLines) {
                    int bParts = bLine.indexOf("=", Qt::SkipEmptyParts);
                    if (bParts != -1) {
                        const QString bKey = bLine.mid(0, bParts).trimmed();
                        const QString bValue = bLine.mid(bParts + 1).trimmed();
                        if (bKey.compare("Enabled", Qt::CaseInsensitive) != 0 && bKey.compare("ConfigLevel") != 0) { // Do not remove Enabled and ConfigLevel
                            pBox->DelValue(bKey, bValue);
                        }
                    }
                }
            }
            break;
        default:
            // Default case
            break;
        }
        if (sharedTemplateMode == 1) { // Insert as template
            const QString insertValue = templateFullName.mid(9); // Template_
            pBox->InsertText("Template", insertValue);
        }
        else if (sharedTemplateMode == 2) { // Append template settings to configuration
            for (const QString& tLine : templateSettingsLines) {
                int tParts = tLine.indexOf("=", Qt::SkipEmptyParts);
                if (tParts == -1) {
                    continue; // Skip lines that don't have at least one '=' character.
                }
                const QString tKey = tLine.mid(0, tParts).trimmed();
                const QString tValue = tLine.mid(tParts + 1).trimmed();
                if (tKey.compare("Enabled", Qt::CaseInsensitive) == 0 || tKey.startsWith("Tmpl.") || tKey.startsWith("#") || tKey.endsWith("Disabled")) {
                    continue; // Skip lines that start or end with one of these
                }

                if (tValue.compare("y", Qt::CaseInsensitive) == 0 || tValue.compare("n", Qt::CaseInsensitive) == 0 || SPECIAL_SETTINGS.contains(tKey)) {
                    pBox->SetText(tKey, tValue);
                }
                else {
                    pBox->AppendText(tKey, tValue);
                }
            }
        }
        qDebug().noquote().nospace() << templateName << " (Mode = " << sharedTemplateMode << ") operation took " << timer.elapsed() << " ms";
        //
        if (!disableWizardSettings || sharedTemplateMode == 0) {
		    switch (BoxType)
		    {
				case CSandBoxPlus::eIsoationMax:
					pBox->SetBool("HideNonSystemProcesses", true);
					pBox->InsertText("Template", "BlockAccessWMI");
					pBox->InsertText("Template", "BlockDNS");
					pBox->SetBool("HideOtherBoxes", true);
					pBox->SetBool("ClosePrintSpooler", true);
					pBox->SetBool("OpenClipboard", false);
					pBox->SetBool("BlockInterferePower", true);
					pBox->SetBool("BlockInterferenceControl", true);
					pBox->SetBool("BlockScreenCapture", true);
					pBox->InsertText("Template","BlockLocalConnect");
					pBox->SetBool("UseSandboxDesktop", true);
					pBox->SetBool("ConfidentialBox", true);
					pBox->SetBool("CoverBoxedWindows", true);
					pBox->SetBool("AlertBeforeStart", true);
					pBox->SetBool("ForceProtectionOnMount", true);
					pBox->SetNum64("ProcessMemoryLimit", 80000000);
					pBox->SetNum("ProcessNumberLimit", 20);
					pBox->SetBool("ProtectHostImages", true);
		    	case CSandBoxPlus::eHardenedPlus:
                    pBox->SetBool("UsePrivacyMode", true);
		    	case CSandBoxPlus::eHardened:
		    		pBox->SetBool("UseSecurityMode", true);
		    		break;

		    	case CSandBoxPlus::eDefaultPlus:
                    pBox->SetBool("UsePrivacyMode", true);
		    	case CSandBoxPlus::eDefault:
		    		break;

		    	case CSandBoxPlus::eAppBoxPlus:
                    pBox->SetBool("UsePrivacyMode", true);
		    	case CSandBoxPlus::eAppBox:
		    		pBox->SetBool("NoSecurityIsolation", true);
		    		//pBox->InsertText("Template", "NoUACProxy"); // proxy is always needed for exes in the box
		    		pBox->InsertText("Template", "RpcPortBindingsExt");
		    		break;
		    }

            if (BlackBox) {
                pBox->SetBool("UseFileImage", true);
                pBox->SetBool("ConfidentialBox", true);
            }

		    QRgb rgb = theGUI->GetBoxColor(BoxType);
		    pBox->SetText("BorderColor", QString("#%1%2%3").arg(qBlue(rgb), 2, 16, QChar('0')).arg(qGreen(rgb), 2, 16, QChar('0')).arg(qRed(rgb), 2, 16, QChar('0')) + ",ttl");


            QString Location = field("boxLocation").toString();
            if (!Location.isEmpty()) {
                pBox->SetText("FileRootPath", Location);
                theAPI->UpdateBoxPaths(pBox.data());
            }

            if (field("boxVersion").toInt() == 1) {
                pBox->SetBool("UseFileDeleteV2", true);
		    	pBox->SetBool("UseRegDeleteV2", true);
            }
            if(!field("separateUser").toBool())
                pBox->SetBool("SeparateUserFolders", false);
            if(field("useVolumeSN").toBool())
                pBox->SetBool("UseVolumeSerialNumbers", true);

            if (field("autoRemove").toBool()) {
                pBox->SetBool("AutoDelete", true);
                pBox->SetBool("AutoRemove", true);
            }
            else if(field("autoDelete").toBool())
                pBox->SetBool("AutoDelete", true);
            if(field("autoRecover").toBool())
                pBox->SetBool("AutoRecover", true);

            if (field("blockNetwork").toInt() == 1) { // device based
                //pBox->InsertText("AllowNetworkAccess", "<BlockNetAccess>,n");
                pBox->InsertText("ClosedFilePath", "!<InternetAccess>,InternetAccessDevices");
                //pBox->InsertText("ClosedFilePath", "<BlockNetDevices>,InternetAccessDevices");
            }
            else if (field("blockNetwork").toInt() == 2) { // using WFP
                pBox->InsertText("AllowNetworkAccess", "!<InternetAccess>,n");
                //pBox->InsertText("AllowNetworkAccess", "<BlockNetAccess>,n");
                //pBox->InsertText("ClosedFilePath", "<BlockNetDevices>,InternetAccessDevices");
            }
            pBox->SetBool("BlockNetworkFiles", !field("shareAccess").toBool());

<<<<<<< HEAD
            bool bHardened = (BoxType == CSandBoxPlus::eHardenedPlus || BoxType == CSandBoxPlus::eHardened || BoxType== CSandBoxPlus::eIsoationMax);
=======
            bool bAllowNetwork = field("blockNetwork").toInt() == 0;
            if (field("promptAccess").toBool() && !bAllowNetwork)
                pBox->SetBool("PromptForInternetAccess", true);

            bool bHardened = (BoxType == CSandBoxPlus::eHardenedPlus || BoxType == CSandBoxPlus::eHardened);
            bool bAppBox = (BoxType == CSandBoxPlus::eAppBoxPlus || BoxType == CSandBoxPlus::eAppBox);
>>>>>>> 5b9a2ea4
            bool bDropAdmin = field("dropAdmin").toBool();
            if (field("dropAdmin").toBool() && !bHardened)
                pBox->SetBool("DropAdminRights", true);

            if (field("fakeAdmin").toBool())
                pBox->SetBool("FakeAdminRights", true);

            if(field("msiServer").toBool() && !bDropAdmin && !bHardened)
                pBox->SetBool("MsiInstallerExemptions", true);

            if(field("boxToken").toBool() && !bAppBox)
                pBox->SetBool("SandboxieLogon", true);

            if(field("imagesProtection").toBool())
                pBox->SetBool("ProtectHostImages", true);

            if (field("coverBoxedWindows").toBool())
                pBox->SetBool("CoverBoxedWindows", true);

            if (!Password.isEmpty())
                pBox->ImBoxCreate(ImageSize / 1024, Password);

            if (field("boxVersion").toInt() == 1) {
                if (theConf->GetBool("Options/WarnDeleteV2", true)) {
                    bool State = false;
                    CCheckableMessageBox::question(this, "Sandboxie-Plus",
                        tr("The new sandbox has been created using the new <a href=\"https://sandboxie-plus.com/go.php?to=sbie-delete-v2\">Virtualization Scheme Version 2</a>, if you experience any unexpected issues with this box,"
                            " please switch to the Virtualization Scheme to Version 1 and report the issue,"
                            " the option to change this preset can be found in the Box Options in the Box Structure group.")
                        , tr("Don't show this message again."), &State, QDialogButtonBox::Ok, QDialogButtonBox::Ok, QMessageBox::Information);

                    if (State)
                        theConf->SetValue("Options/WarnDeleteV2", false);
                }
            }
        }
    }

    return Status;
}

QString CNewBoxWizard::GetDefaultLocation()
{
    QString DefaultPath = theAPI->GetGlobalSettings()->GetText("FileRootPath", "\\??\\%SystemDrive%\\Sandbox\\%USER%\\%SANDBOX%", false, false);
    // HACK HACK: globally %SANDBOX% evaluates to GlobalSettings
    DefaultPath.replace("\\GlobalSettings", "\\" + field("boxName").toString().replace(" ", "_"));
    return theAPI->Nt2DosPath(DefaultPath);
}


//////////////////////////////////////////////////////////////////////////////////////////
// CBoxTypePage
// 

CBoxTypePage::CBoxTypePage(bool bAlowTemp, QWidget *parent)
    : QWizardPage(parent)
{
    setTitle(tr("Create new Sandbox"));
    QPixmap Logo = QPixmap(theGUI->m_DarkTheme ? ":/SideLogoDM.png" : ":/SideLogo.png");
    int Scaling = theConf->GetInt("Options/FontScaling", 100);
    if(Scaling !=  100) Logo = Logo.scaled(Logo.width() * Scaling / 100, Logo.height() * Scaling / 100);
    setPixmap(QWizard::WatermarkPixmap, Logo);

    m_bInstant = theConf->GetBool("Options/InstantBoxWizard", false);

    int row = 0;
    QGridLayout *layout = new QGridLayout;
#ifndef USE_COMBO
    layout->setSpacing(2);
    QLabel* pTopLabel = new QLabel(tr("A sandbox isolates your host system from processes running within the box, "
        "it prevents them from making permanent changes to other programs and data in your computer. "));
#else
    QLabel* pTopLabel = new QLabel(tr("A sandbox isolates your host system from processes running within the box, "
        "it prevents them from making permanent changes to other programs and data in your computer. "
        "The level of isolation impacts your security as well as the compatibility with applications, "
        "hence there will be a different level of isolation depending on the selected Box Type. "
        "Sandboxie can also protect your personal data from being accessed by processes running under its supervision."));
#endif
    pTopLabel->setWordWrap(true);
    layout->addWidget(pTopLabel, row++ , 0, 1, 3);

    layout->addItem(new QSpacerItem(0, 3), row++, 0);

    layout->addWidget(new QLabel(tr("Enter box name:")), row++, 0);

    m_pBoxName = new QLineEdit();
    m_pBoxName->setMaxLength(32); // BOXNAME_COUNT
    m_pBoxName->setText(theAPI->MkNewName("New Box"));
    m_pBoxName->setFocus();
    layout->addWidget(m_pBoxName, row++, 1, 1, 2);
    registerField("boxName", m_pBoxName);


    /*QLabel* pMore = new QLabel(tr("<a href=\"more\">More Types</a>"));
    pMore->setAlignment(Qt::AlignRight);
    connect(pMore, SIGNAL(linkActivated(const QString&)), this, SLOT(SnowMore()));
    layout->addWidget(pMore, row, 2);*/

    layout->addWidget(new QLabel(tr("Select box type:")), row++, 0);

#ifndef USE_COMBO
    m_TypeGroup = new QButtonGroup();

    auto AddBoxType = [&](const QString& label, int Type, const QString& tip = QString(), bool bCheck = false) {
        QAbstractButton* pC = bCheck ? (QAbstractButton*)new QCheckBox() : (QAbstractButton*)new QRadioButton();
        if (theGUI->m_DarkTheme) {
            QPalette palette = QApplication::palette();
            palette.setColor(QPalette::Base, Qt::white);
            palette.setColor(QPalette::Text, Qt::black);
            pC->setPalette(palette);
        }
        pC->setToolTip(tip);
        if(!bCheck) m_TypeGroup->addButton((QRadioButton*)pC, Type);
        QHBoxLayout* pLayout = new QHBoxLayout();
        pLayout->setContentsMargins(0,0,0,0);
        pLayout->setSpacing(4);
        pC->setSizePolicy(QSizePolicy(QSizePolicy::Fixed, QSizePolicy::Fixed));
        pLayout->addWidget(pC);
        QLabel* pLabel = new QLabel(label);
        pLabel->setToolTip(tip);
        pLayout->addWidget(pLabel);
        connect(pLabel, SIGNAL(linkActivated(const QString&)), theGUI, SLOT(OpenUrl(const QString&)));
        QWidget* pW = new QWidget();
        pW->setLayout(pLayout);
        layout->addWidget(pW, row, 1, 1, 2);
        if (Type != -1) {
            QLabel* pIcon = new QLabel();
            pIcon->setPixmap(theGUI->GetBoxIcon(Type).pixmap(16, 16));
            pIcon->setAlignment(Qt::AlignRight);
            pIcon->setContentsMargins(0, 2, 4, 0);
            pIcon->setToolTip(tip);
            layout->addWidget(pIcon, row, 0);
        }
        row++;
        //return qMakePair(pW, pIcon);
        return pC;
    };
	AddBoxType(tr("Maximum Isolation Sandbox with security enhancements and data protection"), (int)CSandBoxPlus::eIsoationMax,
		tr("We try to provide maximum isolation for the sandbox, which covers all the features of the Security Hardened box and the Data Protection box,\n"
		"In addition, there are other configurations that facilitate isolation,\n"
			"such as processes and image access control, and so on."));
    AddBoxType(tr("<a href=\"sbie://docs/security-mode\">Security Hardened</a> Sandbox with <a href=\"sbie://docs/privacy-mode\">Data Protection</a>"), (int)CSandBoxPlus::eHardenedPlus, 
        tr("This box type offers the highest level of protection by significantly reducing the attack surface exposed to sandboxed processes. \n"
            "It strictly limits access to user data, allowing processes within this box to only access C:\\Windows and C:\\Program Files directories. \n"
            "The entire user profile remains hidden, ensuring maximum security."));
    AddBoxType(tr("<a href=\"sbie://docs/security-mode\">Security Hardened</a> Sandbox"), (int)CSandBoxPlus::eHardened, 
        tr("This box type offers the highest level of protection by significantly reducing the attack surface exposed to sandboxed processes."));
    AddBoxType(tr("Sandbox with <a href=\"sbie://docs/privacy-mode\">Data Protection</a>"), (int)CSandBoxPlus::eDefaultPlus, 
        tr("In this box type, sandboxed processes are prevented from accessing any personal user files or data. The focus is on protecting user data, and as such, \n"
            "only C:\\Windows and C:\\Program Files directories are accessible to processes running within this sandbox. This ensures that personal files remain secure."));
    AddBoxType(tr("Standard Sandbox"), (int)CSandBoxPlus::eDefault, 
        tr("This box type offers the default behavior of Sandboxie classic. It provides users with a familiar and reliable sandboxing scheme. \n"
            "Applications can be run within this sandbox, ensuring they operate within a controlled and isolated space."));
    AddBoxType(tr("<a href=\"sbie://docs/compartment-mode\">Application Compartment</a> Box with <a href=\"sbie://docs/privacy-mode\">Data Protection</a>"), (int)CSandBoxPlus::eAppBoxPlus, 
        tr("This box type prioritizes compatibility while still providing a good level of isolation. It is designed for running trusted applications within separate compartments. \n"
            "While the level of isolation is reduced compared to other box types, it offers improved compatibility with a wide range of applications, ensuring smooth operation within the sandboxed environment."));
    AddBoxType(tr("<a href=\"sbie://docs/compartment-mode\">Application Compartment</a> Box"), (int)CSandBoxPlus::eAppBox, 
        tr("This box type prioritizes compatibility while still providing a good level of isolation. It is designed for running trusted applications within separate compartments. \n"
            "While the level of isolation is reduced compared to other box types, it offers improved compatibility with a wide range of applications, ensuring smooth operation within the sandboxed environment."));

    QWidget* pGap = new QWidget();
    pGap->setMinimumHeight(4);
    layout->addWidget(pGap, row++, 1, 1, 2);

    //AddBoxType(tr("<a href=\"sbie://docs/boxencryption\">Encrypted</a> <a href=\"sbie://docs/black-box\">Confidential</a> Box"), (int)CSandBoxPlus::ePrivate,
    QWidget* pBlackBox = AddBoxType(tr("<a href=\"sbie://docs/boxencryption\">Encrypt</a> Box content and set <a href=\"sbie://docs/black-box\">Confidential</a>"), (int)CSandBoxPlus::ePrivate,
        tr("In this box type the sandbox uses an encrypted disk image as its root folder. This provides an additional layer of privacy and security. \n"
            "Access to the virtual disk when mounted is restricted to programs running within the sandbox. Sandboxie prevents other processes on the host system from accessing the sandboxed processes. \n"
            "This ensures the utmost level of privacy and data protection within the confidential sandbox environment."), true);

    connect(m_TypeGroup, SIGNAL(buttonClicked(QAbstractButton*)), this, SIGNAL(typeChanged()));
    registerField("boxType", this, "currentType", "typeChanged");
    connect(m_TypeGroup, SIGNAL(buttonClicked(QAbstractButton*)), this, SLOT(OnBoxTypChanged()));

    connect(pBlackBox, SIGNAL(toggled(bool)), this, SIGNAL(typeChanged()));
    registerField("blackBox", pBlackBox);
    connect(pBlackBox, SIGNAL(toggled(bool)), this, SLOT(OnBoxTypChanged()));


    //QCheckBox* pMore = new QCheckBox(tr("Show More Types"));
    //layout->addWidget(pMore, 4, 3);
    //connect(pMore, &QCheckBox::toggled, [=](bool bValue) {
    //          ...
    //    });
#else
    bool bAll = true;

    m_pBoxType = new QComboBox();
	m_pBoxType->addItem(theGUI->GetBoxIcon(CSandBoxPlus::eHardenedPlus), tr("Hardened Sandbox with Data Protection"), (int)CSandBoxPlus::eHardenedPlus);
	if (bAll) m_pBoxType->addItem(theGUI->GetBoxIcon(CSandBoxPlus::eHardened), tr("Security Hardened Sandbox"), (int)CSandBoxPlus::eHardened);
	m_pBoxType->addItem(theGUI->GetBoxIcon(CSandBoxPlus::eDefaultPlus), tr("Sandbox with Data Protection"), (int)CSandBoxPlus::eDefaultPlus);
	m_pBoxType->addItem(theGUI->GetBoxIcon(CSandBoxPlus::eDefault), tr("Standard Isolation Sandbox (Default)"), (int)CSandBoxPlus::eDefault);
	//m_pBoxType->addItem(theGUI->GetBoxIcon(CSandBoxPlus::eInsecure), tr("INSECURE Configuration (please change)"), (int)CSandBoxPlus::eInsecure);
	if (bAll) m_pBoxType->addItem(theGUI->GetBoxIcon(CSandBoxPlus::eAppBoxPlus), tr("Application Compartment with Data Protection"), (int)CSandBoxPlus::eAppBoxPlus);
	m_pBoxType->addItem(theGUI->GetBoxIcon(CSandBoxPlus::eAppBox), tr("Application Compartment Box"), (int)CSandBoxPlus::eAppBox);
    m_pBoxType->addItem(theGUI->GetBoxIcon(CSandBoxPlus::ePrivate), tr("Confidential Encrypted Box"), (int)CSandBoxPlus::ePrivate);
    connect(m_pBoxType, SIGNAL(currentIndexChanged(int)), this, SLOT(OnBoxTypChanged()));
    layout->addWidget(m_pBoxType, row++, 1, 1, 2);
    registerField("boxType", m_pBoxType, "currentData", "currentIndexChanged");

    m_pInfoLabel = new QLabel();
    m_pInfoLabel->setWordWrap(true);
    //m_pInfoLabel->setOpenExternalLinks(true);
    connect(m_pInfoLabel, SIGNAL(linkActivated(const QString&)), theGUI, SLOT(OpenUrl(const QString&)));
    layout->addWidget(m_pInfoLabel, row++, 0, 1, 3);

    m_pBoxType->setCurrentIndex(3); // default
#endif

    QWidget* pSpacer = new QWidget();
	pSpacer->setSizePolicy(QSizePolicy::Expanding, QSizePolicy::Expanding);
    layout->addWidget(pSpacer, row++, 1);

    QCheckBox* pTemp = new QCheckBox(tr("Remove after use"));
    pTemp->setToolTip(tr("After the last process in the box terminates, all data in the box will be deleted and the box itself will be removed."));
    layout->addWidget(pTemp, row, 0, 1, 2);
    pTemp->setVisible(bAlowTemp);
    registerField("autoRemove", pTemp);

    m_pAdvanced = new QCheckBox(tr("Configure advanced options"));
    if (theGUI->m_DarkTheme) {
        QPalette palette = QApplication::palette();
        palette.setColor(QPalette::Base, Qt::white);
        palette.setColor(QPalette::Text, Qt::black);
        m_pAdvanced->setPalette(palette);
    }
    layout->addWidget(m_pAdvanced, row++, 2, 1, 1);
    connect(m_pAdvanced, SIGNAL(toggled(bool)), this, SLOT(OnAdvanced()));

    setLayout(layout);
}


void CBoxTypePage::initializePage()
{
    m_pAdvanced->setChecked(((CNewBoxWizard*)wizard())->m_bAdvanced);
}

void CBoxTypePage::setCurrentType(int type) 
{
    if(m_TypeGroup->buttons().count() < type)
        m_TypeGroup->button(type)->setChecked(true);
}

int CBoxTypePage::currentType() 
{ 
    return m_TypeGroup->checkedId(); 
}

void CBoxTypePage::OnBoxTypChanged()
{
#ifndef USE_COMBO
    int BoxType = m_TypeGroup->checkedId();
    bool BlackBox = field("blackBox").toBool();
#else
	int BoxType = m_pBoxType->currentData().toInt();
    bool BlackBox = CSandBoxPlus::ePrivate;

	m_pInfoLabel->setText(theGUI->GetBoxDescription(BoxType));
#endif

    if(BoxType != CSandBoxPlus::eDefault || BlackBox)
		theGUI->CheckCertificate(this, BlackBox);

    emit completeChanged();
}

void CBoxTypePage::OnAdvanced()
{
    ((CNewBoxWizard*)wizard())->m_bAdvanced = m_pAdvanced->isChecked();
    if (m_bInstant)
    {
        QString BoxName = m_pBoxName->text();
#ifdef USE_COMBO
        int BoxType = m_pBoxType->currentIndex();
#endif

        wizard()->restart();

        m_pBoxName->setText(BoxName);
#ifdef USE_COMBO
        m_pBoxType->setCurrentIndex(BoxType);
#endif
    }
}

int CBoxTypePage::nextId() const
{
    if (!m_pAdvanced->isChecked()) {
        if(m_bInstant)
            return -1;
        return CNewBoxWizard::Page_Summary;
    }
    return CNewBoxWizard::Page_Files;
}

bool CBoxTypePage::isComplete() const
{
#ifndef USE_COMBO
    if (m_TypeGroup->checkedId() == -1)
        return false;
#endif
    return true;
}

bool CBoxTypePage::validatePage()
{
    QString BoxName = field("boxName").toString();
    if (!theGUI->GetBoxView()->TestNameAndWarn(BoxName))
        return false;

#ifndef USE_COMBO
    int BoxType = m_TypeGroup->checkedId();
    bool BlackBox = field("blackBox").toBool();
#else
	int BoxType = m_pBoxType->currentData().toInt();
    bool BlackBox = (BoxType == CSandBoxPlus::ePrivate || BoxType == CSandBoxPlus::ePrivatePlus);
#endif

    if (BlackBox && !theGUI->IsImDiskReady()) {
        theGUI->GetAddonManager()->TryInstallAddon("ImDisk", this, tr("To use encrypted boxes you need to install the ImDisk driver, do you want to download and install it?"));
        return false;
    }

    if (m_bInstant && !m_pAdvanced->isChecked())
        return !((CNewBoxWizard*)wizard())->TryToCreateBox().IsError();

    return true;
}


//////////////////////////////////////////////////////////////////////////////////////////
// CFilesPage
// 

CFilesPage::CFilesPage(QWidget *parent)
    : QWizardPage(parent)
{
    setTitle(tr("Sandbox location and behavior"));
    setSubTitle(tr("On this page the sandbox location and its behavior can be customized.\nYou can use %USER% to save each users sandbox to an own folder."));

    int row = 0;
    QGridLayout *layout = new QGridLayout;

    QLabel* pFileLabel = new QLabel(tr("Sandboxed Files"), this);
	QFont fnt = pFileLabel->font();
	fnt.setBold(true);
	//fnt.setWeight(QFont::DemiBold);
	pFileLabel->setFont(fnt);
    layout->addWidget(pFileLabel, row++, 0);
    layout->addItem(new QSpacerItem(40, 20, QSizePolicy::Expanding, QSizePolicy::Minimum), 0, 2, 1, 1);


    // Location
    QLineEdit* pDummy = new QLineEdit();
    pDummy->setVisible(false);
    layout->addWidget(pDummy, row, 0);
    registerField("boxLocation", pDummy);

	QHBoxLayout* pLayout = new QHBoxLayout();
	pLayout->setContentsMargins(0,0,0,0);
	m_pBoxLocation = new QComboBox();
    m_pBoxLocation->setEditable(true);
	pLayout->addWidget(m_pBoxLocation);
	QPushButton* pButton = new QPushButton("...");
	pButton->setMaximumWidth(25);
    connect(pButton, &QPushButton::clicked, [&]() {
        QString FilePath = QFileDialog::getExistingDirectory(this, tr("Select Directory"));
	    if (!FilePath.isEmpty())
		    this->m_pBoxLocation->setCurrentText(FilePath.replace("/", "\\"));
    });
	pLayout->addWidget(pButton);
    layout->addLayout(pLayout, row++, 1, 1, 3);
    //

    QLabel* pVersionLbl = new QLabel(tr("Virtualization scheme"), this);
    layout->addWidget(pVersionLbl, row, 1);

    QComboBox* pVersion = new QComboBox();
    pVersion->addItem(tr("Version 1"));
	pVersion->addItem(tr("Version 2"));
    layout->addWidget(pVersion, row++, 2);
    pVersion->setCurrentIndex(theConf->GetInt("BoxDefaults/BoxScheme", 2) - 1); // V2 default
    layout->addItem(new QSpacerItem(40, 20, QSizePolicy::Expanding, QSizePolicy::Minimum), 0, 3, 1, 1);
    registerField("boxVersion", pVersion);

    QCheckBox* pUserFolders = new QCheckBox(tr("Separate user folders"));
    pUserFolders->setChecked(theConf->GetBool("BoxDefaults/SeparateUser", true));
    layout->addWidget(pUserFolders, row++, 2, 1, 2);
    registerField("separateUser", pUserFolders);

    QCheckBox* pUseVolumeSN = new QCheckBox(tr("Use volume serial numbers for drives"));
    pUseVolumeSN->setChecked(theConf->GetBool("BoxDefaults/UseVolumeSN", false));
    layout->addWidget(pUseVolumeSN, row++, 2, 1, 2);
    registerField("useVolumeSN", pUseVolumeSN);

    QCheckBox* pAutoDelete = new QCheckBox(tr("Auto delete content when last process terminates"));
    pAutoDelete->setChecked(theConf->GetBool("BoxDefaults/AutoDelete", false));
    layout->addWidget(pAutoDelete, row++, 1, 1, 3);
    if (field("autoRemove").toBool())
        pAutoDelete->setEnabled(false);
    registerField("autoDelete", pAutoDelete);

    QCheckBox* pAutoRecover = new QCheckBox(tr("Enable Immediate Recovery of files from recovery locations"));
    pAutoRecover->setChecked(theConf->GetBool("BoxDefaults/AutoRecover", true));
    layout->addWidget(pAutoRecover, row++, 1, 1, 3);
    registerField("autoRecover", pAutoRecover);


    setLayout(layout);


	int size = 16.0;
#if QT_VERSION < QT_VERSION_CHECK(6, 0, 0)
	size *= (QApplication::desktop()->logicalDpiX() / 96.0); // todo Qt6
#endif
    AddIconToLabel(pFileLabel, CSandMan::GetIcon("Folder").pixmap(size,size));
}

int CFilesPage::nextId() const
{
    return CNewBoxWizard::Page_Isolation;
}

void CFilesPage::initializePage()
{
    m_pBoxLocation->clear();
    QString Location = theAPI->GetGlobalSettings()->GetText("FileRootPath", "\\??\\%SystemDrive%\\Sandbox\\%USER%\\%SANDBOX%");
    m_pBoxLocation->addItem(Location/*.replace("%SANDBOX%", field("boxName").toString())*/);
}

bool CFilesPage::validatePage()
{
    QString Location = m_pBoxLocation->currentText();
    if (Location == m_pBoxLocation->itemText(0))
        wizard()->setField("boxLocation", "");
    else {
        if (Location.mid(2).contains(QRegularExpression("[ <>:\"/\\|?*\\[\\]]"))){
            QMessageBox::critical(this, "Sandboxie-Plus", tr("The selected box location is not a valid path."));
            return false;
        }
        QDir Dir(Location);
        if (Dir.exists() && !Dir.entryList(QDir::NoDotAndDotDot | QDir::AllEntries).isEmpty()) {
            if(QMessageBox::warning(this, "Sandboxie-Plus", tr("The selected box location exists and is not empty, it is recommended to pick a new or empty folder. "
                "Are you sure you want to use an existing folder?"), QDialogButtonBox::Yes, QDialogButtonBox::No) != QDialogButtonBox::Yes)
                return false;
        }
        if (!QDir().exists(Location.left(3))) {
            QMessageBox::critical(this, "Sandboxie-Plus", tr("The selected box location is not placed on a currently available drive."));
            return false;
        }
        wizard()->setField("boxLocation", Location);
    }
    return true;
}


//////////////////////////////////////////////////////////////////////////////////////////
// CIsolationPage
// 

CIsolationPage::CIsolationPage(QWidget *parent)
    : QWizardPage(parent)
{
    setTitle(tr("Sandbox Isolation options"));
    setSubTitle(tr("On this page sandbox isolation options can be configured."));

    int row = 0;
    QGridLayout *layout = new QGridLayout;

    QLabel* pNetLabel = new QLabel(tr("Network Access"), this);
    QFont fnt = pNetLabel->font();
	fnt.setBold(true);
	//fnt.setWeight(QFont::DemiBold);
    pNetLabel->setFont(fnt);
    layout->addWidget(pNetLabel, row++, 0);

    QComboBox* pNetAccess = new QComboBox();
    pNetAccess->addItem(tr("Allow network/internet access"));
	pNetAccess->addItem(tr("Block network/internet by denying access to Network devices"));
	if (theGUI->IsWFPEnabled()) 
        pNetAccess->addItem(tr("Block network/internet using Windows Filtering Platform"));
    pNetAccess->setCurrentIndex(theConf->GetInt("BoxDefaults/BlockNetwork", 0));
    layout->addWidget(pNetAccess, row++, 1, 1, 3);
    connect(pNetAccess, SIGNAL(currentIndexChanged(int)), this, SLOT(OnBlockNetworkChanged(int)));
    registerField("blockNetwork", pNetAccess);

    m_pShareAccess = new QCheckBox(tr("Allow access to network files and folders"));
    m_pShareAccess->setToolTip(tr("This option is not recommended for Hardened boxes"));
    m_pShareAccess->setChecked(theConf->GetBool("BoxDefaults/ShareAccess", false));
    layout->addWidget(m_pShareAccess, row++, 1, 1, 3);
    registerField("shareAccess", m_pShareAccess);

    m_pPromptAccess = new QCheckBox(tr("Prompt user whether to allow an exemption from the blockade"));
    m_pPromptAccess->setChecked(theConf->GetBool("BoxDefaults/PromptAccess", false));
    layout->addWidget(m_pPromptAccess, row++, 1, 1, 3);
    registerField("promptAccess", m_pPromptAccess);


    QLabel* pAdminLabel = new QLabel(tr("Admin Options"), this);
    pAdminLabel->setFont(fnt);
    layout->addWidget(pAdminLabel, row++, 0);

    m_pDropAdmin = new QCheckBox(tr("Drop rights from Administrators and Power Users groups"));
    m_pDropAdmin->setChecked(theConf->GetBool("BoxDefaults/DropAdmin", false));
    layout->addWidget(m_pDropAdmin, row++, 1, 1, 3);
    connect(m_pDropAdmin, &QCheckBox::stateChanged, this, &CIsolationPage::OnDropAdminChanged);
    registerField("dropAdmin", m_pDropAdmin);

    QCheckBox* pFakeAdmin = new QCheckBox(tr("Make applications think they are running elevated"));
    pFakeAdmin->setChecked(theConf->GetBool("BoxDefaults/FakeAdmin", false));
    layout->addWidget(pFakeAdmin, row++, 1, 1, 3);
    registerField("fakeAdmin", pFakeAdmin);

    m_pMSIServer = new QCheckBox(tr("Allow MSIServer to run with a sandboxed system token"));
    m_pMSIServer->setToolTip(tr("This option is not recommended for Hardened boxes"));
    if (!theConf->GetBool("BoxDefaults/DropAdmin", false))
        m_pMSIServer->setChecked(theConf->GetBool("BoxDefaults/MsiExemptions", false));
    layout->addWidget(m_pMSIServer, row++, 1, 1, 3);
    registerField("msiServer", m_pMSIServer);

    QLabel* pBoxLabel = new QLabel(tr("Box Options"), this);
    pBoxLabel->setFont(fnt);
    layout->addWidget(pBoxLabel, row++, 0);

    m_pBoxToken = new QCheckBox(tr("Use a Sandboxie login instead of an anonymous token"));
    m_pBoxToken->setToolTip(tr("Using a custom Sandboxie Token allows to isolate individual sandboxes from each other better, and it shows in the user column of task managers the name of the box a process belongs to. Some 3rd party security solutions may however have problems with custom tokens."));
    m_pBoxToken->setChecked(theConf->GetBool("BoxDefaults/BoxToken", false));
    layout->addWidget(m_pBoxToken, row++, 1, 1, 3);
    registerField("boxToken", m_pBoxToken);

    setLayout(layout);

	int size = 16.0;
#if QT_VERSION < QT_VERSION_CHECK(6, 0, 0)
	size *= (QApplication::desktop()->logicalDpiX() / 96.0); // todo Qt6
#endif
    AddIconToLabel(pNetLabel, CSandMan::GetIcon("Network").pixmap(size,size));
    AddIconToLabel(pAdminLabel, CSandMan::GetIcon("Shield9").pixmap(size,size));
    AddIconToLabel(pBoxLabel, CSandMan::GetIcon("Sandbox").pixmap(size,size));
}

int CIsolationPage::nextId() const
{
    return CNewBoxWizard::Page_Advanced;
}

void CIsolationPage::initializePage()
{
    int BoxType = wizard()->field("boxType").toInt();

    bool bHardened = (BoxType == CSandBoxPlus::eHardenedPlus || BoxType == CSandBoxPlus::eHardened || BoxType==CSandBoxPlus::eIsoationMax);
    bool bDropAdmin = field("dropAdmin").toBool();
    m_pMSIServer->setEnabled(!bHardened && !bDropAdmin);
    m_pShareAccess->setEnabled(!bHardened);
    m_pDropAdmin->setEnabled(!bHardened);
    m_pDropAdmin->setChecked(bDropAdmin || bHardened);

    bool bAppBox = (BoxType == CSandBoxPlus::eAppBoxPlus || BoxType == CSandBoxPlus::eAppBox);
    bool bBoxToken = field("boxToken").toBool();
    m_pBoxToken->setEnabled(!bAppBox);
    m_pBoxToken->setChecked(!bAppBox && bBoxToken);

    bool bAllowNetwork = field("blockNetwork").toInt() == 0;
    bool bPromptAccess = field("promptAccess").toBool();
    m_pPromptAccess->setEnabled(!bAllowNetwork);
    m_pPromptAccess->setChecked(!bAllowNetwork && bPromptAccess);
}

bool CIsolationPage::validatePage()
{
    return true;
}

void CIsolationPage::OnDropAdminChanged(int state) {
    // If m_pDropAdmin is checked, disable m_pMSIServer
    if (state == Qt::Checked) {
        m_pMSIServer->setEnabled(false);
        m_pMSIServer->setChecked(false);
    }
    else {
        // If m_pDropAdmin is unchecked, enable m_pMSIServer
        m_pMSIServer->setEnabled(true);
        m_pMSIServer->setChecked(theConf->GetBool("BoxDefaults/MsiExemptions", false));
    }
}

void CIsolationPage::OnBlockNetworkChanged(int index) {
    if (index == 0) {
        // If network access is allowed, disable m_pPromptAccess
        m_pPromptAccess->setEnabled(false);
        m_pPromptAccess->setChecked(false);
    }
    else {
        // If network access is blocked, enable m_pPromptAccess
        m_pPromptAccess->setEnabled(true);
        m_pPromptAccess->setChecked(theConf->GetBool("BoxDefaults/PromptAccess", false));
    }
}


//////////////////////////////////////////////////////////////////////////////////////////
// CAdvancedPage
// 

CAdvancedPage::CAdvancedPage(QWidget *parent)
    : QWizardPage(parent)
{
    setTitle(tr("Advanced Sandbox options"));
    setSubTitle(tr("On this page advanced sandbox options can be configured."));

    int row = 0;
    QGridLayout *layout = new QGridLayout;

    QLabel* pBoxLabel = new QLabel(tr("Advanced Options"), this);
    QFont fnt = pBoxLabel->font();
	fnt.setBold(true);
	//fnt.setWeight(QFont::DemiBold);
    pBoxLabel->setFont(fnt);
    layout->addWidget(pBoxLabel, row++, 0);

    QCheckBox* pImageProtection = new QCheckBox(tr("Prevent sandboxed programs on the host from loading sandboxed DLLs"));
    pImageProtection->setToolTip(tr("This feature may reduce compatibility as it also prevents box located processes from writing to host located ones and even starting them."));
    pImageProtection->setChecked(theConf->GetBool("BoxDefaults/ImagesProtection", false));
    pImageProtection->setEnabled(g_CertInfo.active);
    layout->addWidget(pImageProtection, row++, 1, 1, 3);
    registerField("imagesProtection", pImageProtection);

	QCheckBox* pWindowCover = new QCheckBox(tr("Prevent sandboxed windows from being captured"));
	pWindowCover->setToolTip(tr("This feature can cause a decline in the user experience because it also prevents normal screenshots."));
	pWindowCover->setChecked(theConf->GetBool("BoxDefaults/CoverBoxedWindows", false));
	layout->addWidget(pWindowCover, row++, 1, 1, 3);
	registerField("coverBoxedWindows", pWindowCover);

	QString SharedTemplateName = tr("Shared Template");
	QLabel* pSharedTemplateLbl = new QLabel(tr("Shared template mode"), this);
    pSharedTemplateLbl->setToolTip(tr("This setting adds a local template or its settings to the sandbox configuration so that the settings in that template are shared between sandboxes."
        "\nHowever, if 'use as a template' option is selected as the sharing mode, some settings may not be reflected in the user interface."
        "\nTo change the template's settings, simply locate the '%1' template in the App Templates list under Sandbox Options, then double-click on it to edit it."
        "\nTo disable this template for a sandbox, simply uncheck it in the template list.").arg(SharedTemplateName));
    layout->addWidget(pSharedTemplateLbl, row, 1);

    QString SharedTemplateTip0 = tr("This option does not add any settings to the box configuration and does not remove the default box settings based on the removal settings within the template.");
    QString SharedTemplateTip1 = tr("This option adds the shared template to the box configuration as a local template and may also remove the default box settings based on the removal settings within the template.");
    QString SharedTemplateTip2 = tr("This option adds the settings from the shared template to the box configuration and may also remove the default box settings based on the removal settings within the template.");
    QString SharedTemplateTip3 = tr("This option does not add any settings to the box configuration, but may remove the default box settings based on the removal settings within the template.");
    QComboBox* pSharedTemplate = new QComboBox();
    pSharedTemplate->addItem(tr("Disabled"));
    pSharedTemplate->setItemData(0, SharedTemplateTip0, Qt::ToolTipRole);
    pSharedTemplate->addItem(tr("Use as a template"));
    pSharedTemplate->setItemData(1, SharedTemplateTip1, Qt::ToolTipRole);
    pSharedTemplate->addItem(tr("Append to the configuration"));
    pSharedTemplate->setItemData(2, SharedTemplateTip2, Qt::ToolTipRole);
    pSharedTemplate->addItem(tr("Remove defaults if set"));
    pSharedTemplate->setItemData(3, SharedTemplateTip3, Qt::ToolTipRole);
    layout->addWidget(pSharedTemplate, row++, 2);
    pSharedTemplate->setCurrentIndex(theConf->GetInt("BoxDefaults/SharedTemplate", 0));
    layout->addItem(new QSpacerItem(40, 20, QSizePolicy::Expanding, QSizePolicy::Minimum), 0, 4, 1, 1);
    registerField("sharedTemplate", pSharedTemplate);

    setLayout(layout);


	int size = 16.0;
#if QT_VERSION < QT_VERSION_CHECK(6, 0, 0)
	size *= (QApplication::desktop()->logicalDpiX() / 96.0); // todo Qt6
#endif
    AddIconToLabel(pBoxLabel, CSandMan::GetIcon("Advanced").pixmap(size,size));
}

int CAdvancedPage::nextId() const
{
    return CNewBoxWizard::Page_Summary;
}

void CAdvancedPage::initializePage()
{
}

bool CAdvancedPage::validatePage()
{
    return true;
}


//////////////////////////////////////////////////////////////////////////////////////////
// CSummaryPage
// 

CSummaryPage::CSummaryPage(QWidget *parent)
    : QWizardPage(parent)
{
    setTitle(tr("Create the new Sandbox"));
    QPixmap Logo = QPixmap(theGUI->m_DarkTheme ? ":/SideLogoDM.png" : ":/SideLogo.png");
    int Scaling = theConf->GetInt("Options/FontScaling", 100);
    if(Scaling !=  100) Logo = Logo.scaled(Logo.width() * Scaling / 100, Logo.height() * Scaling / 100);
    setPixmap(QWizard::WatermarkPixmap, Logo);

    int row = 0;
    QGridLayout *layout = new QGridLayout;

    QLabel* pLabel = new QLabel;
    pLabel->setWordWrap(true);
    pLabel->setText(tr("Almost complete, click Finish to create a new sandbox and conclude the wizard."));
    layout->addWidget(pLabel, row++ , 0, 1, 3);


    m_pSummary = new QTextEdit();
    m_pSummary->setReadOnly(true);
    m_pSummary->setSizePolicy(QSizePolicy::Expanding, QSizePolicy::Expanding);
    layout->addWidget(m_pSummary, row++ , 0, 1, 3);

    m_pSetDefault = new QCheckBox(tr("Save options as new defaults"));
    layout->addWidget(m_pSetDefault, row++, 2);

    //QWidget* pSpacer = new QWidget();
    //pSpacer->setMinimumHeight(16);
    //layout->addWidget(pSpacer);

    QWidget* pSpacer = new QWidget();
	pSpacer->setSizePolicy(QSizePolicy::Expanding, QSizePolicy::Expanding);
    layout->addWidget(pSpacer, row++, 1);

    m_pSetInstant = new QCheckBox(tr("Skip this summary page when advanced options are not set"));
    m_pSetInstant->setChecked(theConf->GetBool("Options/InstantBoxWizard", false));
    layout->addWidget(m_pSetInstant, row++, 1, 1, 2);

    setLayout(layout);
}

int CSummaryPage::nextId() const
{
    return -1;
}

void CSummaryPage::initializePage()
{
    m_pSummary->setText(theGUI->GetBoxDescription(wizard()->field("boxType").toInt()));

    QString Location = field("boxLocation").toString();
    if (Location.isEmpty())
        Location = ((CNewBoxWizard*)wizard())->GetDefaultLocation();
    m_pSummary->append(tr("\nThis Sandbox will be saved to: %1").arg(Location));

    if (field("autoRemove").toBool()) 
        m_pSummary->append(tr("\nThis box's content will be DISCARDED when it's closed, and the box will be removed."));
    else if (field("autoDelete").toBool())
        m_pSummary->append(tr("\nThis box will DISCARD its content when its closed, its suitable only for temporary data."));
    if (field("blockNetwork").toInt())
        m_pSummary->append(tr("\nProcesses in this box will not be able to access the internet or the local network, this ensures all accessed data to stay confidential."));
    if (field("msiServer").toBool())
        m_pSummary->append(tr("\nThis box will run the MSIServer (*.msi installer service) with a system token, this improves the compatibility but reduces the security isolation."));
    else if(field("fakeAdmin").toBool())
        m_pSummary->append(tr("\nProcesses in this box will think they are run with administrative privileges, without actually having them, hence installers can be used even in a security hardened box."));
    if(field("boxToken").toBool())
        m_pSummary->append(tr("\nProcesses in this box will be running with a custom process token indicating the sandbox they belong to."));


    m_pSetDefault->setVisible(((CNewBoxWizard*)wizard())->m_bAdvanced);
}

bool CSummaryPage::validatePage()
{
    if (m_pSetDefault->isChecked())
    {
        theConf->SetValue("BoxDefaults/BoxScheme", field("boxVersion").toInt() + 1);
        theConf->SetValue("BoxDefaults/SeparateUser", field("separateUser").toBool());
        theConf->SetValue("BoxDefaults/UseVolumeSN", field("useVolumeSN").toBool());


        theConf->SetValue("BoxDefaults/AutoDelete", field("autoDelete").toBool());
        theConf->SetValue("BoxDefaults/AutoRecover", field("autoRecover").toBool());

        theConf->SetValue("BoxDefaults/BlockNetwork", field("blockNetwork").toInt());
        theConf->SetValue("BoxDefaults/ShareAccess", field("shareAccess").toBool());
        theConf->SetValue("BoxDefaults/PromptAccess", field("promptAccess").toBool());

        theConf->SetValue("BoxDefaults/DropAdmin", field("dropAdmin").toBool());
        theConf->SetValue("BoxDefaults/FakeAdmin", field("fakeAdmin").toBool());
        theConf->SetValue("BoxDefaults/MsiExemptions", field("msiServer").toBool());

        theConf->SetValue("BoxDefaults/BoxToken", field("boxToken").toBool());
        theConf->SetValue("BoxDefaults/ImagesProtection", field("imagesProtection").toBool());
        theConf->SetValue("BoxDefaults/CoverBoxedWindows", field("coverBoxedWindows").toBool());
        theConf->SetValue("BoxDefaults/SharedTemplate", field("sharedTemplate").toInt());
    }

    theConf->SetValue("Options/InstantBoxWizard", m_pSetInstant->isChecked());
    theConf->SetValue("Options/AdvancedBoxWizard", ((CNewBoxWizard*)wizard())->m_bAdvanced);

    SB_STATUS Status = ((CNewBoxWizard*)wizard())->TryToCreateBox();
    if (Status.IsError()) {
        if(Status.GetMsgCode() != SB_Canceled)
            QMessageBox::critical(this, "Sandboxie-Plus", tr("Failed to create new box: %1").arg(theGUI->FormatError(Status)));
        return false;
    }
    return true;
}<|MERGE_RESOLUTION|>--- conflicted
+++ resolved
@@ -266,16 +266,16 @@
             }
             pBox->SetBool("BlockNetworkFiles", !field("shareAccess").toBool());
 
-<<<<<<< HEAD
-            bool bHardened = (BoxType == CSandBoxPlus::eHardenedPlus || BoxType == CSandBoxPlus::eHardened || BoxType== CSandBoxPlus::eIsoationMax);
-=======
+
+            
+
             bool bAllowNetwork = field("blockNetwork").toInt() == 0;
             if (field("promptAccess").toBool() && !bAllowNetwork)
                 pBox->SetBool("PromptForInternetAccess", true);
 
-            bool bHardened = (BoxType == CSandBoxPlus::eHardenedPlus || BoxType == CSandBoxPlus::eHardened);
+            bool bHardened = (BoxType == CSandBoxPlus::eHardenedPlus || BoxType == CSandBoxPlus::eHardened || BoxType== CSandBoxPlus::eIsoationMax);
             bool bAppBox = (BoxType == CSandBoxPlus::eAppBoxPlus || BoxType == CSandBoxPlus::eAppBox);
->>>>>>> 5b9a2ea4
+
             bool bDropAdmin = field("dropAdmin").toBool();
             if (field("dropAdmin").toBool() && !bHardened)
                 pBox->SetBool("DropAdminRights", true);
