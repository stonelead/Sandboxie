--- conflicted
+++ resolved
@@ -1775,28 +1775,20 @@
         <translation>Очистить</translation>
     </message>
     <message>
-<<<<<<< HEAD
-        <location filename="SandMan.cpp" line="787"/>
-=======
         <source>&lt;a href=&quot;sbie://update/installer&quot; style=&quot;color: red;&quot;&gt;There is a new Sandboxie-Plus release ready&lt;/a&gt;</source>
         <translation type="vanished">&lt;a href=&quot;sbie://update/installer&quot; style=&quot;color: red;&quot;&gt;Готов новый релиз Sandboxie-Plus&lt;/a&gt;</translation>
     </message>
     <message>
         <location filename="SandMan.cpp" line="788"/>
->>>>>>> 76fbf869
         <source>Click to run installer</source>
         <translation>Нажмите, чтобы запустить установщик</translation>
     </message>
     <message>
-<<<<<<< HEAD
-        <location filename="SandMan.cpp" line="791"/>
-=======
         <source>&lt;a href=&quot;sbie://update/apply&quot; style=&quot;color: red;&quot;&gt;There is a new Sandboxie-Plus update ready&lt;/a&gt;</source>
         <translation type="vanished">&lt;a href=&quot;sbie://update/apply&quot; style=&quot;color: red;&quot;&gt;Готово новое обновление Sandboxie-Plus&lt;/a&gt;</translation>
     </message>
     <message>
         <location filename="SandMan.cpp" line="792"/>
->>>>>>> 76fbf869
         <source>Click to apply update</source>
         <translation>Нажмите, чтобы применить обновление</translation>
     </message>
@@ -2290,15 +2282,11 @@
         <translation>Песочница %1</translation>
     </message>
     <message>
-<<<<<<< HEAD
-        <location filename="SandMan.cpp" line="795"/>
-=======
         <source>&lt;a href=&quot;sbie://update/check&quot; style=&quot;color: red;&quot;&gt;There is a new build of Sandboxie-Plus available&lt;/a&gt;</source>
         <translation type="vanished">&lt;a href=&quot;sbie://update/check&quot; style=&quot;color: red;&quot;&gt;Доступна новая сборка Sandboxie-Plus&lt;/a&gt;</translation>
     </message>
     <message>
         <location filename="SandMan.cpp" line="796"/>
->>>>>>> 76fbf869
         <source>Click to download update</source>
         <translation>Нажмите, чтобы скачать обновление</translation>
     </message>
