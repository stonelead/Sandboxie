#include "stdafx.h"
#include "ArchiveHelper.h"
#include "Archive.h"
#include "ArchiveInterface.h"
#include "ArchiveOpener.h"
#include "ArchiveExtractor.h"
#include "ArchiveUpdater.h"

#include "SplitFile.h"

#ifdef USE_7Z

CArchiveInterface theArc;

struct CArchive::SArchive
{
	SArchive(CMyComPtr<IInArchive> &InArchive) {In = InArchive;}
	~SArchive() {In->Close();}
	CMyComPtr<IInArchive>	In;
};

CArchive::CArchive(const QString &ArchivePath, QIODevice* pDevice)
{
	Init();

	m_pDevice = pDevice;
	m_ArchivePath = ArchivePath;
	m_Archive = NULL;
	m_PartSize = -1;
	m_PasswordUsed = false;
}

void CArchive::Init()
{
	if(!theArc.IsOperational())
		theArc.Init();
}

bool CArchive::IsInit() 
{
	return theArc.IsOperational();
}

CArchive::~CArchive()
{
	Close();
}

int CArchive::Open()
{
	if(!theArc.IsOperational())
	{
		LogError("Couldn't open interface");
		return ERR_7Z_NO_INTERFACE;
	}

	if(m_Archive)
	{
		LogError("archive is already open");
		return ERR_7Z_ALREADY_OPEN;
	}

	if(!m_pDevice && !QFile::exists(m_ArchivePath))
	{
		LogError("archive does not exist");
		return ERR_7Z_FILE_NOT_EXIST;
	}

	SArcInfo Info = GetArcInfo(m_ArchivePath);
	if (Info.FormatIndex == 0)
		return ERR_7Z_UNSUPPORTED_FORMAT;

	bool bNeedPassword = false;
	for (int i = 0; i <= theArc.GetFormatCount(); i++)
	{	
		CMyComPtr<IInArchive> InArchive;
		if(!theArc.CreateInArchive(i ? i : Info.FormatIndex, InArchive)) // First try the most likely one and than try everyone else
			break;
		if (!InArchive)
			continue;

		// Open Archive
		const UInt64 kMaxCheckStartPosition = 1 << 22; // 4MB
		CMyComPtr<IArchiveOpenCallback> callback(new CArchiveOpener(this));
		CMyComPtr<IInStream> pStream = new CArchiveIO(m_pDevice ? m_pDevice : new QFile(m_ArchivePath), QIODevice::ReadOnly, m_pDevice == NULL);
		HRESULT Ret = InArchive->Open(pStream, &kMaxCheckStartPosition, callback);
		if(Ret != S_OK)
		{
			InArchive->Close();
			if(Ret == S_FALSE)
				continue; // not supported
			if (Ret == E_ABORT)
				bNeedPassword = true;
			break; // error
		}

		//TRACE(L"%S Archive %S Opened for extraction", QS2CS(theArc.GetArchiveName(i ? i : Info.FormatIndex)), QS2CS(m_ArchivePath));
		m_Archive = new SArchive(InArchive);
		break;
	}

	if (bNeedPassword) {
		LogError(QString("Password required for archive"));
		return ERR_7Z_PASSWORD_REQUIRED;
	}

	if(m_Archive == NULL)
	{
		LogError("Failed to open archive");
		return ERR_7Z_OPEN_FAILED;
	}

	// list archive content
	UInt32 numItems = 0;
	m_Archive->In->GetNumberOfItems(&numItems);
	for (UInt32 i = 0; i < numItems; i++)
	{
		NWindows::NCOM::CPropVariant prop;
		SFile File(i);
		UInt32 numProps = 0;
		m_Archive->In->GetNumberOfProperties(&numProps);
		for(UInt32 j=0; j < numProps; j++)
		{
			m_Archive->In->GetProperty(i, j, &prop);

			QVariant Property;
			switch (prop.vt)
			{
				case VT_BSTR:		Property = QString::fromStdWString(prop.bstrVal);		break;
				case VT_UI1:		Property = prop.bVal;									break;
				case VT_UI2:		Property = prop.uiVal;									break;
				case VT_UI4:		Property = (qint32)prop.ulVal;							break;
				case VT_UI8:		Property = (qint64)prop.uhVal.QuadPart;					break;
				case VT_BOOL:		Property =	VARIANT_BOOLToBool(prop.boolVal);			break;
				case VT_FILETIME:	Property = *reinterpret_cast<qint64*>(&prop.filetime);	break;	// ToDo
				default: 
					//TRACE(L"Unhandled archive property %S (%d)", QS2CS(GetPropertyName(j)), prop.vt);
				case VT_EMPTY:
					continue;
			}

			File.Properties.insert(GetPropertyName(j), Property);
			//TRACE(L" >> File %S: %S=%S", QS2CS(File.Properties["Path"].toString()), QS2CS(GetPropertyName(j)), QS2CS(Property.toString()));
		}
		m_Files.append(File);
	}

	return ERR_7Z_OK; // success
}

bool CArchive::Extract(QString Path)
{
	if(!m_Archive)
	{
		LogError("archive is not open");
		return false;
	}

	if(Path.isEmpty())
		Path = m_ArchivePath.left(m_ArchivePath.lastIndexOf(".")) + "/";
	else if(Path.right(1) != "/")
		Path.append("/");

	QMap<int, QIODevice*> Files;
	foreach(const SFile& File, m_Files)
	{
		if(File.Properties["IsDir"].toBool())
			continue;

		Files.insert(File.ArcIndex, new QFile(PrepareExtraction(File.Properties["Path"].toString(), Path)));
	}

	return Extract(&Files);
}

bool CArchive::Extract(QMap<int, QIODevice*> *FileList, bool bDelete)
{
	if(!m_Archive)
	{
		LogError("archive is not open");
		return false;
	}

	QMap<int, CArchiveIO*> Files;
	foreach(int ArcIndex, FileList->keys())
	{
		FileProperty(ArcIndex, "Error", QVariant());
		Files.insert(ArcIndex, new CArchiveIO(FileList->value(ArcIndex), QIODevice::NotOpen, bDelete));
	}
	
	CMyComPtr<IArchiveExtractCallback> callback(new CArchiveExtractor(this, Files));
	if(m_Archive->In->Extract(NULL, (UInt32)(Int32)(-1), false, callback) != S_OK)
	{
		LogError(QString("Error(s) While extracting from archive"));
		return false;
	}

	foreach(int ArcIndex, FileList->keys())
	{
		QVariant Error = FileProperty(ArcIndex, "Error");
		if(Error.isValid())
			return false;
	}
	return true;
}

bool CArchive::Close()
{
	m_Files.clear();
	if(m_Archive)
	{
		delete m_Archive;
		m_Archive = NULL;
		return true;
	}
	return false;
}

bool CArchive::Update(QMap<int, QIODevice*> *FileList, bool bDelete, const SCompressParams* Params, QMap<int, quint32> *AttribList)
{
	if(!theArc.IsOperational())
	{
		LogError("Couldn't open interface");
		return false; 
	}

	SArcInfo Info = GetArcInfo(m_ArchivePath);

	CMyComPtr<IOutArchive> OutArchive;
	if(!theArc.CreateOutArchive(Info.FormatIndex, OutArchive) || !OutArchive)
	{
		LogError("Archive can not be updated");
		return false;
	}

	CMyComPtr<ISetProperties> setProperties;
	OutArchive->QueryInterface(IID_ISetProperties, (void **)&setProperties);
	if (!setProperties)
	{
		TRACE(L"ISetProperties unsupported");
		Q_ASSERT(0);
	}
	else
	{
		/* http://www.dotnetperls.com/7-zip-examples
			Switch -mx0: Don't compress at all. This is called "copy mode."
			Switch -mx1: Low compression. This is called "fastest" mode.
			Switch -mx3: Fast compression mode. Will set various parameters automatically.
			Switch -mx5: Same as above, but "normal."
			Switch -mx7: This means "maximum" compression.
			Switch -mx9: This means "ultra" compression. You probably want to use this.

			Switch -ms=on: Enable solid mode.	This is the default so you won't often need this.
			Switch -ms=off: Disable solid mode.	This is useful when you need to update individual files. Will reduce compression ratios normally.
		*/
		const wchar_t *names[] =
		{
			L"x",
			//L"mt",
			L"s",
			L"he"
		};
		const int kNumProps = sizeof(names) / sizeof(names[0]);
		NWindows::NCOM::CPropVariant values[kNumProps] =
		{
			(UInt32)(Params ? Params->iLevel : 5),	// compression level = 9 - ultra
			//(UInt32)8,							// set number of CPU threads
			// 7z only
			(Params ? Params->bSolid : false),		// solid mode OFF
			(Params ? Params->b7z : false)		    // file name encryption
		};
<<<<<<< HEAD
		if (m_ArchivePath.right(3).toLower().compare(".zip", Qt::CaseInsensitive) != 0) {
			if (setProperties->SetProperties(names, values, kNumProps) != S_OK)
			{
				TRACE(L"ISetProperties failed");
				Q_ASSERT(0);
			}
=======

		if(setProperties->SetProperties(names, values, Params->b7z ? kNumProps : (kNumProps - 2)) != S_OK)
		{
			TRACE(L"ISetProperties failed");
			Q_ASSERT(0);
>>>>>>> 7cbb862e
		}
	}

	QMap<int, CArchiveIO*> Files;
	foreach(int ArcIndex, FileList->keys())
	{
		Files.insert(ArcIndex, new CArchiveIO(FileList->value(ArcIndex), QIODevice::NotOpen, bDelete));
		FileProperty(ArcIndex, "Size", FileList->value(ArcIndex)->size());
		FileProperty(ArcIndex, "Attrib", AttribList ? AttribList->value(ArcIndex, 32) : 32); // FILE_ATTRIBUTE_ARCHIVE
	}

	//TRACE(L"%S Archive %S Opened for update", QS2CS(theArc.GetArchiveName(Info.FormatIndex)), QS2CS(m_ArchivePath));

	QIODevice* pFile = NULL;
	bool bUpdate = false;
	if(!m_pDevice)
	{
		if(m_PartSize != -1)
		{
			if(m_Archive)
			{
				LogError("can not update multipart archive");
				return false;
			}
			pFile = new CSplitFile(m_ArchivePath, m_PartSize);
		}
		else if(m_Archive)
		{
			bUpdate = true;
			pFile = new QFile(m_ArchivePath + ".tmp");
		}
		else
			pFile = new QFile(m_ArchivePath);
	}
	else if(m_pDevice->isOpen())
	{
		bUpdate = true;
		m_pDevice->close();
	}

    CMyComPtr<IArchiveUpdateCallback2> callback(new CArchiveUpdater(this, Files));
	CMyComPtr<ISequentialOutStream> pStream = new CArchiveIO(m_pDevice ? m_pDevice : pFile, QIODevice::WriteOnly, m_pDevice == NULL);
	if(OutArchive->UpdateItems(pStream, FileCount(), callback) != S_OK)
	{
		LogError("Error(s) while updating Archive");
		return false;
	}

	Close(); // close even if it wasn't open to clear the file list
	if(bUpdate)
	{
		if(!m_pDevice)
		{
			QFile::remove(m_ArchivePath);
			QFile::rename(m_ArchivePath + ".tmp", m_ArchivePath);
		}
		return Open() == ERR_7Z_OK;
	}
	return true;
}

int CArchive::AddFile(QString Path)
{
	if(FindByPath(Path) != -1)
		return -1;

	SFile File(m_Files.isEmpty() ? 0 : m_Files.last().ArcIndex+1);
	//File.NewData = true;
	m_Files.append(File);
	FileProperty(File.ArcIndex,"Path",Path);
	return File.ArcIndex;
}

int CArchive::FindByPath(QString Path)
{
	if(Path.left(1) == "/")
		Path.remove(0,1);
	foreach(const SFile& File, m_Files)
	{
		if(Path.compare(File.Properties["Path"].toString().replace("\\","/")) == 0)
			return File.ArcIndex;
	}
	return -1;
}

int CArchive::FindByIndex(int Index)
{
	if(Index > m_Files.count())
		return -1;
	return m_Files[Index].ArcIndex;
}

int CArchive::GetIndex(int ArcIndex)
{
	for(int Index = 0; Index < m_Files.count(); Index++)
	{
		const SFile& File = m_Files[Index];
		if(File.ArcIndex == ArcIndex)
			return Index;
	}
	return -1;
}

void CArchive::RemoveFile(int ArcIndex)
{
	int Index = GetIndex(ArcIndex);
	if(Index != -1)
		m_Files.remove(Index);
}

QString CArchive::PrepareExtraction(QString FileName, QString Path)
{
	// Cleanup
	FileName.replace("\\","/");
	FileName.remove(QRegularExpression("[:*?<>|\"]"));
	if(FileName.left(1) == "/")
		FileName.remove(0,1);

	// Create Sub Paths if needed
	QString SubPath = Path;
	int Pos = FileName.lastIndexOf("/");
	if(Pos != -1)
		SubPath += FileName.left(Pos);
	if(!QDir().exists(SubPath))
		QDir().mkpath(SubPath);

	return Path + FileName;
}

QString CArchive::GetNextPart(QString FileName)
{
	if(!m_AuxParts.isEmpty())
	{
		SArcInfo ArcInfo = GetArcInfo(FileName);
		foreach(const QString& Part, m_AuxParts)
		{
			if(GetArcInfo(Part).PartNumber == ArcInfo.PartNumber)
			{
				FileName = Part;
				break;
			}
		}
	}

	int Pos = m_ArchivePath.lastIndexOf("/");
	if(Pos != -1)
		FileName.prepend(m_ArchivePath.left(Pos+1));
	return FileName;
}

QVariant CArchive::FileProperty(int ArcIndex, QString Name)
{
	int Index = GetIndex(ArcIndex);
	if(Index != -1)
		return m_Files[Index].Properties.value(Name);
	return QVariant();
}

void CArchive::FileProperty(int ArcIndex, QString Name, QVariant Value)
{
	int Index = GetIndex(ArcIndex);
	if(Index != -1)
	{
		m_Files[Index].Properties.insert(Name, Value);
		//m_Files[Index].NewInfo = true;
	}
}

void CArchive::LogError(const QString& Error) 
{ 
	qDebug() << Error; 
}

#endif

SArcInfo GetArcInfo(const QString &FileName)
{
	SArcInfo ArcInfo;
	ArcInfo.FileName = FileName.trimmed();

	int Pos = ArcInfo.FileName.lastIndexOf("/");
	if(Pos != -1)
		ArcInfo.FileName.remove(0,Pos+1);

	Pos = ArcInfo.FileName.lastIndexOf(".");
	if(Pos != -1)
	{
		ArcInfo.ArchiveExt = ArcInfo.FileName.mid(Pos+1);
		ArcInfo.FileName.remove(Pos, ArcInfo.FileName.length()-Pos);
	}

	// RAR special case
	if(ArcInfo.ArchiveExt.indexOf(QRegularExpression("(rar|rev|r[0-9]{2,})", QRegularExpression::CaseInsensitiveOption)) == 0)
	{
		if(ArcInfo.ArchiveExt.compare("rar", Qt::CaseInsensitive) == 0 || ArcInfo.ArchiveExt.compare("rev", Qt::CaseInsensitive) == 0) // is this a new naming scheme
		{
			ArcInfo.PartNumber = 1; // rar is always to be threaded like multipart

			Pos = ArcInfo.FileName.lastIndexOf("part", -1, Qt::CaseInsensitive);
			if(Pos != -1)
			{
				int Pos1 = Pos+4;
				int Pos2 = ArcInfo.FileName.indexOf(QRegularExpression("[^0-9]"), Pos1);
				if(Pos2 == -1)
					Pos2 = ArcInfo.FileName.length();

				ArcInfo.FixRar = (ArcInfo.FileName.lastIndexOf(QRegularExpression("\\.part[0-9]+$", QRegularExpression::CaseInsensitiveOption), -1) + 1 != Pos);

				ArcInfo.PartNumber = ArcInfo.FileName.mid(Pos1, Pos2-Pos1).toInt();
				ArcInfo.FileName.remove(Pos, Pos2-Pos);	
			}
		}
		else // no its the old naming scheme
		{
			Pos = ArcInfo.ArchiveExt.indexOf(QRegularExpression("[0-9]", QRegularExpression::CaseInsensitiveOption));
			ArcInfo.PartNumber = ArcInfo.ArchiveExt.mid(Pos).toInt()+2; // .rar is 1 .r00 is 2, etc....
		}
		ArcInfo.ArchiveExt = "rar";
	}

	if(ArcInfo.ArchiveExt.indexOf(QRegularExpression("(part|)[0-9]{3,}")) == 0)
	{
		ArcInfo.PartNumber = ArcInfo.ArchiveExt.toInt();
		ArcInfo.ArchiveExt.clear();

		Pos = ArcInfo.FileName.lastIndexOf(".");
		if(Pos != -1)
		{
			ArcInfo.ArchiveExt = ArcInfo.FileName.mid(Pos+1);
			ArcInfo.FileName.remove(Pos, ArcInfo.FileName.length()-Pos);
		}
	}

#ifdef USE_7Z
	if(ArcInfo.ArchiveExt.indexOf(QRegularExpression("(rar|zip|7z)", QRegularExpression::CaseInsensitiveOption)) != -1)
		ArcInfo.FormatIndex = theArc.FindByExt(ArcInfo.ArchiveExt);
#endif

	ArcInfo.FileName += "." + ArcInfo.ArchiveExt;
	if(ArcInfo.FormatIndex == 0) // not a known archive
		ArcInfo.ArchiveExt.clear();
	return ArcInfo;
}<|MERGE_RESOLUTION|>--- conflicted
+++ resolved
@@ -269,20 +269,11 @@
 			(Params ? Params->bSolid : false),		// solid mode OFF
 			(Params ? Params->b7z : false)		    // file name encryption
 		};
-<<<<<<< HEAD
-		if (m_ArchivePath.right(3).toLower().compare(".zip", Qt::CaseInsensitive) != 0) {
-			if (setProperties->SetProperties(names, values, kNumProps) != S_OK)
-			{
-				TRACE(L"ISetProperties failed");
-				Q_ASSERT(0);
-			}
-=======
 
 		if(setProperties->SetProperties(names, values, Params->b7z ? kNumProps : (kNumProps - 2)) != S_OK)
 		{
 			TRACE(L"ISetProperties failed");
 			Q_ASSERT(0);
->>>>>>> 7cbb862e
 		}
 	}
 
